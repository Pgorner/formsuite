--- conflicted
+++ resolved
@@ -1,4399 +1,4381 @@
-<!doctype html>
-<html lang="en">
-<head>
-  <meta charset="utf-8" />
-  <title>Form Suite — Form</title>
-  <link rel="icon" href="favicon.ico" type="image/gif" sizes="32x32">
-  <link rel="shortcut icon" href="favicon.ico" type="image/gif">
-  <meta name="viewport" content="width=device-width,initial-scale=1" />
-  <link rel="stylesheet" href="https://cdn.jsdelivr.net/npm/flatpickr/dist/themes/material_blue.css">
-  <link rel="stylesheet" href="style.css">
-</head>
-<body>
-  <header>
-    <div class="row">
-      <span class="brand logo-md">
-        <img src="logo.gif" alt="Form Suite logo" class="logo" />
-        <strong>Form Suite</strong>
-      </span>
-      <span class="muted">·</span><span class="muted">Form</span>
-      <span class="muted">·</span><a href="builder.html">Form Builder</a>
-      <span class="muted">·</span><a href="matcher.html">Tag Matcher</a>
-      <span class="muted">·</span><a href="rules.html">Rules</a>
-      <span class="muted">·</span><a href="extractor.html">Extractor</a>
-    </div>
-  </header>
-
-  <main>
-    <section class="panel">
-      <div class="title-row"></div>
-      <div class="row" style="margin-top:8px;">
-        <span id="docStatus" class="muted">No active document. Open one in the <a href="extractor.html">Extractor</a>.</span>
-      </div>
-      <div id="permNote" class="note warn" style="display:none; margin-top:10px">
-        This DOCX was opened via picker but I don’t have write permission to the original file.
-        Exports will download a copy instead of writing back.
-        <button id="btnRegrant" class="ghost" style="margin-left:8px">Grant write access</button>
-      </div>
-    </section>
-
-    <section class="panel">
-      <div id="formMount"></div>
-    </section>
-  </main>
-
-  <script src="https://cdn.jsdelivr.net/npm/flatpickr"></script>
-  <script src="persistence.js"></script>
-  <script src="address-autocomplete.js"></script>
-  <script>
-    const STORAGE_KEY = 'FORM_SCHEMA_V1';
-    const PAYLOAD_KEY = 'CRONOS_PAYLOAD';
-    const supportsFS = 'showSaveFilePicker' in window;
-
-    const els = {
-      docStatus: document.getElementById('docStatus'),
-      formMount: document.getElementById('formMount'),
-      permNote:  document.getElementById('permNote'),
-      btnRegrant:document.getElementById('btnRegrant'),
-    };
-
-    let currentDoc = null, schema = null, values = {}, fieldRules = [];
-    let btnExportMain = null;
-    let btnExportDebug = null;
-    let lastExportDebug = null;
-    let exportDebugEscHandler = null;
-
-    function clearExportDebugPanel() {
-      if (exportDebugEscHandler) {
-        try { document.removeEventListener('keydown', exportDebugEscHandler); } catch {}
-        exportDebugEscHandler = null;
-      }
-      try {
-        const panel = document.getElementById('exportDebugPanel');
-        if (panel) panel.remove();
-      } catch {}
-      lastExportDebug = null;
-    }
-
-    // ---------- Status + Hard Reset ----------
-    function setStatus(s) { els.docStatus.innerHTML = s; }
-    async function hardResetOpenForm(reason = '') {
-      try {} catch {}
-      schema = null;
-      values = {};
-      if (els.formMount) els.formMount.innerHTML = `<div class="muted">No schema found. Create one in the <a href="builder.html">Builder</a>.</div>`;
-      if (btnExportMain) btnExportMain.disabled = true;
-      if (btnExportDebug) btnExportDebug.disabled = true;
-      els.permNote.style.display = 'none';
-      clearExportDebugPanel();
-      if (reason) setStatus(`No active document (${reason}). Open one in the <a href="extractor.html">Extractor</a>.`);
-      else setStatus(`No active document. Open one in the <a href="extractor.html">Extractor</a>.`);
-    }
-
-    // ---------- One Active-Doc Signal (canonical) ----------
-    const ACTIVE_DOC_KEY = 'FS_ACTIVE_DOC_META'; // unified key across the app
-
-    function readActiveDocSync() {
-      // Prefer live persistence info in this tab
-      const p = window.formSuitePersist?.getCurrentDocMeta?.()
-             || window.formSuitePersist?.getActiveDoc?.sync?.();
-      if (p?.docId) {
-        const meta = { docId: p.docId, name: p.name || p.docTitle || 'document' };
-        try { localStorage.setItem(ACTIVE_DOC_KEY, JSON.stringify(meta)); } catch {}
-        return meta;
-      }
-      // Canonical LS
-      try { const v = localStorage.getItem(ACTIVE_DOC_KEY); if (v) return JSON.parse(v); } catch {}
-      // Legacy migration (older Extractor)
-      try {
-        const legacy = localStorage.getItem('FS_CURRENT_DOC_META');
-        if (legacy) {
-          const m = JSON.parse(legacy);
-          if (m?.docId) {
-            localStorage.setItem(ACTIVE_DOC_KEY, legacy);
-            return m;
-          }
-        }
-      } catch {}
-      return null;
-    }
-
-    function installActiveDocListener(onChange) {
-      const bcLegacy = ('BroadcastChannel' in window) ? new BroadcastChannel('form-suite-doc') : null;
-      const bcCanon  = ('BroadcastChannel' in window) ? new BroadcastChannel('fs-active-doc') : null;
-
-      function emit(meta) {
-        if (meta?.docId) {
-          try { localStorage.setItem(ACTIVE_DOC_KEY, JSON.stringify({ docId: meta.docId, name: meta.name })); } catch {}
-        } else {
-          try { localStorage.removeItem(ACTIVE_DOC_KEY); } catch {}
-        }
-        onChange(meta || null);
-      }
-
-      bcLegacy?.addEventListener('message', (ev) => {
-        const m = ev?.data || {};
-        if (m.type === 'doc-cleared') { emit(null); return; }
-        if (m.type === 'doc-switched' || m.type === 'doc-updated') {
-          emit((m.docId) ? { docId: m.docId, name: m.name } : readActiveDocSync());
-        }
-        if (m.type === 'schema-updated') {
-          const meta = readActiveDocSync();
-          if (meta?.docId && (!m.docId || m.docId === meta.docId)) emit(meta);
-        }
-      });
-
-      bcCanon?.addEventListener('message', (ev) => {
-        const m = ev?.data || {};
-        if (m.type === 'active:set')   emit({ docId: m.docId, name: m.name });
-        if (m.type === 'active:clear') emit(null);
-        if (m.type === 'active:updated') {
-          const meta = readActiveDocSync();
-          if (meta?.docId) emit(meta);
-        }
-      });
-
-      window.addEventListener('storage', (e) => {
-        if (e.key === ACTIVE_DOC_KEY) {
-          const v = e.newValue ? JSON.parse(e.newValue) : null;
-          emit(v);
-        }
-        if (e.key === 'FS_CURRENT_DOC_META' && !localStorage.getItem(ACTIVE_DOC_KEY)) {
-          const v = e.newValue ? JSON.parse(e.newValue) : null;
-          if (v?.docId) {
-            try { localStorage.setItem(ACTIVE_DOC_KEY, e.newValue); } catch {}
-            emit(v);
-          }
-        }
-      });
-    }
-
-    installActiveDocListener(async (meta) => {
-      currentDoc = meta;
-      if (!currentDoc?.docId) { await hardResetOpenForm('cleared'); return; }
-      const st = await window.formSuitePersist.loadState?.(currentDoc.docId);
-      schema = st?.schema || null;
-      values = st?.values || {};
-      fieldRules = Array.isArray(st?.fieldRules) ? st.fieldRules : [];
-      if (!schema) {
-        // Attempt one-time hydration from DOCX payload so Form loads without visiting Extractor
-        await hydrateWorkspaceFromDocxIfEmpty();
-      }
-      setStatus(`Active DOCX: <span class="kbd">${currentDoc.name}</span>${schema ? '' : ' — <span class="muted">no schema yet</span>'}`);
-      renderForm();
-      await updateWriteAccessBanner();
-    });
-
-    // ---------- Foreground refresh (coalesced) ----------
-    let __refreshLock = false;
-    let __refreshPending = false;
-
-    async function ensureActiveDocOrReset() {
-      if (__refreshLock) { __refreshPending = true; return; }
-      __refreshLock = true;
-      try {
-        currentDoc = readActiveDocSync() || currentDoc;
-        if (!currentDoc?.docId) { await hardResetOpenForm('no active doc'); return; }
-
-        const st = await window.formSuitePersist.loadState?.(currentDoc.docId);
-        schema = st?.schema || null;
-        values = st?.values || {};
-        fieldRules = Array.isArray(st?.fieldRules) ? st.fieldRules : [];
-        if (!schema) {
-          await hydrateWorkspaceFromDocxIfEmpty();
-        }
-        setStatus(`Active DOCX: <span class="kbd">${currentDoc.name}</span>${schema ? '' : ' — <span class="muted">no schema yet</span>'}`);
-        renderForm();
-        await updateWriteAccessBanner();
-      } catch (e) {
-        console.warn('ensureActiveDocOrReset failed:', e);
-      } finally {
-        __refreshLock = false;
-        if (__refreshPending) { __refreshPending = false; ensureActiveDocOrReset(); }
-      }
-    }
-
-    document.addEventListener('visibilitychange', async () => {
-      if (document.visibilityState !== 'visible') return;
-      await ensureActiveDocOrReset();
-    });
-    window.addEventListener('focus', async () => { await ensureActiveDocOrReset(); });
-
-    // ---------- Permission banner ----------
-    async function updateWriteAccessBanner({ tryPrompt = false } = {}) {
-      try {
-        if (!supportsFS || !currentDoc?.docId) { els.permNote.style.display = 'none'; return 'unsupported'; }
-        const h = await window.formSuitePersist.getHandle?.(currentDoc.docId);
-        if (!h?.queryPermission) { els.permNote.style.display = 'none'; return 'no-handle'; }
-
-        let p = await h.queryPermission({ mode: 'readwrite' });
-        if (p !== 'granted' && tryPrompt) {
-          try { p = await h.requestPermission({ mode: 'readwrite' }) || p; } catch {}
-        }
-        els.permNote.style.display = (p === 'granted') ? 'none' : 'block';
-        return p || 'denied';
-      } catch (e) {
-        console.warn('updateWriteAccessBanner failed:', e);
-        els.permNote.style.display = 'block';
-        return 'error';
-      }
-    }
-    els.btnRegrant?.addEventListener('click', async () => {
-      const p = await updateWriteAccessBanner({ tryPrompt: true });
-      if (p === 'granted') {
-        await ensureActiveDocOrReset();
-      }
-    });
-
-    // ---------- Pyodide (robust) ----------
-    let pyLoaded = false;
-    let py = null;
-
-    async function ensurePy(forceReinit = false) {
-      if (forceReinit && py && py._module) { pyLoaded = false; py = null; }
-      if (!pyLoaded) {
-        await new Promise((res, rej) => {
-          if (window.loadPyodide) return res();
-          const s = document.createElement('script');
-          s.src = "https://cdn.jsdelivr.net/pyodide/v0.24.1/full/pyodide.js";
-          s.onload = res; s.onerror = rej; document.head.appendChild(s);
-        });
-        py = await loadPyodide({ indexURL: "https://cdn.jsdelivr.net/pyodide/v0.24.1/full/" });
-
-        await py.runPythonAsync(`
-import io, zipfile, json, re
-import xml.etree.ElementTree as ET
-
-_W_NS = "http://schemas.openxmlformats.org/wordprocessingml/2006/main"
-def _q(local): return "{%s}%s" % (_W_NS, local)
-
-# ---------------------- existing helpers ----------------------
-def write_docvar(u8, var_name, value):
-    data = bytes(u8); outbuf = io.BytesIO()
-    with zipfile.ZipFile(io.BytesIO(data), "r") as zfin, zipfile.ZipFile(outbuf,"w",compression=zipfile.ZIP_DEFLATED) as zfout:
-        try: names = set(zfin.namelist())
-        except: names = set()
-        if "word/settings.xml" in names:
-            try: root = ET.fromstring(zfin.read("word/settings.xml"))
-            except ET.ParseError: root = ET.Element(_q("settings"))
-        else:
-            root = ET.Element(_q("settings"))
-        doc_vars = root.find(_q("docVars"))
-        if doc_vars is None:
-            doc_vars = ET.SubElement(root, _q("docVars"))
-        target = None
-        for dv in doc_vars.findall(_q("docVar")):
-            if dv.get(_q("name")) == var_name:
-                target = dv; break
-        if target is None:
-            target = ET.SubElement(doc_vars, _q("docVar"), {_q("name"): var_name, _q("val"): value})
-        else:
-            target.set(_q("val"), value)
-        settings_bytes = ET.tostring(root, encoding="utf-8", xml_declaration=True)
-        for n in zfin.namelist():
-            if n == "word/settings.xml": continue
-            zfout.writestr(n, zfin.read(n))
-        zfout.writestr("word/settings.xml", settings_bytes)
-    return outbuf.getvalue()
-
-def read_docvar_settings(u8, var_name):
-    data = bytes(u8)
-    with zipfile.ZipFile(io.BytesIO(data), "r") as zf:
-        try:
-            xml = zf.read("word/settings.xml")
-        except KeyError:
-            return None
-        try:
-            root = ET.fromstring(xml)
-        except ET.ParseError:
-            return None
-        W_NS = "http://schemas.openxmlformats.org/wordprocessingml/2006/main"
-        def _q(local):
-            return "{%s}%s" % (W_NS, local)
-        doc_vars = root.find(_q("docVars"))
-        if doc_vars is None:
-            return None
-        for dv in doc_vars.findall(_q("docVar")):
-            if dv.get(_q("name")) == var_name:
-                return dv.get(_q("val"))
-    return None
-
-def read_docvar_custom(u8, var_name):
-    data = bytes(u8)
-    name = str(var_name or "")
-    with zipfile.ZipFile(io.BytesIO(data), "r") as zf:
-        try:
-            xml = zf.read("docProps/custom.xml")
-        except KeyError:
-            return None
-        try:
-            root = ET.fromstring(xml)
-        except ET.ParseError:
-            return None
-        ns = {
-            'cp': 'http://schemas.openxmlformats.org/officeDocument/2006/custom-properties',
-            'vt': 'http://schemas.openxmlformats.org/officeDocument/2006/docPropsVTypes'
-        }
-        for prop in root.findall('cp:property', ns):
-            if prop.get('name') == name:
-                for child in list(prop):
-                    if child.text is not None:
-                        return child.text
-    return None
-
-def _set_sdt_text(content_el, value):
-    texts = content_el.findall(".//w:t", {"w": _W_NS})
-    if texts:
-        first = True
-        for t in texts:
-            if first:
-                t.text = value
-                first = False
-            else:
-                t.text = ""
-        return
-    has_block = (content_el.find(".//w:p", {"w": _W_NS}) is not None) or (content_el.find(".//w:tbl", {"w": _W_NS}) is not None)
-    for ch in list(content_el): content_el.remove(ch)
-    if has_block:
-        p = ET.SubElement(content_el, _q("p")); r = ET.SubElement(p, _q("r"))
-    else:
-        r = ET.SubElement(content_el, _q("r"))
-    t = ET.SubElement(r, _q("t")); t.text = value
-    if (value.strip() != value) or ("\\n" in value) or ("  " in value):
-        t.set("{http://www.w3.org/XML/1998/namespace}space", "preserve")
-
-def write_sdts_by_tag(u8, tag_to_text_json):
-    try: mapping = json.loads(tag_to_text_json or "{}")
-    except Exception: mapping = {}
-    if not mapping: return u8
-    data = bytes(u8); outbuf = io.BytesIO()
-    with zipfile.ZipFile(io.BytesIO(data), "r") as zfin, zipfile.ZipFile(outbuf,"w",compression=zipfile.ZIP_DEFLATED) as zfout:
-        names = zfin.namelist()
-        def is_target(name):
-            if not (name.startswith("word/") and name.endswith(".xml")): return False
-            skip = {"word/styles.xml","word/numbering.xml","word/theme/theme1.xml","word/fontTable.xml","word/settings.xml","word/webSettings.xml"}
-            return name not in skip and not name.startswith("word/_rels/")
-        for n in names:
-            if not is_target(n):
-                zfout.writestr(n, zfin.read(n)); continue
-            try:
-                root = ET.fromstring(zfin.read(n))
-            except ET.ParseError:
-                zfout.writestr(n, zfin.read(n)); continue
-            changed = False
-            for sdt in root.findall(".//w:sdt", {"w": _W_NS}):
-                pr = sdt.find("w:sdtPr", {"w": _W_NS})
-                if pr is None: continue
-                tag_el = pr.find("w:tag", {"w": _W_NS})
-                tag_val = tag_el.get(_q("val")) if tag_el is not None else ""
-                if not tag_val or tag_val not in mapping: continue
-                content_el = sdt.find("w:sdtContent", {"w": _W_NS}) or sdt
-                val = mapping.get(tag_val, "")
-                if not isinstance(val, str):
-                    try: val = json.dumps(val, ensure_ascii=False)
-                    except Exception: val = str(val)
-                _set_sdt_text(content_el, val); changed = True
-            out_xml = ET.tostring(root, encoding="utf-8", xml_declaration=True) if changed else zfin.read(n)
-            zfout.writestr(n, out_xml)
-    return outbuf.getvalue()
-
-# ---------- heading + block collectors ----------
-_STYLE_HINT_PATTERNS = [
-    re.compile(r"heading\s*([1-9])", re.IGNORECASE),
-    re.compile(r"überschrift\s*([1-9])", re.IGNORECASE),
-    re.compile(r"titre\s*([1-9])", re.IGNORECASE),
-    re.compile(r"t[ií]tulo\s*([1-9])", re.IGNORECASE),
-    re.compile(r"encabezado\s*([1-9])", re.IGNORECASE),
-    re.compile(r"rubrik\s*([1-9])", re.IGNORECASE),
-    re.compile(r"zagolovok\s*([1-9])", re.IGNORECASE),
-    re.compile(r"заголовок\s*([1-9])", re.IGNORECASE),
-]
-
-def _level_from_style_hint(value):
-    if not value:
-        return 0
-    s = str(value).strip()
-    if not s:
-        return 0
-    for pattern in _STYLE_HINT_PATTERNS:
-        m = pattern.search(s)
-        if m:
-            try:
-                return int(m.group(1))
-            except Exception:
-                return 0
-    m2 = re.match(r"^heading([1-9])$", s, re.IGNORECASE)
-    if m2:
-        try:
-            return int(m2.group(1))
-        except Exception:
-            return 0
-    return 0
-
-def _build_heading_style_map(zip_file):
-    try:
-        raw = zip_file.read("word/styles.xml")
-    except KeyError:
-        return {}
-    try:
-        root = ET.fromstring(raw)
-    except ET.ParseError:
-        return {}
-
-    by_id = {}
-    for style in root.findall("w:style", {"w": _W_NS}):
-        st_type = (style.get(_q("type")) or style.get("type") or "").strip().lower()
-        if st_type and st_type != "paragraph":
-            continue
-        style_id = style.get(_q("styleId")) or style.get("styleId") or ""
-        if not style_id:
-            continue
-        name_el = style.find(_q("name"))
-        name = ""
-        if name_el is not None:
-            name = name_el.get(_q("val")) or name_el.get("val") or ""
-        based_on_el = style.find(_q("basedOn"))
-        based_on = ""
-        if based_on_el is not None:
-            based_on = based_on_el.get(_q("val")) or based_on_el.get("val") or ""
-        lvl = 0
-        ppr = style.find(_q("pPr"))
-        if ppr is not None:
-            ol = ppr.find(_q("outlineLvl"))
-            if ol is not None:
-                val = ol.get(_q("val")) or ol.get("val")
-                if val not in (None, ""):
-                    try:
-                        num = int(val)
-                        if num >= 0:
-                            lvl = max(1, min(9, num + 1))
-                    except Exception:
-                        pass
-        if not lvl:
-            lvl = _level_from_style_hint(style_id) or _level_from_style_hint(name)
-        by_id[style_id] = {"basedOn": based_on or "", "rawLevel": int(lvl) if lvl else 0}
-
-    resolved = {}
-
-    def resolve(style_id, depth=0):
-        if not style_id or style_id not in by_id or depth > 12:
-            return 0
-        if style_id in resolved:
-            return resolved[style_id]
-        info = by_id[style_id]
-        lvl = info.get("rawLevel") or 0
-        if lvl:
-            resolved[style_id] = lvl
-            return lvl
-        parent = resolve(info.get("basedOn") or "", depth + 1)
-        resolved[style_id] = parent or 0
-        return resolved[style_id]
-
-    for style_id in list(by_id.keys()):
-        resolve(style_id)
-
-    return resolved
-
-def _heading_level_trace(p_el, style_map=None):
-    ppr = p_el.find(_q("pPr"))
-    if ppr is None:
-        return (None, None)
-    ol = ppr.find(_q("outlineLvl"))
-    if ol is not None and ol.get(_q("val")) is not None:
-        try:
-            raw = int(ol.get(_q("val")))
-            lvl = max(1, min(9, raw + 1))
-            return (lvl, f"outlineLvl:{raw}")
-        except Exception:
-            pass
-    ps = ppr.find(_q("pStyle"))
-    if ps is not None:
-        style_id = ps.get(_q("val")) or ps.get("val")
-        if style_id:
-            if style_map:
-                lvl = style_map.get(style_id)
-                if isinstance(lvl, int) and lvl > 0:
-                    return (lvl, f"style:{style_id}")
-            v = style_id.lower()
-            if v.startswith("heading"):
-                try:
-                    lvl = int(v.replace("heading", "").strip())
-                    if lvl > 0:
-                        return (lvl, f"builtin:{style_id}")
-                except Exception:
-                    return (None, None)
-    return (None, None)
-
-def _heading_level(p_el, style_map=None):
-    lvl, _ = _heading_level_trace(p_el, style_map)
-    return lvl
-
-def _iter_blocks_within(container, top_level, style_map=None):
-    for node in list(container):
-        if node.tag == _q("sdt"):
-            inner = node.find(_q("sdtContent"))
-            if inner is not None:
-                yield from _iter_blocks_within(inner, top_level, style_map)
-            else:
-                yield {"element": node, "type": "other", "level": None, "top": top_level}
-        elif node.tag == _q("p"):
-            yield {"element": node, "type": "p", "level": _heading_level(node, style_map), "top": top_level}
-        elif node.tag == _q("tbl"):
-            yield {"element": node, "type": "tbl", "level": None, "top": top_level}
-        else:
-            yield {"element": node, "type": "other", "level": None, "top": top_level}
-
-def _collect_body_blocks(body_el, style_map=None):
-    blocks = []
-    for child in list(body_el):
-        if child.tag == _q("sdt"):
-            content = child.find(_q("sdtContent"))
-            if content is not None:
-                blocks.extend(_iter_blocks_within(content, child, style_map))
-            else:
-                blocks.append({"element": child, "type": "other", "level": None, "top": child})
-        elif child.tag == _q("p"):
-            blocks.append({"element": child, "type": "p", "level": _heading_level(child, style_map), "top": child})
-        elif child.tag == _q("tbl"):
-            blocks.append({"element": child, "type": "tbl", "level": None, "top": child})
-        else:
-            blocks.append({"element": child, "type": "other", "level": None, "top": child})
-    return blocks
-
-def _paragraph_plain_text(p_el):
-    if p_el is None:
-        return ""
-    parts = []
-    for t in p_el.findall(".//w:t", {"w": _W_NS}):
-        if t.text:
-            parts.append(t.text)
-    return "".join(parts)
-
-def inspect_export_removal_plan(u8, idx_to_action_json):
-    data = bytes(u8)
-    try:
-        raw_actions = json.loads(idx_to_action_json or "{}")
-        if not isinstance(raw_actions, dict):
-            raw_actions = {}
-    except Exception:
-        raw_actions = {}
-
-    normalized_actions = {}
-    for k, v in raw_actions.items():
-        try:
-            idx = int(k)
-        except Exception:
-            continue
-        normalized_actions[idx] = str(v).upper()
-
-    plan = {
-        "styleMap": {},
-        "styleMapSize": 0,
-        "hasStylesXml": False,
-        "parts": [],
-        "idxToAction": normalized_actions,
-        "rawActions": raw_actions,
-        "unmatchedActions": [],
-        "totalHeadings": 0,
-    }
-
-    try:
-        zf = zipfile.ZipFile(io.BytesIO(data), "r")
-    except Exception as exc:
-        plan["error"] = f"zip-error:{exc}"
-        return json.dumps(plan, ensure_ascii=False)
-
-    with zf as zfin:
-        names = set(zfin.namelist())
-        plan["hasStylesXml"] = "word/styles.xml" in names
-        style_map = _build_heading_style_map(zfin)
-        plan["styleMap"] = style_map
-        plan["styleMapSize"] = len(style_map)
-
-        doc_parts = [n for n in names if n == "word/document.xml"]
-        global_idx = 0
-        seen_indices = set()
-
-        for part in doc_parts:
-            info = {
-                "name": part,
-                "headings": [],
-                "removalRanges": [],
-                "blockCount": 0,
-                "errors": [],
-            }
-            try:
-                raw = zfin.read(part)
-            except KeyError:
-                info["errors"].append("missing-part")
-                plan["parts"].append(info)
-                continue
-            try:
-                root = ET.fromstring(raw)
-            except ET.ParseError as exc:
-                info["errors"].append(f"parse-error:{exc}")
-                plan["parts"].append(info)
-                continue
-            body = root.find(_q("body"))
-            if body is None:
-                info["errors"].append("no-body")
-                plan["parts"].append(info)
-                continue
-
-            elems = _collect_body_blocks(body, style_map)
-            info["blockCount"] = len(elems)
-
-            heading_positions = []
-
-            for pos, blk in enumerate(elems):
-                if blk.get("type") != "p":
-                    continue
-                lvl = blk.get("level")
-                if not isinstance(lvl, int) or lvl <= 0:
-                    continue
-                idx = global_idx
-                global_idx += 1
-                trace_lvl, reason = _heading_level_trace(blk.get("element"), style_map)
-                if isinstance(trace_lvl, int) and trace_lvl > 0:
-                    lvl = trace_lvl
-                heading_positions.append((pos, lvl, idx))
-                heading_info = {
-                    "idx": idx,
-                    "level": lvl,
-                    "position": pos,
-                    "text": _paragraph_plain_text(blk.get("element")),
-                    "action": normalized_actions.get(idx),
-                    "detectedBy": reason or "",
-                }
-                info["headings"].append(heading_info)
-                seen_indices.add(idx)
-
-            for h_i, (pos, lvl, idx) in enumerate(heading_positions):
-                if normalized_actions.get(idx) != "HIDE":
-                    continue
-                end = len(elems)
-                for j in range(h_i + 1, len(heading_positions)):
-                    np, nl, _ = heading_positions[j]
-                    if nl <= lvl:
-                        end = np
-                        break
-                removal = {
-                    "idx": idx,
-                    "level": lvl,
-                    "startBlock": pos,
-                    "endBlock": end,
-                    "blockCount": max(0, end - pos),
-                }
-                for h in info["headings"]:
-                    if h.get("idx") == idx:
-                        removal["headingText"] = h.get("text")
-                        break
-                info["removalRanges"].append(removal)
-
-            plan["parts"].append(info)
-
-        plan["totalHeadings"] = global_idx
-        unmatched = []
-        for idx in sorted(normalized_actions.keys()):
-            if idx not in seen_indices:
-                unmatched.append(idx)
-        plan["unmatchedActions"] = unmatched
-
-    return json.dumps(plan, ensure_ascii=False)
-
-def _paragraph_plain_text(p_el):
-    if p_el is None:
-        return ""
-    parts = []
-    for t in p_el.findall(".//w:t", {"w": _W_NS}):
-        if t.text:
-            parts.append(t.text)
-    return "".join(parts)
-
-def inspect_export_removal_plan(u8, idx_to_action_json):
-    data = bytes(u8)
-    try:
-        raw_actions = json.loads(idx_to_action_json or "{}")
-        if not isinstance(raw_actions, dict):
-            raw_actions = {}
-    except Exception:
-        raw_actions = {}
-
-    normalized_actions = {}
-    for k, v in raw_actions.items():
-        try:
-            idx = int(k)
-        except Exception:
-            continue
-        normalized_actions[idx] = str(v).upper()
-
-    plan = {
-        "styleMap": {},
-        "styleMapSize": 0,
-        "hasStylesXml": False,
-        "parts": [],
-        "idxToAction": normalized_actions,
-        "rawActions": raw_actions,
-        "unmatchedActions": [],
-        "totalHeadings": 0,
-    }
-
-    try:
-        zf = zipfile.ZipFile(io.BytesIO(data), "r")
-    except Exception as exc:
-        plan["error"] = f"zip-error:{exc}"
-        return json.dumps(plan, ensure_ascii=False)
-
-    with zf as zfin:
-        names = set(zfin.namelist())
-        plan["hasStylesXml"] = "word/styles.xml" in names
-        style_map = _build_heading_style_map(zfin)
-        plan["styleMap"] = style_map
-        plan["styleMapSize"] = len(style_map)
-
-        doc_parts = [n for n in names if n == "word/document.xml"]
-        global_idx = 0
-        seen_indices = set()
-
-        for part in doc_parts:
-            info = {
-                "name": part,
-                "headings": [],
-                "removalRanges": [],
-                "blockCount": 0,
-                "errors": [],
-            }
-            try:
-                raw = zfin.read(part)
-            except KeyError:
-                info["errors"].append("missing-part")
-                plan["parts"].append(info)
-                continue
-            try:
-                root = ET.fromstring(raw)
-            except ET.ParseError as exc:
-                info["errors"].append(f"parse-error:{exc}")
-                plan["parts"].append(info)
-                continue
-            body = root.find(_q("body"))
-            if body is None:
-                info["errors"].append("no-body")
-                plan["parts"].append(info)
-                continue
-
-            elems = _collect_body_blocks(body, style_map)
-            info["blockCount"] = len(elems)
-
-            heading_positions = []
-
-            for pos, blk in enumerate(elems):
-                if blk.get("type") != "p":
-                    continue
-                lvl = blk.get("level")
-                if not isinstance(lvl, int) or lvl <= 0:
-                    continue
-                idx = global_idx
-                global_idx += 1
-                trace_lvl, reason = _heading_level_trace(blk.get("element"), style_map)
-                if isinstance(trace_lvl, int) and trace_lvl > 0:
-                    lvl = trace_lvl
-                heading_positions.append((pos, lvl, idx))
-                heading_info = {
-                    "idx": idx,
-                    "level": lvl,
-                    "position": pos,
-                    "text": _paragraph_plain_text(blk.get("element")),
-                    "action": normalized_actions.get(idx),
-                    "detectedBy": reason or "",
-                }
-                info["headings"].append(heading_info)
-                seen_indices.add(idx)
-
-            for h_i, (pos, lvl, idx) in enumerate(heading_positions):
-                if normalized_actions.get(idx) != "HIDE":
-                    continue
-                end = len(elems)
-                for j in range(h_i + 1, len(heading_positions)):
-                    np, nl, _ = heading_positions[j]
-                    if nl <= lvl:
-                        end = np
-                        break
-                removal = {
-                    "idx": idx,
-                    "level": lvl,
-                    "startBlock": pos,
-                    "endBlock": end,
-                    "blockCount": max(0, end - pos),
-                }
-                for h in info["headings"]:
-                    if h.get("idx") == idx:
-                        removal["headingText"] = h.get("text")
-                        break
-                info["removalRanges"].append(removal)
-
-            plan["parts"].append(info)
-
-        plan["totalHeadings"] = global_idx
-        unmatched = []
-        for idx in sorted(normalized_actions.keys()):
-            if idx not in seen_indices:
-                unmatched.append(idx)
-        plan["unmatchedActions"] = unmatched
-
-    return json.dumps(plan, ensure_ascii=False)
-
-def _paragraph_plain_text(p_el):
-    if p_el is None:
-        return ""
-    parts = []
-    for t in p_el.findall(".//w:t", {"w": _W_NS}):
-        if t.text:
-            parts.append(t.text)
-    return "".join(parts)
-
-def inspect_export_removal_plan(u8, idx_to_action_json):
-    data = bytes(u8)
-    try:
-        raw_actions = json.loads(idx_to_action_json or "{}")
-        if not isinstance(raw_actions, dict):
-            raw_actions = {}
-    except Exception:
-        raw_actions = {}
-
-    normalized_actions = {}
-    for k, v in raw_actions.items():
-        try:
-            idx = int(k)
-        except Exception:
-            continue
-        normalized_actions[idx] = str(v).upper()
-
-    plan = {
-        "styleMap": {},
-        "styleMapSize": 0,
-        "hasStylesXml": False,
-        "parts": [],
-        "idxToAction": normalized_actions,
-        "rawActions": raw_actions,
-        "unmatchedActions": [],
-        "totalHeadings": 0,
-    }
-
-    try:
-        zf = zipfile.ZipFile(io.BytesIO(data), "r")
-    except Exception as exc:
-        plan["error"] = f"zip-error:{exc}"
-        return json.dumps(plan, ensure_ascii=False)
-
-    with zf as zfin:
-        names = set(zfin.namelist())
-        plan["hasStylesXml"] = "word/styles.xml" in names
-        style_map = _build_heading_style_map(zfin)
-        plan["styleMap"] = style_map
-        plan["styleMapSize"] = len(style_map)
-
-        doc_parts = [n for n in names if n == "word/document.xml"]
-        global_idx = 0
-        seen_indices = set()
-
-        for part in doc_parts:
-            info = {
-                "name": part,
-                "headings": [],
-                "removalRanges": [],
-                "blockCount": 0,
-                "errors": [],
-            }
-            try:
-                raw = zfin.read(part)
-            except KeyError:
-                info["errors"].append("missing-part")
-                plan["parts"].append(info)
-                continue
-            try:
-                root = ET.fromstring(raw)
-            except ET.ParseError as exc:
-                info["errors"].append(f"parse-error:{exc}")
-                plan["parts"].append(info)
-                continue
-            body = root.find(_q("body"))
-            if body is None:
-                info["errors"].append("no-body")
-                plan["parts"].append(info)
-                continue
-
-            elems = _collect_body_blocks(body, style_map)
-            info["blockCount"] = len(elems)
-
-            heading_positions = []
-
-            for pos, blk in enumerate(elems):
-                if blk.get("type") != "p":
-                    continue
-                lvl = blk.get("level")
-                if not isinstance(lvl, int) or lvl <= 0:
-                    continue
-                idx = global_idx
-                global_idx += 1
-                trace_lvl, reason = _heading_level_trace(blk.get("element"), style_map)
-                if isinstance(trace_lvl, int) and trace_lvl > 0:
-                    lvl = trace_lvl
-                heading_positions.append((pos, lvl, idx))
-                heading_info = {
-                    "idx": idx,
-                    "level": lvl,
-                    "position": pos,
-                    "text": _paragraph_plain_text(blk.get("element")),
-                    "action": normalized_actions.get(idx),
-                    "detectedBy": reason or "",
-                }
-                info["headings"].append(heading_info)
-                seen_indices.add(idx)
-
-            for h_i, (pos, lvl, idx) in enumerate(heading_positions):
-                if normalized_actions.get(idx) != "HIDE":
-                    continue
-                end = len(elems)
-                for j in range(h_i + 1, len(heading_positions)):
-                    np, nl, _ = heading_positions[j]
-                    if nl <= lvl:
-                        end = np
-                        break
-                removal = {
-                    "idx": idx,
-                    "level": lvl,
-                    "startBlock": pos,
-                    "endBlock": end,
-                    "blockCount": max(0, end - pos),
-                }
-                for h in info["headings"]:
-                    if h.get("idx") == idx:
-                        removal["headingText"] = h.get("text")
-                        break
-                info["removalRanges"].append(removal)
-
-            plan["parts"].append(info)
-
-        plan["totalHeadings"] = global_idx
-        unmatched = []
-        for idx in sorted(normalized_actions.keys()):
-            if idx not in seen_indices:
-                unmatched.append(idx)
-        plan["unmatchedActions"] = unmatched
-
-    return json.dumps(plan, ensure_ascii=False)
-
-def _paragraph_plain_text(p_el):
-    if p_el is None:
-        return ""
-    parts = []
-    for t in p_el.findall(".//w:t", {"w": _W_NS}):
-        if t.text:
-            parts.append(t.text)
-    return "".join(parts)
-
-def inspect_export_removal_plan(u8, idx_to_action_json):
-    data = bytes(u8)
-    try:
-        raw_actions = json.loads(idx_to_action_json or "{}")
-        if not isinstance(raw_actions, dict):
-            raw_actions = {}
-    except Exception:
-        raw_actions = {}
-
-    normalized_actions = {}
-    for k, v in raw_actions.items():
-        try:
-            idx = int(k)
-        except Exception:
-            continue
-        normalized_actions[idx] = str(v).upper()
-
-    plan = {
-        "styleMap": {},
-        "styleMapSize": 0,
-        "hasStylesXml": False,
-        "parts": [],
-        "idxToAction": normalized_actions,
-        "rawActions": raw_actions,
-        "unmatchedActions": [],
-        "totalHeadings": 0,
-    }
-
-    try:
-        zf = zipfile.ZipFile(io.BytesIO(data), "r")
-    except Exception as exc:
-        plan["error"] = f"zip-error:{exc}"
-        return json.dumps(plan, ensure_ascii=False)
-
-    with zf as zfin:
-        names = set(zfin.namelist())
-        plan["hasStylesXml"] = "word/styles.xml" in names
-        style_map = _build_heading_style_map(zfin)
-        plan["styleMap"] = style_map
-        plan["styleMapSize"] = len(style_map)
-
-        doc_parts = [n for n in names if n == "word/document.xml"]
-        global_idx = 0
-        seen_indices = set()
-
-        for part in doc_parts:
-            info = {
-                "name": part,
-                "headings": [],
-                "removalRanges": [],
-                "blockCount": 0,
-                "errors": [],
-            }
-            try:
-                raw = zfin.read(part)
-            except KeyError:
-                info["errors"].append("missing-part")
-                plan["parts"].append(info)
-                continue
-            try:
-                root = ET.fromstring(raw)
-            except ET.ParseError as exc:
-                info["errors"].append(f"parse-error:{exc}")
-                plan["parts"].append(info)
-                continue
-            body = root.find(_q("body"))
-            if body is None:
-                info["errors"].append("no-body")
-                plan["parts"].append(info)
-                continue
-
-            elems = _collect_body_blocks(body, style_map)
-            info["blockCount"] = len(elems)
-
-            heading_positions = []
-
-            for pos, blk in enumerate(elems):
-                if blk.get("type") != "p":
-                    continue
-                lvl = blk.get("level")
-                if not isinstance(lvl, int) or lvl <= 0:
-                    continue
-                idx = global_idx
-                global_idx += 1
-                trace_lvl, reason = _heading_level_trace(blk.get("element"), style_map)
-                if isinstance(trace_lvl, int) and trace_lvl > 0:
-                    lvl = trace_lvl
-                heading_positions.append((pos, lvl, idx))
-                heading_info = {
-                    "idx": idx,
-                    "level": lvl,
-                    "position": pos,
-                    "text": _paragraph_plain_text(blk.get("element")),
-                    "action": normalized_actions.get(idx),
-                    "detectedBy": reason or "",
-                }
-                info["headings"].append(heading_info)
-                seen_indices.add(idx)
-
-            for h_i, (pos, lvl, idx) in enumerate(heading_positions):
-                if normalized_actions.get(idx) != "HIDE":
-                    continue
-                end = len(elems)
-                for j in range(h_i + 1, len(heading_positions)):
-                    np, nl, _ = heading_positions[j]
-                    if nl <= lvl:
-                        end = np
-                        break
-                removal = {
-                    "idx": idx,
-                    "level": lvl,
-                    "startBlock": pos,
-                    "endBlock": end,
-                    "blockCount": max(0, end - pos),
-                }
-                for h in info["headings"]:
-                    if h.get("idx") == idx:
-                        removal["headingText"] = h.get("text")
-                        break
-                info["removalRanges"].append(removal)
-
-            plan["parts"].append(info)
-
-        plan["totalHeadings"] = global_idx
-        unmatched = []
-        for idx in sorted(normalized_actions.keys()):
-            if idx not in seen_indices:
-                unmatched.append(idx)
-        plan["unmatchedActions"] = unmatched
-
-    return json.dumps(plan, ensure_ascii=False)
-
-# ---------- removal/backup/cleanup helpers ----------
-def _is_empty_para(p):
-    if p.findall(".//w:fldSimple", {"w": _W_NS}): return False
-    if p.findall(".//w:drawing", {"w": _W_NS}): return False
-    if p.findall(".//w:object",  {"w": _W_NS}): return False
-    if p.findall(".//w:pict",    {"w": _W_NS}): return False
-    ts = p.findall(".//w:t", {"w": _W_NS})
-    return all(((t.text or "").strip() == "") for t in ts)
-
-def _has_page_break_run(p):
-    for br in p.findall(".//w:br", {"w": _W_NS}):
-        t = br.get(_q("type"))
-        if (t or "").lower() == "page":
-            return True
-    return False
-
-def _has_page_break_before(p):
-    pPr = p.find(_q("pPr"))
-    if pPr is None: return False
-    return pPr.find(_q("pageBreakBefore")) is not None
-
-def _compact_whitespace(root):
-    body = root.find(_q("body")) or root
-    # remove empty paragraphs unless they carry a page break
-    for node in list(body):
-        if node.tag == _q("p"):
-            keep_for_page = _has_page_break_run(node) or _has_page_break_before(node)
-            if (not keep_for_page) and _is_empty_para(node):
-                try: body.remove(node)
-                except: pass
-    # collapse duplicate page-break-only paras
-    def _is_pure_pb(p):
-        if p.tag != _q("p"): return False
-        if not _has_page_break_run(p): return False
-        ts = p.findall(".//w:t", {"w": _W_NS})
-        return all(((t.text or "").strip() == "") for t in ts)
-    prev_pb = False
-    for node in list(body):
-        if _is_pure_pb(node):
-            if prev_pb:
-                try: body.remove(node)
-                except: pass
-            else:
-                prev_pb = True
-        else:
-            prev_pb = False
-
-def _prune_empty_sdts(root):
-    # best-effort: remove SDTs whose content has only empty paragraphs (no tables)
-    for sdt in list(root.findall(".//w:sdt", {"w": _W_NS})):
-        content = sdt.find(_q("sdtContent"))
-        if content is None:
-            continue
-        if content.find(".//w:tbl", {"w": _W_NS}) is not None:
-            continue
-        keep = False
-        for p in content.findall(".//w:p", {"w": _W_NS}):
-            if not _is_empty_para(p):
-                keep = True
-                break
-        if not keep:
-            # remove sdt by scanning parent
-            removed = False
-            for cand in root.iter():
-                for ch in list(cand):
-                    if ch is sdt:
-                        try: cand.remove(ch); removed = True
-                        except: pass
-                        break
-                if removed: break
-
-def _prune_dead_tables(root):
-    for tbl in list(root.findall(".//w:tbl", {"w": _W_NS})):
-        trs = tbl.findall(".//w:tr", {"w": _W_NS})
-        has_cell = False
-        for tr in trs:
-            if tr.find(".//w:tc", {"w": _W_NS}) is not None:
-                has_cell = True; break
-        if not has_cell:
-            # remove this <w:tbl>
-            removed = False
-            for cand in root.iter():
-                for ch in list(cand):
-                    if ch is tbl:
-                        try: cand.remove(ch); removed = True
-                        except: pass
-                        break
-                if removed: break
-
-def _ensure_backup_embedded(zfin, zfout, names, backup_path="customXml/originalDocument.xml", override_bytes=None):
-    if backup_path in names:
-        # Already present → keep existing backup to preserve the untouched original
-        return
-    if override_bytes is not None:
-        try:
-            zfout.writestr(backup_path, override_bytes)
-        except Exception:
-            pass
-        return
-    try:
-        orig = zfin.read("word/document.xml")
-        zfout.writestr(backup_path, orig)
-    except KeyError:
-        pass
-
-def restore_document_from_backup(u8, backup_path="customXml/originalDocument.xml"):
-    data = bytes(u8)
-    with zipfile.ZipFile(io.BytesIO(data), "r") as zfin:
-        try:
-            original = zfin.read(backup_path)
-        except KeyError:
-            return data
-        outbuf = io.BytesIO()
-        with zipfile.ZipFile(outbuf, "w", compression=zipfile.ZIP_DEFLATED) as zfout:
-            for name in zfin.namelist():
-                if name == "word/document.xml":
-                    continue
-                zfout.writestr(name, zfin.read(name))
-            zfout.writestr("word/document.xml", original)
-    return outbuf.getvalue()
-
-def _ensure_update_fields(zfin, zfout):
-    try:
-        raw = zfin.read("word/settings.xml")
-        try:
-            root = ET.fromstring(raw)
-        except ET.ParseError:
-            root = ET.Element(_q("settings"))
-    except KeyError:
-        root = ET.Element(_q("settings"))
-
-    upd = root.find(_q("updateFields"))
-    if upd is None:
-        upd = ET.SubElement(root, _q("updateFields"))
-    upd.set(_q("val"), "true")
-
-    zfout.writestr("word/settings.xml", ET.tostring(root, encoding="utf-8", xml_declaration=True))
-
-def _extract_part_from_bytes(data_like, part_name):
-    if data_like is None:
-        return None
-    try:
-        data = bytes(data_like)
-    except Exception:
-        return None
-    try:
-        with zipfile.ZipFile(io.BytesIO(data), "r") as zf:
-            return zf.read(part_name)
-    except Exception:
-        return None
-
-# ----- TOC minimal rebuild -----
-def _next_in_doc_order(node, root):
-    if node is None: return None
-    found = False
-    for el in root.iter():
-        if found: return el
-        if el is node: found = True
-    return None
-
-def _find_toc_ranges(root):
-    ranges = []
-    body = root.find(_q("body")) or root
-    fldChars = root.findall(".//w:fldChar", {"w": _W_NS})
-    for begin in fldChars:
-        if begin.get(_q("val")) != "begin":
-            continue
-        cur = begin
-        instr = ""
-        separate = None
-        end = None
-        while True:
-            cur = _next_in_doc_order(cur, body)
-            if cur is None: break
-            if cur.tag == _q("instrText"): instr += (cur.text or "")
-            if cur.tag == _q("fldChar"):
-                v = cur.get(_q("val"))
-                if v == "separate": separate = cur
-                if v == "end":
-                    end = cur
-                    break
-        u = (instr or "").strip().upper()
-        if u.startswith("TOC"):
-            if separate is not None and end is not None:
-                ranges.append((begin, separate, end, instr))
-    return ranges
-
-def _rebuild_toc(root): 
-    # Replace existing complex range with a minimal fldSimple paragraph
-    for (begin, separate, end, instr) in _find_toc_ranges(root):
-        switches = (instr.strip() if instr else r'TOC \\o "1-3" \\h \\z \\u')
-        # locate host paragraph of 'begin'
-        host_p = None
-        for par in root.findall(".//w:p", {"w": _W_NS}):
-            for el in par.iter():
-                if el is begin:
-                    host_p = par; break
-            if host_p is not None: break
-        if host_p is None: continue
-        # parent of host_p
-        parent = None
-        for cand in root.iter():
-            for ch in list(cand):
-                if ch is host_p:
-                    parent = cand; break
-            if parent is not None: break
-        if parent is None: continue
-
-        # new paragraph with simple TOC field
-        p = ET.Element(_q("p"))
-        fld = ET.SubElement(p, _q("fldSimple"), {_q("instr"): switches})
-        r = ET.SubElement(fld, _q("r")); ET.SubElement(r, _q("t")).text = ""
-
-        idx = list(parent).index(host_p)
-        parent.insert(idx, p)
-
-        # remove host_p and following siblings up to node that contains 'end'
-        # Simplest: rebuild parent's children excluding nodes that belong to the TOC range
-        new_children = []
-        skipping = False
-        end_reached = False
-        for ch in list(parent):
-            if not skipping and ch is host_p:
-                skipping = True
-                continue
-            if skipping:
-                hit_end = False
-                for el in ch.iter():
-                    if el is end:
-                        hit_end = True; break
-                if hit_end:
-                    skipping = False
-                    end_reached = True
-                    continue
-                else:
-                    continue
-            new_children.append(ch)
-        # replace
-        for ch in list(parent): parent.remove(ch)
-        for ch in new_children: parent.append(ch)
-
-# ---------- CORE: remove ranges & embed backup ----------
-def apply_removal_with_backup(u8, idx_to_action_json, backup_path="customXml/originalDocument.xml", original_bytes=None):
-    """
-    idx_to_action_json: {"12":"HIDE","13":"SHOW", ...}
-      - For headings where action == "HIDE": remove [heading .. next heading with <= level)
-      - Embed original as customXml/originalDocument.xml (if not already present)
-      - Cleanup empty SDTs, dead tables, whitespace
-      - Rebuild TOC (minimal fldSimple form)
-    """
-    try:
-        idx_to_action = {int(k): v for (k, v) in json.loads(idx_to_action_json).items()}
-    except Exception:
-        idx_to_action = {}
-
-    data = bytes(u8)
-    override_backup = _extract_part_from_bytes(original_bytes, "word/document.xml")
-    outbuf = io.BytesIO()
-
-    with zipfile.ZipFile(io.BytesIO(data), "r") as zfin, \
-         zipfile.ZipFile(outbuf, "w", compression=zipfile.ZIP_DEFLATED) as zfout:
-
-        names = zfin.namelist()
-        # Copy everything first
-        for n in names:
-            zfout.writestr(n, zfin.read(n))
-
-        # Ensure embedded backup exists (using untouched original if provided)
-        _ensure_backup_embedded(zfin, zfout, names, backup_path=backup_path, override_bytes=override_backup)
-
-        # Process primary document (you can extend to headers/footers if needed)
-        doc_parts = [n for n in names if n == "word/document.xml"]
-        style_map = _build_heading_style_map(zfin)
-
-        global_idx = 0
-        for part in doc_parts:
-            try:
-                root = ET.fromstring(zfin.read(part))
-            except ET.ParseError:
-                continue
-
-            body = root.find(_q("body"))
-            if body is None:
-                zfout.writestr(part, ET.tostring(root, encoding="utf-8", xml_declaration=True))
-                continue
-
-            elems = _collect_body_blocks(body, style_map)
-
-            heading_positions = []
-            for i, blk in enumerate(elems):
-                if blk.get("type") != "p":
-                    continue
-                lvl = blk.get("level")
-                if not isinstance(lvl, int) or lvl <= 0:
-                    continue
-                idx = global_idx
-                global_idx += 1
-                heading_positions.append((i, lvl, idx))
-
-            to_remove_top_nodes = set()
-            for h_i, (pos, lvl, idx) in enumerate(heading_positions):
-                if idx_to_action.get(idx) != "HIDE":
-                    continue
-                # compute end boundary
-                if h_i + 1 < len(heading_positions):
-                    end = len(elems)
-                    for j in range(h_i + 1, len(heading_positions)):
-                        np, nl, _ = heading_positions[j]
-                        if nl <= lvl:
-                            end = np
-                            break
-                else:
-                    end = len(elems)
-                # gather distinct top nodes to remove (no duplicates)
-                seen = set()
-                for j in range(pos, end):
-                    top = elems[j].get("top")
-                    if top is None: continue
-                    k = id(top)
-                    if k in seen: continue
-                    seen.add(k)
-                    to_remove_top_nodes.add(top)
-
-            # Remove nodes by scanning parents (xml.etree has no getparent)
-            if to_remove_top_nodes:
-                for cand in root.iter():
-                    for ch in list(cand):
-                        if ch in to_remove_top_nodes:
-                            try: cand.remove(ch)
-                            except: pass
-
-            # Cleanup & TOC rebuild
-            _prune_empty_sdts(root)
-            _prune_dead_tables(root)
-            _compact_whitespace(root)
-            _rebuild_toc(root)
-
-            zfout.writestr(part, ET.tostring(root, encoding="utf-8", xml_declaration=True))
-
-        # Align settings with Word expectations (updateFields must be true)
-        _ensure_update_fields(zfin, zfout)
-
-    return outbuf.getvalue()
-`);
-
-        pyLoaded = true;
-      }
-    }
-
-    // Minimal readers for CRONOS_PAYLOAD using pyodide helpers
-    async function readDocVarSettings(arrayBufferOrBytes, name) {
-      await ensurePy();
-      const u8in = arrayBufferOrBytes instanceof Uint8Array ? arrayBufferOrBytes : new Uint8Array(arrayBufferOrBytes);
-      const fn = py.globals.get('read_docvar_settings');
-      const pyBytes = py.toPy(u8in);
-      let pyOut;
-      try { pyOut = fn(pyBytes, name); }
-      finally { try{fn.destroy();}catch{} try{pyBytes.destroy();}catch{} }
-      let txt = null;
-      if (pyOut && typeof pyOut.toJs === 'function') txt = pyOut.toJs({ create_proxies:false });
-      else txt = pyOut ?? null;
-      try { pyOut?.destroy?.(); } catch {}
-      return txt;
-    }
-
-    async function readDocVarCustom(arrayBufferOrBytes, name) {
-      await ensurePy();
-      const u8in = arrayBufferOrBytes instanceof Uint8Array ? arrayBufferOrBytes : new Uint8Array(arrayBufferOrBytes);
-      const fn = py.globals.get('read_docvar_custom');
-      const pyBytes = py.toPy(u8in);
-      let pyOut;
-      try { pyOut = fn(pyBytes, name); }
-      finally { try{fn.destroy();}catch{} try{pyBytes.destroy();}catch{} }
-      let txt = null;
-      if (pyOut && typeof pyOut.toJs === 'function') txt = pyOut.toJs({ create_proxies:false });
-      else txt = pyOut ?? null;
-      try { pyOut?.destroy?.(); } catch {}
-      return txt;
-    }
-
-    // PAYLOAD_KEY is defined earlier in this script
-    // Lightweight JSZip-based payload reader (no Pyodide dependency on index)
-    async function ensureJSZip(){
-      if (window.JSZip) return;
-      await new Promise((res, rej) => {
-        const s = document.createElement('script');
-        s.src = 'https://cdn.jsdelivr.net/npm/jszip@3.10.1/dist/jszip.min.js';
-        s.onload = res; s.onerror = rej; document.head.appendChild(s);
-      });
-    }
-
-    async function readPayloadFromDocx(bytes){
-      try {
-        await ensureJSZip();
-        const zip = await window.JSZip.loadAsync(bytes);
-        // Try settings.xml → w:docVars/w:docVar
-        const settings = zip.file('word/settings.xml');
-        if (settings) {
-          const xmlText = await settings.async('string');
-          const parser = new DOMParser();
-          const xml = parser.parseFromString(xmlText, 'application/xml');
-          const W_NS = 'http://schemas.openxmlformats.org/wordprocessingml/2006/main';
-          const docVars = xml.getElementsByTagNameNS(W_NS, 'docVars')[0];
-          if (docVars) {
-            const vars = docVars.getElementsByTagNameNS(W_NS, 'docVar');
-            for (let i = 0; i < vars.length; i++) {
-              const dv = vars[i];
-              const name = dv.getAttributeNS(W_NS, 'name') || dv.getAttribute('w:name') || dv.getAttribute('name');
-              if (name === PAYLOAD_KEY) {
-                const val = dv.getAttributeNS(W_NS, 'val') || dv.getAttribute('w:val') || dv.getAttribute('val') || '';
-                return val || null;
-              }
-            }
-          }
-        }
-        // Fallback: docProps/custom.xml → cp:property[name=PAYLOAD_KEY]
-        const custom = zip.file('docProps/custom.xml');
-        if (custom) {
-          const xmlText = await custom.async('string');
-          const parser = new DOMParser();
-          const xml = parser.parseFromString(xmlText, 'application/xml');
-          const props = xml.getElementsByTagName('property');
-          for (let i = 0; i < props.length; i++) {
-            const p = props[i];
-            const nm = p.getAttribute('name');
-            if (nm === PAYLOAD_KEY) {
-              const child = p.firstElementChild;
-              return child && child.textContent ? child.textContent : null;
-            }
-          }
-        }
-      } catch (e) { console.warn('readPayloadFromDocx failed', e); }
-      return null;
-    }
-
-    let __hydrating = false;
-    async function hydrateWorkspaceFromDocxIfEmpty() {
-      try {
-        if (__hydrating) return false;
-        if (!currentDoc?.docId) return false;
-
-        const st = await window.formSuitePersist.loadState?.(currentDoc.docId);
-        const hasSchema = Array.isArray(st?.schema?.fields) && st.schema.fields.length > 0;
-        if (hasSchema) return false; // nothing to do
-
-        setStatus('Restoring from document…');
-        const bytes = await fetchWorkingDocBytes();
-        if (!bytes) return false;
-
-        __hydrating = true;
-
-        let payloadRaw = await readPayloadFromDocx(bytes);
-        if (!payloadRaw) return false;
-
-        let payload = null;
-        try { payload = JSON.parse(payloadRaw); } catch { payload = null; }
-
-        if (!payload || !Array.isArray(payload.fields) || !payload.fields.length) return false;
-
-        // Build next schema/values
-        const nextSchema = { title: payload.title || 'Form', fields: payload.fields };
-        const cleanValues = sanitizeValues(nextSchema, payload.values || {});
-        const tagMap = payload.tagMap || {};
-
-        // Read BOTH rule sets (be tolerant of legacy key names/typos)
-        const rules =
-          Array.isArray(payload.rules) ? payload.rules :
-          Array.isArray(payload.headingRules) ? payload.headingRules : [];
-
-        const fieldRules =
-          Array.isArray(payload.fieldRules) ? payload.fieldRules :
-          Array.isArray(payload.fieldsRules) ? payload.fieldsRules : []; // legacy guard
-
-        // Persist complete state back into workspace
-        await window.formSuitePersist.saveState(currentDoc.docId, {
-          schema: nextSchema,
-          values: cleanValues,
-          tagMap,
-          rules,
-          fieldRules,
-          schemaUpdatedAt: new Date().toISOString()
-        });
-
-        // refresh local variables + UI
-        schema = nextSchema;
-        values = cleanValues;
-        renderForm();
-        setStatus(`Active DOCX: <span class="kbd">${currentDoc.name}</span>`);
-        return true;
-      } catch (e) {
-        console.warn('hydrateWorkspaceFromDocxIfEmpty failed:', e);
-        return false;
-      } finally {
-        __hydrating = false;
-      }
-    }
-
-    async function writeDocVar(bytes, name, value) {
-      await ensurePy();
-      const fn = py.globals.get('write_docvar');
-      const pyBytes = py.toPy(new Uint8Array(bytes));
-      let pyOut;
-      try { pyOut = fn(pyBytes, name, value); }
-      finally { try{fn.destroy();}catch{} try{pyBytes.destroy();}catch{} }
-      let u8;
-      if (pyOut?.toJs) u8 = pyOut.toJs({ create_proxies:false });
-      else if (pyOut?.getBuffer) u8 = new Uint8Array(pyOut.getBuffer());
-      else u8 = new Uint8Array([]);
-      try { pyOut.destroy?.(); } catch {}
-      return u8;
-    }
-
-    async function writeSDTs(arrayBufferOrBytes, tagToTextObj) {
-      await ensurePy();
-      const u8in = arrayBufferOrBytes instanceof Uint8Array ? arrayBufferOrBytes : new Uint8Array(arrayBufferOrBytes);
-      const fn = py.globals.get('write_sdts_by_tag');
-      const pyBytes = py.toPy(u8in);
-      const pyMap   = py.toPy(JSON.stringify(tagToTextObj || {}));
-      let pyOut;
-      try { pyOut = fn(pyBytes, pyMap); }
-      finally { try{fn.destroy();}catch{} try{pyBytes.destroy();}catch{} try{pyMap.destroy();}catch{} }
-      let u8;
-      if (pyOut?.toJs) u8 = pyOut.toJs({ create_proxies:false });
-      else if (pyOut?.getBuffer) u8 = new Uint8Array(pyOut.getBuffer());
-      else u8 = new Uint8Array([]);
-      try { pyOut.destroy?.(); } catch {}
-      return u8;
-    }
-
-    // ---------- Helpers: sanitize ----------
-    function sanitizeValues(schema, vals) {
-      const out = {};
-      const fields = Array.isArray(schema?.fields) ? schema.fields : [];
-
-      for (const f of fields) {
-        const id = f.id;
-        let v = vals?.[id];
-
-        if (f.type === 'datediff') {
-          const d = vals?.[id];
-          if (d && typeof d === 'object') {
-            const outObj = {
-              days: Number(d.days ?? 0),
-              months: Number(d.months ?? 0),
-              years: Number(d.years ?? 0),
-              formatted: String(d.formatted ?? '')
-            };
-            if (outObj.formatted) out[id] = outObj;
-          } else if (Number.isFinite(Number(d))) {
-            const n = Number(d);
-            out[id] = { days: n, months: 0, years: 0, formatted: `${n}-0-0 (${n})` };
-          }
-          continue;
-        }
-
-        if (f.type === 'address') {
-          const vv = vals?.[id];
-          if (typeof vv === 'string') {
-            const s = vv.trim();
-            if (s || f.required) out[id] = s ? { formatted: s } : { formatted: '' };
-          } else if (vv && typeof vv === 'object') {
-            const o = {
-              formatted: vv.formatted || '',
-              street: vv.street || '',
-              houseNumber: vv.houseNumber || '',
-              postcode: vv.postcode || '',
-              city: vv.city || '',
-              country: vv.country || '',
-              lat: (vv.lat ?? null),
-              lon: (vv.lon ?? null)
-            };
-            if (o.formatted || f.required) out[id] = o;
-          }
-          continue;
-        }
-
-        if (f.type === 'multichoice') {
-          let arr = Array.isArray(v) ? v.slice() : (typeof v === 'string' ? v.split(',') : []);
-          arr = arr.map(x => String(x).trim()).filter(Boolean);
-
-          let allowed = null;
-          if (Array.isArray(f.options) && f.options.length) {
-            allowed = new Set(
-              f.options.map(o => (o && typeof o === 'object')
-                ? String(o.value ?? o.label ?? '')
-                : String(o)
-              )
-            );
-          } else if (f.mc && Array.isArray(f.mc.groups)) {
-            allowed = new Set(
-              f.mc.groups.flatMap(g => (g.items || []).map(it => String((it?.value ?? it?.label ?? ''))))
-            );
-          }
-          if (allowed) arr = arr.filter(x => allowed.has(String(x)));
-          if (arr.length) out[id] = arr;
-          else if (f.required) out[id] = [];
-
-          if (f.mc && Array.isArray(f.mc.groups)) {
-            for (const g of f.mc.groups) {
-              for (const it of (g.items || [])) {
-                const optVal = String(it?.value || '');
-                const extras = Array.isArray(it?.fields) ? it.fields : [];
-                for (const ex of extras) {
-                  const exId = String(ex?.id || '');
-                  if (!exId) continue;
-                  const k = mcExtraKey(f.id, optVal, exId);
-                  const raw = vals?.[k];
-
-                  if (ex.type === 'date') {
-                    const s = String(raw ?? '');
-                    if (s) out[k] = s;
-                    continue;
-                  }
-
-                  if (ex.type === 'number') {
-                    if (raw === '' || raw == null) continue;
-                    const num = (typeof raw === 'number') ? raw : Number(String(raw).replace(',', '.'));
-                    if (Number.isFinite(num)) out[k] = num;
-                    continue;
-                  }
-
-                  if (ex.type === 'datediff') {
-                    if (raw && typeof raw === 'object' && typeof raw.days !== 'undefined') {
-                      const o = {
-                        days: Number(raw.days ?? 0),
-                        months: Number(raw.months ?? 0),
-                        years: Number(raw.years ?? 0),
-                        formatted: String(raw.formatted ?? '')
-                      };
-                      if (o.formatted) out[k] = o;
-                    }
-                    continue;
-                  }
-
-                  const s = String(raw ?? '');
-                  if (s) out[k] = s;
-                }
-              }
-            }
-          }
-          continue;
-        }
-
-        if (f.type === 'select') {
-          let s = Array.isArray(v) ? String(v[0] ?? '') : String(v ?? '');
-          if (Array.isArray(f.options) && f.options.length) {
-            const allowed = new Set(f.options.map(String));
-            if (!allowed.has(s)) s = '';
-          }
-          if (s === '') { if (f.required) out[id] = s; }
-          else out[id] = s;
-          continue;
-        }
-
-        if (f.type === 'number') {
-          if (v === '' || v == null) continue;
-          const num = (typeof v === 'number') ? v : Number(String(v).replace(',', '.'));
-          if (Number.isFinite(num)) out[id] = num;
-          continue;
-        }
-
-        if (f.type === 'date') { out[id] = String(v ?? ''); continue; }
-
-        if (f.type === 'table') {
-          const cols = Array.isArray(f.columns) ? f.columns : [];
-          const colIds = cols.map(c => c.id);
-          const arr = Array.isArray(v) ? v : [];
-          const cleaned = arr.map(row => {
-            const o = {};
-            for (const cid of colIds) {
-              let cell = row?.[cid];
-              if (cell == null) cell = '';
-              o[cid] = (typeof cell === 'string') ? cell : String(cell);
-            }
-            return o;
-          }).filter(r => Object.values(r).some(val => String(val).trim() !== ''));
-          const min = Math.max(0, parseInt(f.minRows || 0, 10));
-          while (cleaned.length < min) {
-            const empty = {}; colIds.forEach(cid => empty[cid] = '', cleaned.push(empty));
-          }
-          if (cleaned.length) out[id] = cleaned;
-          else if (f.required) out[id] = [];
-          continue;
-        }
-
-        const s = String(v ?? '');
-        if (s || f.required) out[id] = s;
-      }
-
-      return out;
-    }
-
-    function sanitizeTagMap(tagMap, validIds) {
-      const out = {};
-      for (const [tag, fid] of Object.entries(tagMap || {})) {
-        if (validIds.has(fid)) out[tag] = fid;
-      }
-      return out;
-    }
-
-    // ---------- Init ----------
-    init().catch(console.error);
-
-    async function init() {
-      currentDoc = readActiveDocSync();
-
-      if (currentDoc?.docId) {
-        const bytes = await fetchWorkingDocBytes();
-        if (!bytes) { await hardResetOpenForm('no bytes / no permission'); return; }
-
-        const st = await window.formSuitePersist.loadState?.(currentDoc.docId);
-        schema = st?.schema || null;
-        values = st?.values || {};
-        setStatus(`Active DOCX: <span class="kbd">${currentDoc.name}</span>${schema ? '' : ' — <span class="muted">no schema yet</span>'}`);
-        await updateWriteAccessBanner();
-      } else {
-        schema = loadLS();
-        values = {};
-      }
-
-      renderForm();
-    }
-
-    // ---------- Robust bytes fetcher ----------
-    async function fetchWorkingDocBytes() {
-      try { const b = await window.formSuitePersist.getCurrentDocBytes?.(); if (b && b.byteLength) return b; } catch {}
-      try { if (currentDoc?.docId) { const b2 = await window.formSuitePersist.getBytes?.(currentDoc.docId); if (b2 && b2.byteLength) return b2; } } catch {}
-      try {
-        const h = await window.formSuitePersist.getHandle?.(currentDoc?.docId);
-        if (h?.getFile) {
-          let p = await window.formSuitePersist.ensurePermission?.(h, 'readwrite');
-          if (p !== 'granted') p = await window.formSuitePersist.ensurePermission?.(h, 'read');
-          if (p === 'granted') { const f = await h.getFile(); return await f.arrayBuffer(); }
-        }
-      } catch {}
-      try { await window.formSuitePersist.regrantAll?.(); const b3 = await window.formSuitePersist.getCurrentDocBytes?.(); if (b3 && b3.byteLength) return b3; } catch {}
-      return null;
-    }
-
-    // ---- DATEDIFF helpers ----
-    function diffInDays(a, b) {
-      const A = new Date(a.getFullYear(), a.getMonth(), a.getDate());
-      const B = new Date(b.getFullYear(), b.getMonth(), b.getDate());
-      const ms = B - A;
-      return Math.floor(ms / (24*60*60*1000));
-    }
-    function diffInMonths(a, b) {
-      let months = (b.getFullYear() - a.getFullYear()) * 12 + (b.getMonth() - a.getMonth());
-      if (b.getDate() < a.getDate()) months -= 1;
-      return months;
-    }
-    function diffInYears(a, b) {
-      let years = b.getFullYear() - a.getFullYear();
-      const bBeforeAnniversary = (b.getMonth() < a.getMonth()) || (b.getMonth() === a.getMonth() && b.getDate() < a.getDate());
-      if (bBeforeAnniversary) years -= 1;
-      return years;
-    }
-
-    function createPrettyDatepicker(input, extraOpts = {}) {
-      if (!document.getElementById('fp-zindex-fix')) {
-        const st = document.createElement('style');
-        st.id = 'fp-zindex-fix';
-        st.textContent = `
-          .flatpickr-calendar { z-index: 50; }
-          .flatpickr-wrapper { position: relative; }
-        `;
-        document.head.appendChild(st);
-      }
-
-      const baseOpts = {
-        dateFormat: 'Y-m-d',
-        altInput: true,
-        altFormat: 'D, j M Y',
-        allowInput: false,
-        clickOpens: true,
-        disableMobile: true,
-        static: true,
-        wrap: false,
-        monthSelectorType: 'dropdown',
-        weekNumbers: true,
-        prevArrow: '‹',
-        nextArrow: '›',
-        onReady: (_sel, _str, inst) => {
-          if (inst.altInput) {
-            inst.altInput.readOnly = true;
-            inst.altInput.tabIndex = 0;
-            inst.altInput.style.pointerEvents = 'auto';
-            const wrap = inst.altInput.parentElement;
-            if (wrap && !wrap.classList.contains('flatpickr-wrapper')) {
-              wrap.classList.add('flatpickr-wrapper');
-              if (getComputedStyle(wrap).position === 'static') {
-                wrap.style.position = 'relative';
-              }
-            }
-          }
-        }
-      };
-
-      return flatpickr(input, { ...baseOpts, ...extraOpts });
-    }
-
-    function slugifyMc(s) {
-      return String(s || '')
-        .normalize('NFKD')
-        .replace(/[\u0300-\u036f]/g, '')
-        .replace(/[^a-zA-Z0-9]+/g, '_')
-        .replace(/^_+|_+$/g, '')
-        .toLowerCase();
-    }
-    function mcExtraKey(fieldId, optionValue, extraId) {
-      return `${fieldId}__${slugifyMc(optionValue)}__${slugifyMc(extraId)}`;
-    }
-
-    // ---------- Render whole form ----------
-    function renderForm() {
-      (function injectMcStyles(){
-        const ID = 'mc-caret-styles';
-        if (document.getElementById(ID)) return;
-        const s = document.createElement('style');
-        s.id = ID;
-        s.textContent = `
-          .mc-item { position: relative; }
-          .mc-toggle { all: unset; position: absolute; top: 10px; right: 10px; display: inline-flex; align-items: center; justify-content: center; cursor: pointer; line-height: 1; padding: 0; margin: 0; pointer-events: auto; }
-          .mc-toggle:focus-visible { outline: 2px solid var(--focus, #2563eb); outline-offset: 2px; border-radius: 4px; }
-          .mc-caret { width: 14px; height: 14px; transition: transform .18s ease, opacity .18s ease; opacity: .85; transform: rotate(0deg); display: block; }
-          .mc-caret.open { transform: rotate(90deg); }
-          .mc-extras { display: none; height: 0; grid-template-columns: 1fr; row-gap: 8px; padding-bottom: 2px; width: 100%; }
-          .mc-option-label{ display:grid; grid-template-columns:auto 1fr; column-gap:8px; align-items:center; cursor:pointer; line-height:1.25; }
-          .mc-option-label > span{ white-space:normal; word-break:break-word; }
-          .mc-option-checkbox{ align-self:center; margin-top:0; transform:none; }
-        `;
-        document.head.appendChild(s);
-      })();
-
-      const __slugifyMc = (window.slugifyMc) ? window.slugifyMc : function (s) {
-        return String(s || '')
-          .normalize('NFKD')
-          .replace(/[\u0300-\u036f]/g, '')
-          .replace(/[^a-zA-Z0-9]+/g, '_')
-          .replace(/^_+|_+$/g, '')
-          .toLowerCase();
-      };
-      const __mcExtraKey = (window.mcExtraKey) ? window.mcExtraKey : function (fieldId, optionValue, extraId) {
-        return `${fieldId}__${__slugifyMc(optionValue)}__${__slugifyMc(extraId)}`;
-      };
-
-      const mount = els.formMount;
-      mount.innerHTML = '';
-      if (!schema || !Array.isArray(schema.fields) || !schema.fields.length) {
-        mount.innerHTML = `<div class="muted">No schema found. Create one in the <a href="builder.html">Builder</a>.</div>`;
-        if (btnExportMain) btnExportMain.disabled = true;
-        if (btnExportDebug) btnExportDebug.disabled = true;
-        return;
-      }
-
-      (schema.fields || []).forEach(f => {
-        if (f.type === 'table') {
-          if (!Array.isArray(values[f.id])) {
-            const min = Math.max(0, parseInt(f.minRows || 0, 10));
-            values[f.id] = Array.from({ length: min }, () => emptyRow(f));
-          } else {
-            values[f.id] = values[f.id].map(r => ({ ...emptyRow(f), ...(r || {}) }));
-          }
-        }
-      });
-
-      const form = document.createElement('form');
-      form.classList.add('form-grid');
-
-      if (schema.title) {
-        const h = document.createElement('h4');
-        h.textContent = schema.title;
-        h.style.gridColumn = '1 / -1';
-        form.appendChild(h);
-      }
-
-      const inputRefs  = {};
-      const mcDateRefs = {};
-      const datediffRefs = [];
-      const guardPairs = [];
-
-      function scheduleSaveState() {
-        clearTimeout(scheduleSaveState._t);
-        scheduleSaveState._t = setTimeout(() => {
-          if (!currentDoc?.docId) return;
-          const cleanValues = sanitizeValues(schema, values);
-          window.formSuitePersist.saveState(currentDoc.docId, { schema, values: cleanValues });
-        }, 150);
-      }
-
-      function setExtrasOpen(extras, caretEl, open) {
-        if (!extras) return;
-        const DURATION = 220;
-
-        if (extras._animTimer) { clearTimeout(extras._animTimer); extras._animTimer = null; }
-        if (extras._onTe) { extras.removeEventListener('transitionend', extras._onTe); extras._onTe = null; }
-
-        const onEnd = () => {
-          extras.style.transition = '';
-          extras.style.willChange = '';
-          extras.style.opacity = open ? '1' : '0';
-          extras.style.marginTop = open ? '8px' : '0px';
-          extras.style.height = open ? 'auto' : '0px';
-          extras.style.overflow = 'visible';
-          if (!open) extras.style.display = 'none';
-          if (extras._onTe) {
-            extras.removeEventListener('transitionend', extras._onTe);
-            extras._onTe = null;
-          }
-        };
-        extras._onTe = onEnd;
-        extras.addEventListener('transitionend', onEnd);
-
-        if (caretEl) caretEl.classList.toggle('open', !!open);
-
-        if (open) {
-          extras.style.display = 'grid';
-          extras.style.overflow = 'visible';
-          extras.style.willChange = 'height, opacity, margin-top';
-          extras.style.opacity = '0';
-          extras.style.marginTop = '0px';
-          extras.style.height = '0px';
-
-          requestAnimationFrame(() => {
-            const h = extras.scrollHeight;
-            extras.classList.add('open');
-            extras.style.transition = `height ${DURATION}ms ease, opacity ${DURATION}ms ease, margin-top ${DURATION}ms ease`;
-            extras.style.height = h + 'px';
-            extras.style.opacity = '1';
-            extras.style.marginTop = '8px';
-            extras._animTimer = setTimeout(onEnd, DURATION + 40);
-          });
-        } else {
-          const current = extras.offsetHeight || extras.scrollHeight || 0;
-          extras.classList.remove('open');
-          extras.style.display = 'grid';
-          extras.style.overflow = 'hidden';
-          extras.style.willChange = 'height, opacity, margin-top';
-          extras.style.transition = '';
-          extras.style.height = current + 'px';
-          extras.style.opacity = '1';
-          extras.style.marginTop = '8px';
-
-          requestAnimationFrame(() => {
-            extras.style.transition = `height ${DURATION}ms ease, opacity ${DURATION}ms ease, margin-top ${DURATION}ms ease`;
-            extras.style.height = '0px';
-            extras.style.opacity = '0';
-            extras.style.marginTop = '0px';
-            extras._animTimer = setTimeout(onEnd, DURATION + 40);
-          });
-        }
-      }
-
-      (schema.fields || []).forEach(f => {
-        const wrap = document.createElement('div');
-        wrap.className = 'field';
-        try { wrap.dataset.fieldId = String(f.id || ''); } catch {}
-        if (f.type === 'address' || f.type === 'datediff') wrap.classList.add('span-2');
-        if (f.type === 'table') wrap.classList.add('full', 'field--table');
-        if (f.type === 'multichoice') wrap.classList.add('full', 'field--multichoice');
-        if (f.wide === true) wrap.classList.add('span-2');
-        if (f.full === true) wrap.classList.add('full');
-
-        if (f.type !== 'address') {
-          const label = document.createElement('label');
-          label.htmlFor = f.id;
-          label.textContent = f.label || f.id;
-          if (f.required) {
-            const star = document.createElement('span');
-            star.textContent = ' *';
-            star.style.color = '#ef4444';
-            label.appendChild(star);
-          }
-          wrap.appendChild(label);
-        }
-
-        if (f.type === 'text') {
-          const input = document.createElement('input');
-          input.type = 'text';
-          input.id = f.id; input.name = f.id; input.style.width = '100%';
-          if (f.required) input.required = true;
-          if (values[f.id] != null) input.value = values[f.id];
-          input.addEventListener('change', () => { values[f.id] = input.value; scheduleSaveState(); try{ applyFieldVisibility(); }catch{} });
-          wrap.appendChild(input);
-          inputRefs[f.id] = input;
-
-        } else if (f.type === 'number') {
-          const input = document.createElement('input');
-          input.type = 'number';
-          input.id = f.id; input.name = f.id; input.style.width = '100%';
-          if (f.required) input.required = true;
-          if (values[f.id] != null) input.value = values[f.id];
-          input.addEventListener('change', () => { values[f.id] = Number(input.value); scheduleSaveState(); try{ applyFieldVisibility(); }catch{} });
-          wrap.appendChild(input);
-          inputRefs[f.id] = input;
-
-        } else if (f.type === 'select') {
-          const input = document.createElement('select');
-          input.id = f.id; input.name = f.id; input.style.width = '100%';
-          (f.options || []).forEach(v => {
-            const o = document.createElement('option');
-            o.value = String(v); o.textContent = String(v);
-            input.appendChild(o);
-          });
-          if (f.required) input.required = true;
-          if (values[f.id] != null) input.value = values[f.id];
-          input.addEventListener('change', () => { values[f.id] = input.value; scheduleSaveState(); try{ applyFieldVisibility(); }catch{} });
-          wrap.appendChild(input);
-          inputRefs[f.id] = input;
-
-        } else if (f.type === 'multichoice') {
-          const mcContainer = document.createElement('div');
-          mcContainer.className = 'mc-container';
-          mcContainer.style.display = 'block';
-
-          const items = [];
-          if (f.mc && Array.isArray(f.mc.groups) && f.mc.groups.length) {
-            f.mc.groups.forEach(g => (g.items || []).forEach(it =>
-              items.push({
-                value: String(it.value ?? it.label ?? ''),
-                alwaysSelected: !!it.alwaysSelected,
-                preselected: !!it.preselected,
-                fields: Array.isArray(it.fields) ? it.fields : []
-              })
-            ));
-          } else if (Array.isArray(f.options)) {
-            f.options.forEach(v => {
-              if (v && typeof v === 'object') {
-                items.push({
-                  value: String(v.value ?? v.label ?? ''),
-                  alwaysSelected: !!v.alwaysSelected,
-                  preselected: !!v.preselected,
-                  fields: Array.isArray(v.fields) ? v.fields : []
-                });
-              } else {
-                items.push({ value: String(v), alwaysSelected: false, preselected: false, fields: [] });
-              }
-            });
-          }
-
-          if (!Array.isArray(values[f.id])) {
-            const initial = items.filter(it => it.alwaysSelected || it.preselected).map(it => it.value);
-            if (initial.length) values[f.id] = initial.slice();
-          }
-          const selected = new Set(Array.isArray(values[f.id]) ? values[f.id].map(String) : []);
-
-          function persistMainSelection() {
-            const boxes = mcContainer.querySelectorAll(`input[type="checkbox"][data-mc="1"]`);
-            values[f.id] = Array.from(boxes).filter(b => b.checked).map(b => b.value);
-            scheduleSaveState();
-          }
-
-          function drawOption(item, parentHost) {
-            const optVal = item.value;
-            const optId  = `${f.id}__${__slugifyMc(optVal)}`;
-            const hasExtras = Array.isArray(item.fields) && item.fields.length > 0;
-
-            const card = document.createElement('div');
-            card.className = 'mc-item';
-            try { card.dataset.optId = `${f.id}__opt__${__slugifyMc(optVal)}`; } catch {}
-            card.style.position = 'relative';
-            card.style.display = 'flex';
-            card.style.flexDirection = 'column';
-            card.style.alignItems = 'stretch';
-            card.style.background = 'var(--card)';
-            card.style.border = '1px solid var(--border-strong)';
-            card.style.borderRadius = '8px';
-            card.style.padding = '10px 10px';
-
-            const row1 = document.createElement('div');
-            row1.className = 'row';
-            row1.style.alignItems = 'center';
-            row1.style.gap = '8px';
-            row1.style.width = '100%';
-
-            const left = document.createElement('label');
-            left.className = 'mc-option-label';
-            left.setAttribute('for', optId);
-            left.style.flex = '1';
-
-            const cb = document.createElement('input');
-            cb.type = 'checkbox';
-            cb.dataset.mc = '1';
-            cb.name = f.id;
-            cb.id = optId;
-            cb.value = optVal;
-            cb.className = 'mc-option-checkbox';
-
-            const locked = !!item.alwaysSelected;
-            const isPreselected = !!item.preselected;
-            cb.checked = locked || selected.has(optVal) || (!selected.size && isPreselected);
-            if (locked) cb.disabled = true;
-
-            const txt = document.createElement('span');
-            txt.textContent = optVal;
-
-            left.appendChild(cb);
-            left.appendChild(txt);
-            row1.appendChild(left);
-
-            let extrasWrap = null;
-            if (hasExtras) {
-              extrasWrap = document.createElement('div');
-              extrasWrap.className = 'mc-extras';
-              extrasWrap.style.display = 'none';
-              extrasWrap.style.height  = '0px';
-
-              const mountExtraFields = () => {
-                extrasWrap.innerHTML = '';
-                if (!item.fields.length) return;
-
-                function getDateForExtraKey(key) {
-                  const el = mcDateRefs[key];
-                  const fp = el?._flatpickr;
-                  if (fp?.selectedDates?.[0] instanceof Date) return fp.selectedDates[0];
-                  const iso = values[key];
-                  if (iso) {
-                    const d = (window.flatpickr && window.flatpickr.parseDate)
-                      ? window.flatpickr.parseDate(String(iso), 'Y-m-d')
-                      : new Date(String(iso));
-                    return (d && !isNaN(d)) ? d : null;
-                  }
-                  return null;
-                }
-
-                item.fields.forEach(ex => {
-                  const exType = (ex?.type) ? String(ex.type) : 'text';
-                  const exId   = String(ex?.id || '');
-                  if (!exId) return;
-                  const exKey  = __mcExtraKey(f.id, optVal, exId);
-
-                  const line = document.createElement('div');
-                  line.className = 'row';
-                  line.style.gap = '8px';
-                  line.style.alignItems = 'center';
-                  line.style.marginTop = '2px';
-
-                  const lab = document.createElement('label');
-                  lab.textContent = String(ex?.label || exId);
-                  lab.style.minWidth = '120px';
-                  lab.style.color = 'var(--muted)';
-
-                  if (exType === 'date') {
-                    const input = document.createElement('input');
-                    input.type = 'text';
-                    input.dataset.type = 'date';
-                    input.style.minWidth = '180px';
-
-                    extrasWrap.appendChild(line);
-                    line.appendChild(lab);
-                    line.appendChild(input);
-
-                    const fp = createPrettyDatepicker(input, {
-                      dateFormat: 'Y-m-d',
-                      altInput: true,
-                      altFormat: 'D, j M Y',
-                      defaultDate: values[exKey] || null,
-                      onChange: () => { values[exKey] = input.value; scheduleSaveState(); if (window.recomputeDatediffs) window.recomputeDatediffs(); },
-                      onValueUpdate: () => { values[exKey] = input.value; scheduleSaveState(); if (window.recomputeDatediffs) window.recomputeDatediffs(); }
-                    });
-                    fp.set('allowInput', false);
-                    if (fp.altInput) fp.altInput.readOnly = true;
-
-                    mcDateRefs[exKey] = input;
-                    return;
-                  }
-
-                  if (exType === 'number') {
-                    const input = document.createElement('input');
-                    input.type = 'number';
-                    input.value = values[exKey] ?? '';
-                    input.addEventListener('change', () => {
-                      values[exKey] = Number(input.value);
-                      scheduleSaveState();
-                    });
-                    extrasWrap.appendChild(line);
-                    line.appendChild(lab);
-                    line.appendChild(input);
-                    return;
-                  }
-
-                  if (exType === 'datediff') {
-                    const fromId = ex.fromId || ex.from || '';
-                    const toId   = ex.toId   || ex.to   || '';
-                    const fromKey = __mcExtraKey(f.id, optVal, fromId);
-                    const toKey   = __mcExtraKey(f.id, optVal, toId);
-
-                    const out = document.createElement('div');
-                    out.className = 'datediff-out kbd';
-                    out.setAttribute('role', 'status');
-                    out.setAttribute('aria-live', 'polite');
-                    out.textContent = '—';
-
-                    extrasWrap.appendChild(line);
-                    line.appendChild(lab);
-                    line.appendChild(out);
-
-                    datediffRefs.push({
-                      storeKey: exKey,
-                      outEl: out,
-                      resolve: () => ({ a: getDateForExtraKey(fromKey), b: getDateForExtraKey(toKey) })
-                    });
-                    return;
-                  }
-
-                  const input = document.createElement('input');
-                  input.type = 'text';
-                  input.value = values[exKey] ?? '';
-                  input.addEventListener('change', () => {
-                    values[exKey] = input.value;
-                    scheduleSaveState();
-                  });
-                  extrasWrap.appendChild(line);
-                  line.appendChild(lab);
-                  line.appendChild(input);
-                });
-              };
-              mountExtraFields();
-            }
-
-            let caretBtn = null, caretIcon = null;
-            if (hasExtras) {
-              caretBtn = document.createElement('button');
-              caretBtn.type = 'button';
-              caretBtn.className = 'mc-toggle';
-              caretBtn.setAttribute('aria-expanded', 'false');
-              caretBtn.setAttribute('aria-label', 'Details ein-/ausklappen');
-
-              const svg = document.createElementNS('http://www.w3.org/2000/svg', 'svg');
-              svg.setAttribute('viewBox', '0 0 24 24');
-              svg.setAttribute('width', '14');
-              svg.setAttribute('height', '14');
-              svg.classList.add('mc-caret');
-              const path = document.createElementNS('http://www.w3.org/2000/svg', 'path');
-              path.setAttribute('d', 'M9 18l6-6-6-6');
-              path.setAttribute('fill', 'none');
-              path.setAttribute('stroke', 'currentColor');
-              path.setAttribute('stroke-width', '2');
-              path.setAttribute('stroke-linecap', 'round');
-              path.setAttribute('stroke-linejoin', 'round');
-              svg.appendChild(path);
-
-              caretIcon = svg;
-              caretBtn.appendChild(svg);
-              row1.appendChild(caretBtn);
-
-              setExtrasOpen(extrasWrap, caretIcon, false);
-
-              caretBtn.addEventListener('click', (e) => {
-                e.preventDefault();
-                const willOpen = !extrasWrap.classList.contains('open');
-                caretBtn.setAttribute('aria-expanded', String(willOpen));
-                setExtrasOpen(extrasWrap, caretIcon, willOpen);
-              });
-            }
-
-            cb.addEventListener('change', () => {
-              if (locked) { cb.checked = true; return; }
-              persistMainSelection();
-              try { applyFieldVisibility(); } catch {}
-            });
-
-            card.appendChild(row1);
-            if (extrasWrap) card.appendChild(extrasWrap);
-            parentHost.appendChild(card);
-          }
-
-          if (f.mc && Array.isArray(f.mc.groups) && f.mc.groups.length) {
-            f.mc.groups.forEach(g => {
-              const section = document.createElement('div');
-              section.className = 'mc-group-section';
-              section.style.marginBottom = '10px';
-
-              if (g.title) {
-                const h = document.createElement('div');
-                h.className = 'mc-group-title';
-                h.textContent = String(g.title);
-                h.style.color = 'var(--muted)';
-                h.style.fontWeight = '600';
-                h.style.fontSize = '.95rem';
-                h.style.margin = '4px 0 6px';
-                section.appendChild(h);
-              }
-
-              const host = document.createElement('div');
-              host.className = 'mc-group';
-              host.style.display = 'grid';
-              host.style.gridTemplateColumns = 'repeat(auto-fill,minmax(260px,1fr))';
-              host.style.gap = '8px 16px';
-              host.style.alignItems = 'start';
-              if (Number.isFinite(+f.columns) && +f.columns > 0) {
-                host.style.gridTemplateColumns = `repeat(${+f.columns}, minmax(220px, 1fr))`;
-              }
-
-              (g.items || []).forEach(it => drawOption({
-                value: String(it.value ?? it.label ?? ''),
-                alwaysSelected: !!it.alwaysSelected,
-                preselected: !!it.preselected,
-                fields: Array.isArray(it.fields) ? it.fields : []
-              }, host));
-
-              section.appendChild(host);
-              mcContainer.appendChild(section);
-            });
-          } else {
-            const host = document.createElement('div');
-            host.className = 'mc-group';
-            host.style.display = 'grid';
-            host.style.gridTemplateColumns = 'repeat(auto-fill,minmax(260px,1fr))';
-            host.style.gap = '8px 16px';
-            host.style.alignItems = 'start';
-            if (Number.isFinite(+f.columns) && +f.columns > 0) {
-              host.style.gridTemplateColumns = `repeat(${+f.columns}, minmax(220px, 1fr))`;
-            }
-            items.forEach(it => drawOption(it, host));
-            mcContainer.appendChild(host);
-          }
-
-          values[f.id] = Array.from(mcContainer.querySelectorAll(`input[type="checkbox"][data-mc="1"]`))
-            .filter(b => b.checked)
-            .map(b => b.value);
-          scheduleSaveState();
-
-          wrap.appendChild(mcContainer);
-
-        } else if (f.type === 'date') {
-          const input = document.createElement('input');
-          input.type = 'text';
-          input.dataset.type = 'date';
-          input.id = f.id; input.name = f.id; input.style.width = '100%';
-          if (f.required) input.required = true;
-          wrap.appendChild(input);
-
-          const fp = createPrettyDatepicker(input, {
-            dateFormat: 'Y-m-d',
-            altInput: true,
-            altFormat: 'D-d-M-Y',
-            allowInput: false,
-            clickOpens: true,
-            defaultDate: values[f.id] || null,
-            onReady: (_sel, _str, inst) => { if (inst.altInput) inst.altInput.readOnly = true; },
-            onChange: () => { values[f.id] = input.value; scheduleSaveState(); if (window.recomputeDatediffs) window.recomputeDatediffs(); try{ applyFieldVisibility(); }catch{} },
-            onValueUpdate: () => { values[f.id] = input.value; scheduleSaveState(); if (window.recomputeDatediffs) window.recomputeDatediffs(); try{ applyFieldVisibility(); }catch{} }
-          });
-          fp.set('allowInput', false);
-          if (fp.altInput) fp.altInput.readOnly = true;
-          inputRefs[f.id] = input;
-
-        } else if (f.type === 'address') {
-          const host = document.createElement('div');
-          host.className = 'addr-host';
-          wrap.appendChild(host);
-
-          const initial =
-            typeof values[f.id] === 'string'
-              ? { formatted: values[f.id] }
-              : (values[f.id] || null);
-
-          AddressAuto.mount(host, {
-            id: f.id,
-            label: f.label || 'Address',
-            required: !!f.required,
-            value: initial || null,
-            onChange: (val) => { values[f.id] = val; scheduleSaveState(); }
-          });
-
-        } else if (f.type === 'table') {
-          renderTableField(wrap, f);
-
-        } else if (f.type === 'datediff') {
-          const fromId = f.fromId || f.from || '';
-          const toId   = f.toId   || f.to   || '';
-
-          const out = document.createElement('div');
-          out.id = f.id;
-          out.className = 'datediff-out kbd';
-          out.setAttribute('role', 'status');
-          out.setAttribute('aria-live', 'polite');
-          out.textContent = '—';
-          wrap.appendChild(out);
-
-          datediffRefs.push({
-            storeKey: f.id,
-            outEl: out,
-            resolve: () => ({ a: getDateForField(fromId), b: getDateForField(toId) })
-          });
-
-          guardPairs.push({ fromId, toId });
-
-        } else {
-          const input = document.createElement('input');
-          input.type = 'text';
-          input.id = f.id; input.name = f.id; input.style.width = '100%';
-          if (values[f.id] != null) input.value = values[f.id];
-          input.addEventListener('change', () => { values[f.id] = input.value; scheduleSaveState(); });
-          wrap.appendChild(input);
-          inputRefs[f.id] = input;
-        }
-
-        form.appendChild(wrap);
-      });
-
-      const bar = document.createElement('div');
-      bar.className = 'bar';
-      bar.style.gridColumn = '1 / -1';
-      btnExportMain = document.createElement('button');
-      btnExportMain.type = 'button';
-      btnExportMain.className = 'secondary';
-      btnExportMain.textContent = 'Export…';
-      btnExportMain.disabled = !currentDoc;
-      btnExportMain.addEventListener('click', onExportFromOpenForm);
-      bar.appendChild(btnExportMain);
-
-      btnExportDebug = document.createElement('button');
-      btnExportDebug.type = 'button';
-      btnExportDebug.className = 'ghost';
-      btnExportDebug.textContent = 'Debug export…';
-      btnExportDebug.disabled = !currentDoc;
-      btnExportDebug.addEventListener('click', onExportDebugFromOpenForm);
-      bar.appendChild(btnExportDebug);
-      form.appendChild(bar);
-      form.addEventListener('change', () => { try { applyFieldVisibility(); } catch {} });
-      mount.appendChild(form);
-
-      try { applyFieldVisibility(); } catch {}
-
-      function getDateForField(fid) {
-        const el = inputRefs[fid];
-        if (!el) return null;
-        const fp = el?._flatpickr;
-        if (fp?.selectedDates?.[0] instanceof Date) return fp.selectedDates[0];
-        const iso = values[fid];
-        if (iso) {
-          const d = (window.flatpickr && window.flatpickr.parseDate)
-            ? window.flatpickr.parseDate(String(iso), 'Y-m-d')
-            : new Date(String(iso));
-          return (d && !isNaN(d)) ? d : null;
-        }
-        return null;
-      }
-
-      function recomputeDatediffs() {
-        datediffRefs.forEach(({ storeKey, outEl, resolve }) => {
-          const { a, b } = resolve();
-          if (!a || !b) {
-            outEl.textContent = '—';
-            values[storeKey] = null;
-            return;
-          }
-          const days   = diffInDays(a, b);
-          const months = diffInMonths(a, b);
-          const years  = diffInYears(a, b);
-          const display = `${days}D ${months}M ${years}Y (${days} Days total)`;
-          outEl.textContent = display;
-          values[storeKey] = { days, months, years, formatted: display };
-        });
-        scheduleSaveState();
-      }
-      window.recomputeDatediffs = recomputeDatediffs;
-
-      (function wireTopLevelDateGuards() {
-        function nextDay(d) {
-          if (!d) return null;
-          const n = new Date(d.getFullYear(), d.getMonth(), d.getDate());
-          n.setDate(n.getDate() + 1);
-          return n;
-        }
-        guardPairs.forEach(({ fromId, toId }) => {
-          const fromEl = inputRefs[fromId];
-          const toEl   = inputRefs[toId];
-          const fpFrom = fromEl?._flatpickr;
-          const fpTo   = toEl?._flatpickr;
-          if (!fpFrom || !fpTo) return;
-
-          fpFrom.set('allowInput', false);
-          fpTo.set('allowInput', false);
-          if (fpFrom.altInput) fpFrom.altInput.readOnly = true;
-          if (fpTo.altInput)   fpTo.altInput.readOnly   = true;
-
-          const syncToWithFrom = (opts = { snap: true, jump: true }) => {
-            const from = fpFrom.selectedDates?.[0] || null;
-            const minForTo = nextDay(from);
-            fpTo.set('minDate', minForTo || null);
-
-            const toSel = fpTo.selectedDates?.[0] || null;
-            if (!toSel && minForTo && opts.snap) fpTo.setDate(minForTo, true);
-            if (from && toSel && toSel <= from && opts.snap) fpTo.setDate(minForTo, true);
-            if (minForTo && opts.jump) { try { fpTo.jumpToDate(minForTo); } catch {} }
-
-            if (typeof window.recomputeDatediffs === 'function') window.recomputeDatediffs();
-          };
-
-          syncToWithFrom({ snap: true, jump: false });
-          fpFrom.config.onChange.push(() => syncToWithFrom({ snap: true, jump: true }));
-          fpFrom.config.onValueUpdate.push(() => syncToWithFrom({ snap: true, jump: true }));
-          fpTo.config.onOpen.push(() => syncToWithFrom({ snap: false, jump: true }));
-
-          const recompute = () => { if (window.recomputeDatediffs) window.recomputeDatediffs(); };
-          fpTo.config.onChange.push(recompute);
-          fpTo.config.onValueUpdate.push(recompute);
-        });
-      })();
-
-      recomputeDatediffs();
-    }
-
-
-
-    // ----- TABLE FIELD -----
-    function renderTableField(container, field) {
-      if (!Array.isArray(values[field.id])) values[field.id] = [];
-      const data = values[field.id];
-
-      const editorWrap = document.createElement('div');
-      editorWrap.style.display = 'flex';
-      editorWrap.style.flexWrap = 'wrap';
-      editorWrap.style.gap = '10px';
-
-      const editorInputs = {};
-      let editorState = emptyRow(field);
-
-      const measurer = document.createElement('canvas').getContext('2d');
-      function textPx(str) {
-        try { measurer.font = getComputedStyle(document.body).font; } catch {}
-        return Math.ceil(measurer.measureText(String(str || '')).width);
-      }
-      function longest(arr) {
-        return arr.reduce((a, b) => (String(b).length > String(a).length ? String(b) : String(a)), '');
-      }
-
-      function rowIsEmpty(row) {
-        return !(field.columns || []).some(c => String(row?.[c.id] ?? '').trim() !== '');
-      }
-
-      (field.columns || []).forEach(col => {
-        const pair = document.createElement('label');
-        pair.style.display = 'flex';
-        pair.style.alignItems = 'center';
-        pair.style.gap = '8px';
-
-        const lbl = document.createElement('span');
-        lbl.textContent = col.label || col.id;
-
-        let el;
-        if (col.type === 'select') {
-          el = document.createElement('select');
-          const opts = (col.options || []);
-          const empty = document.createElement('option'); empty.value = ''; empty.textContent = '— wählen —';
-          el.appendChild(empty);
-          opts.forEach(opt => {
-            const o = document.createElement('option');
-            o.value = String(opt); o.textContent = String(opt);
-            el.appendChild(o);
-          });
-          el.style.minWidth = Math.max(140, Math.min(360, textPx(longest(opts)) + 56)) + 'px';
-          el.addEventListener('change', () => { editorState[col.id] = el.value; });
-        } else if (col.type === 'date') {
-          el = document.createElement('input');
-          el.type = 'text';
-          el.style.minWidth = Math.max(140, Math.min(360, textPx('YYYY-MM-DD') + 20)) + 'px';
-          setTimeout(() => {
-            flatpickr(el, { allowInput: true, dateFormat: 'Y-m-d', onChange: () => { editorState[col.id] = el.value; } });
-          }, 0);
-          el.addEventListener('change', () => { editorState[col.id] = el.value; });
-        } else if (col.type === 'number') {
-          el = document.createElement('input');
-          el.type = 'number';
-          el.style.minWidth = Math.max(120, Math.min(360, textPx('000000') + 20)) + 'px';
-          el.addEventListener('change', () => { editorState[col.id] = el.value; });
-        } else {
-          el = document.createElement('input');
-          el.type = 'text';
-          el.style.minWidth = Math.max(160, Math.min(360, textPx(lbl.textContent) + 20)) + 'px';
-          el.addEventListener('change', () => { editorState[col.id] = el.value; });
-        }
-
-        editorInputs[col.id] = el;
-        pair.appendChild(lbl);
-        pair.appendChild(el);
-        editorWrap.appendChild(pair);
-      });
-
-      const toolbar = document.createElement('div');
-      toolbar.className = 'row';
-      toolbar.style.gap = '8px';
-
-      const btnAdd = document.createElement('button');
-      btnAdd.type = 'button';
-      btnAdd.textContent = 'Zeile hinzufügen';
-
-      const btnSave = document.createElement('button');
-      btnSave.type = 'button';
-      btnSave.className = 'secondary';
-      btnSave.textContent = 'Änderungen speichern';
-
-      const btnDelete = document.createElement('button');
-      btnDelete.type = 'button';
-      btnDelete.className = 'ghost';
-      btnDelete.textContent = 'Zeile löschen';
-
-      const btnCancel = document.createElement('button');
-      btnCancel.type = 'button';
-      btnCancel.className = 'ghost';
-      btnCancel.textContent = 'Abbrechen';
-
-      toolbar.appendChild(btnAdd);
-      toolbar.appendChild(btnSave);
-      toolbar.appendChild(btnDelete);
-      toolbar.appendChild(btnCancel);
-
-      const status = document.createElement('div');
-      status.className = 'muted';
-      status.style.minHeight = '1.2em';
-
-      const tableWrap = document.createElement('div');
-      tableWrap.style.overflow = 'auto';
-      const table = document.createElement('table');
-      table.style.width = '100%';
-      const thead = document.createElement('thead');
-      const trh = document.createElement('tr');
-      thead.appendChild(trh);
-      const tbody = document.createElement('tbody');
-      table.appendChild(thead);
-      table.appendChild(tbody);
-      tableWrap.appendChild(table);
-
-      (field.columns || []).forEach(col => {
-        const th = document.createElement('th');
-        th.textContent = col.label || col.id;
-        trh.appendChild(th);
-      });
-
-      let selectedIndex = -1;
-      let visibleIndexMap = [];
-
-      function applyPreviewVisibility() {
-        const hasAnyNonEmpty = data.some(r => !rowIsEmpty(r));
-        tableWrap.style.display = hasAnyNonEmpty ? '' : 'none';
-      }
-
-      function drawTable() {
-        tbody.innerHTML = '';
-        visibleIndexMap = [];
-
-        data.forEach((row, realIdx) => {
-          if (rowIsEmpty(row)) return;
-
-          const tr = document.createElement('tr');
-          const isSel = realIdx === selectedIndex;
-
-          if (isSel) {
-            tr.style.background = '#DBEAFE';
-            tr.style.outline = '2px solid #93C5FD';
-            tr.style.outlineOffset = '-2px';
-          } else {
-            tr.style.background = '';
-            tr.style.outline = '';
-            tr.style.outlineOffset = '';
-          }
-
-          tr.addEventListener('click', () => {
-            selectedIndex = realIdx;
-            drawTable();
-            loadIntoEditor(realIdx);
-          });
-
-          (field.columns || []).forEach(col => {
-            const td = document.createElement('td');
-            td.textContent = row[col.id] || '';
-            tr.appendChild(td);
-          });
-
-          tbody.appendChild(tr);
-          visibleIndexMap.push(realIdx);
-        });
-
-        applyPreviewVisibility();
-        updateToolbar();
-      }
-
-      function clearSelection() { selectedIndex = -1; updateToolbar(); }
-      function updateToolbar() {
-        const min = Math.max(0, parseInt(field.minRows || 0, 10));
-        const max = Math.max(0, parseInt(field.maxRows || 0, 10));
-
-        btnAdd.disabled = (max && data.length >= max);
-
-        const showEdit = selectedIndex >= 0;
-        btnSave.style.display   = showEdit ? '' : 'none';
-        btnDelete.style.display = showEdit ? '' : 'none';
-        btnCancel.style.display = showEdit ? '' : 'none';
-
-        btnSave.disabled   = !showEdit;
-        btnDelete.disabled = !showEdit || (min && data.length <= min);
-        btnCancel.disabled = !showEdit;
-      }
-
-      function loadIntoEditor(i) {
-        const rec = data[i] || emptyRow(field);
-        for (const c of (field.columns || [])) {
-          const el = editorInputs[c.id];
-          if (!el) continue;
-          el.value = rec[c.id] || '';
-        }
-        editorState = { ...rec };
-        updateToolbar();
-      }
-
-      function resetEditor() {
-        editorState = emptyRow(field);
-        for (const c of (field.columns || [])) {
-          const el = editorInputs[c.id];
-          if (!el) continue;
-          el.value = '';
-        }
-      }
-
-      if (!data.length) {
-        const min = Math.max(0, parseInt(field.minRows || 0, 10));
-        for (let i = 0; i < min; i++) data.push(emptyRow(field));
-      }
-      drawTable();
-
-      btnAdd.addEventListener('click', () => {
-        const max = Math.max(0, parseInt(field.maxRows || 0, 10));
-        if (max && data.length >= max) return;
-
-        data.push({ ...editorState });
-        drawTable();
-        scheduleSaveState();
-        status.textContent = 'Zeile hinzugefügt.';
-      });
-
-      btnSave.addEventListener('click', () => {
-        if (selectedIndex < 0 || selectedIndex >= data.length) return;
-        data[selectedIndex] = { ...editorState };
-        drawTable();
-        scheduleSaveState();
-        status.textContent = 'Änderungen gespeichert.';
-      });
-
-      btnDelete.addEventListener('click', () => {
-        const min = Math.max(0, parseInt(field.minRows || 0, 10));
-        if (selectedIndex < 0) return;
-        if (min && data.length <= min) return;
-        data.splice(selectedIndex, 1);
-        clearSelection();
-        resetEditor();
-        drawTable();
-        scheduleSaveState();
-        status.textContent = 'Zeile gelöscht.';
-      });
-
-      btnCancel.addEventListener('click', () => {
-        clearSelection();
-        resetEditor();
-        drawTable();
-        status.textContent = 'Auswahl aufgehoben.';
-      });
-
-      container.appendChild(editorWrap);
-      container.appendChild(toolbar);
-      container.appendChild(status);
-      container.appendChild(tableWrap);
-
-      applyPreviewVisibility();
-    }
-
-    function emptyRow(field){ const r={}; (field.columns||[]).forEach(c=>r[c.id]=''); return r; }
-
-    let __saveTimer = null;
-    function scheduleSaveState() {
-      clearTimeout(__saveTimer);
-      __saveTimer = setTimeout(saveState, 150);
-    }
-    function saveState() {
-      if (!currentDoc?.docId) return;
-      const cleanValues = sanitizeValues(schema, values);
-      window.formSuitePersist.saveState(currentDoc.docId, { schema, values: cleanValues });
-    }
-    function saveLS(s) { try { localStorage.setItem(STORAGE_KEY, JSON.stringify(s||{})); } catch {} }
-    function loadLS() { try { return JSON.parse(localStorage.getItem(STORAGE_KEY)||'null'); } catch { return null; } }
-    window.addEventListener('beforeunload', () => {
-      try { if (currentDoc?.docId) saveState(); else if (schema) saveLS(schema); } catch {}
-    });
-
-    // ---------- Export (Open Form) ----------
-    function summarizeForExportDebug(value) {
-      const seen = new WeakSet();
-
-      function helper(val, depth) {
-        if (val == null) return val;
-        const t = typeof val;
-        if (t === 'number' || t === 'boolean') return val;
-        if (t === 'string') {
-          if (val.length <= 2048) return val;
-          return {
-            type: 'string',
-            length: val.length,
-            head: val.slice(0, 1024),
-            tail: val.slice(-256)
-          };
-        }
-        if (typeof Date !== 'undefined' && val instanceof Date) {
-          return { type: 'Date', value: val.toISOString() };
-        }
-        if (typeof Blob !== 'undefined' && val instanceof Blob) {
-          return { type: 'Blob', size: val.size, mime: val.type || '' };
-        }
-        if (typeof File !== 'undefined' && val instanceof File) {
-          return { type: 'File', name: val.name, size: val.size, mime: val.type || '' };
-        }
-        if (val instanceof Uint8Array) {
-          const previewLength = Math.min(32, val.length);
-          const preview = Array.from(val.slice(0, previewLength));
-          const hexPreview = preview.map(b => b.toString(16).padStart(2, '0')).join(' ');
-          return {
-            type: 'Uint8Array',
-            length: val.length,
-            previewHex: hexPreview,
-          };
-        }
-        if (typeof ArrayBuffer !== 'undefined' && val instanceof ArrayBuffer) {
-          return { type: 'ArrayBuffer', byteLength: val.byteLength };
-        }
-        if (val && typeof val.byteLength === 'number' && val.buffer instanceof ArrayBuffer) {
-          return { type: val.constructor?.name || 'TypedArray', byteLength: val.byteLength };
-        }
-        if (t === 'function') {
-          return `[Function ${val.name || 'anonymous'}]`;
-        }
-        if (seen.has(val)) {
-          return '[Circular]';
-        }
-        const nextDepth = depth + 1;
-        if (nextDepth > 2) {
-          if (Array.isArray(val)) {
-            return `[Array length=${val.length}]`;
-          }
-          const keys = Object.keys(val);
-          return `[Object keys=${keys.length}]`;
-        }
-        seen.add(val);
-        try {
-          if (Array.isArray(val)) {
-            const max = nextDepth === 1 ? 20 : 10;
-            const out = val.slice(0, max).map(item => helper(item, nextDepth));
-            if (val.length > max) {
-              out.push(`… ${val.length - max} more`);
-            }
-            return out;
-          }
-          if (val instanceof Map) {
-            const entries = Array.from(val.entries());
-            const max = nextDepth === 1 ? 20 : 10;
-            const mapped = entries.slice(0, max).map(([k, v]) => [helper(k, nextDepth), helper(v, nextDepth)]);
-            if (entries.length > max) {
-              mapped.push(["__truncated__", `… ${entries.length - max} more`]);
-            }
-            return mapped;
-          }
-          const entries = Object.entries(val);
-          const max = nextDepth === 1 ? 25 : 12;
-          const out = {};
-          for (let i = 0; i < entries.length && i < max; i++) {
-            const [k, v] = entries[i];
-            out[k] = helper(v, nextDepth);
-          }
-          if (entries.length > max) {
-            out.__truncated__ = `… ${entries.length - max} more keys`;
-          }
-          return out;
-        } finally {
-          seen.delete(val);
-        }
-      }
-
-      return helper(value, 0);
-    }
-
-    function buildExportDebugSnapshot(plan, context) {
-      return {
-        generatedAt: new Date().toISOString(),
-        plan,
-        context: summarizeForExportDebug(context || {}),
-      };
-    }
-
-    function stringifyExportDebugSnapshot(plan, context) {
-      try {
-        return JSON.stringify(buildExportDebugSnapshot(plan, context), null, 2);
-      } catch (err) {
-        console.warn('Failed to stringify export debug snapshot', err);
-        return JSON.stringify({
-          error: 'stringify-failed',
-          message: err?.message || String(err || 'unknown-error'),
-        }, null, 2);
-      }
-    }
-
-    async function gatherExportArtifacts(preloadedBytes = null) {
-      if (!currentDoc?.docId) return null;
-
-      let docBytes = preloadedBytes;
-      if (!docBytes) {
-        docBytes = await fetchWorkingDocBytes();
-      }
-      if (!docBytes) return null;
-
-      if (!schema || !Array.isArray(schema.fields) || !schema.fields.length) {
-        throw new Error('Cannot export: no schema loaded for the current document.');
-      }
-
-      const originalBytes = docBytes instanceof Uint8Array ? new Uint8Array(docBytes) : new Uint8Array(docBytes);
-
-      const state  = await window.formSuitePersist.loadState?.(currentDoc.docId);
-      const tagMap = (state?.payload?.CRONOS_PAYLOAD?.tagMap)
-                  || (state?.cronos_payload?.tagMap)
-                  || (state?.CRONOS_PAYLOAD?.tagMap)
-                  || (state?.tagMap)
-                  || {};
-      const validIds   = new Set((schema?.fields || []).map(f => f.id));
-      const safeValues = sanitizeValues(schema, values || {});
-      const cleanTagMap = sanitizeTagMap(tagMap, validIds);
-      const rules = loadRulesForDoc(state);
-      const fieldRulesForDoc = loadFieldRulesForDoc(state);
-
-<<<<<<< HEAD
-      const baselineHeadingsFlat = Array.isArray(state?.headingsFlat)
-        ? state.headingsFlat
-        : Array.isArray(state?.headings) ? state.headings
-        : [];
-      const baselineHeadingsTree = Array.isArray(state?.headingsTree)
-        ? state.headingsTree
-        : [];
-
-      const fallbackHeadingResolver = buildHeadingTargetIndex({
-        flat: baselineHeadingsFlat,
-        tree: baselineHeadingsTree
-=======
-      const fallbackHeadingResolver = buildHeadingTargetIndex({
-        flat: Array.isArray(state?.headingsFlat) ? state.headingsFlat : Array.isArray(state?.headings) ? state.headings : [],
-        tree: Array.isArray(state?.headingsTree) ? state.headingsTree : []
->>>>>>> a2607a0f
-      });
-
-      const payload = JSON.stringify({
-        title: schema?.title || 'Form',
-        fields: schema?.fields || [],
-        values: safeValues,
-        tagMap: cleanTagMap,
-        rules,
-        fieldRules: fieldRulesForDoc
-      });
-
-      const updated = await writeDocVar(originalBytes, PAYLOAD_KEY, payload);
-
-      const sdtMap = {};
-      for (const [tag, fieldId] of Object.entries(cleanTagMap)) {
-        let v = safeValues?.[fieldId];
-        if (v == null) v = '';
-        if (typeof v === 'object') {
-          v = v.formatted ?? (function(){ try { return JSON.stringify(v); } catch { return String(v); } })();
-        }
-        sdtMap[tag] = String(v);
-      }
-      const updated2 = await writeSDTs(updated, sdtMap);
-
-<<<<<<< HEAD
-      const headingResolver = await buildHeadingResolverFromDoc(updated2, {
-        fallbackResolver: fallbackHeadingResolver,
-        baselineFlat: baselineHeadingsFlat,
-        baselineTree: baselineHeadingsTree
-      });
-=======
-      const headingResolver = await buildHeadingResolverFromDoc(updated2, fallbackHeadingResolver);
->>>>>>> a2607a0f
-
-      const visibilityMap = evaluateRulesToVisibility(schema, safeValues, rules, headingResolver);
-
-      return {
-        originalBytes,
-        updatedBytes: updated2,
-        visibilityMap,
-        safeValues,
-        cleanTagMap,
-        rules,
-        fieldRulesForDoc,
-        headingResolver,
-        state,
-        payload,
-        rawTagMap: tagMap,
-      };
-    }
-
-    function renderExportDebugPanel(plan, context = {}) {
-      if (!plan || typeof plan !== 'object') {
-        console.warn('renderExportDebugPanel: invalid plan', plan);
-        return;
-      }
-      clearExportDebugPanel();
-      lastExportDebug = { plan, context };
-      try { window.lastExportDebug = lastExportDebug; } catch {}
-
-      const overlay = document.createElement('div');
-      overlay.id = 'exportDebugPanel';
-      overlay.tabIndex = -1;
-      overlay.style.position = 'fixed';
-      overlay.style.top = '72px';
-      overlay.style.right = '24px';
-      overlay.style.maxWidth = 'min(90vw, 520px)';
-      overlay.style.maxHeight = '70vh';
-      overlay.style.overflowY = 'auto';
-      overlay.style.background = '#ffffff';
-      overlay.style.border = '1px solid rgba(15,23,42,0.12)';
-      overlay.style.boxShadow = '0 18px 45px rgba(15,23,42,0.25)';
-      overlay.style.padding = '18px';
-      overlay.style.borderRadius = '12px';
-      overlay.style.zIndex = '4000';
-      overlay.style.fontSize = '14px';
-      overlay.style.lineHeight = '1.4';
-
-      const header = document.createElement('div');
-      header.style.display = 'flex';
-      header.style.gap = '12px';
-      header.style.alignItems = 'center';
-      header.style.marginBottom = '12px';
-
-      const title = document.createElement('h3');
-      title.textContent = 'Export removal debug';
-      title.style.margin = '0';
-      title.style.fontSize = '16px';
-      title.style.fontWeight = '600';
-
-      const closeBtn = document.createElement('button');
-      closeBtn.type = 'button';
-      closeBtn.className = 'ghost';
-      closeBtn.textContent = 'Close';
-      closeBtn.style.marginLeft = 'auto';
-      closeBtn.addEventListener('click', (ev) => { ev.preventDefault(); clearExportDebugPanel(); });
-
-      header.appendChild(title);
-      header.appendChild(closeBtn);
-      overlay.appendChild(header);
-
-      const summary = document.createElement('div');
-      summary.style.marginBottom = '12px';
-
-      const headings = [];
-      (plan.parts || []).forEach(part => {
-        (part?.headings || []).forEach(h => {
-          headings.push({ ...h, part: part?.name || '' });
-        });
-      });
-      headings.sort((a, b) => a.idx - b.idx);
-
-      const unmatched = Array.isArray(plan.unmatchedActions) ? plan.unmatchedActions : [];
-
-      const summaryLines = [];
-      summaryLines.push(`<strong>${headings.length}</strong> headings detected.`);
-      summaryLines.push(`Style map entries: <strong>${plan.styleMapSize || 0}</strong> (${plan.hasStylesXml ? 'styles.xml present' : 'styles.xml missing'})`);
-      summaryLines.push(`Visibility actions: <strong>${Object.keys(context.visibilityMap || {}).length}</strong>.`);
-      if (unmatched.length) {
-        summaryLines.push(`Unmatched actions: ${unmatched.join(', ')}`);
-      }
-      summary.innerHTML = summaryLines.map(line => `<div>${line}</div>`).join('');
-      overlay.appendChild(summary);
-
-      const headingResolver = context?.headingResolver;
-      const labelForHeading = (idx) => {
-        let fallback = `Heading ${idx + 1}`;
-        if (!headingResolver) return fallback;
-        let entry = null;
-        try { entry = headingResolver.resolve?.({ idx }); } catch {}
-        if (!entry) {
-          try { entry = headingResolver.resolve?.(idx); } catch {}
-        }
-        if (entry && headingResolver.buildLabel) {
-          return headingResolver.buildLabel(entry, fallback);
-        }
-        if (entry?.text) return entry.text;
-        if (headingResolver.buildLabel) {
-          return headingResolver.buildLabel(null, fallback);
-        }
-        return fallback;
-      };
-
-      const actionsEntries = Object.entries(context.visibilityMap || {}).map(([idx, action]) => {
-        const num = Number(idx);
-        return { idx: Number.isFinite(num) ? num : idx, action, label: labelForHeading(num) };
-      }).sort((a, b) => Number(a.idx) - Number(b.idx));
-
-      const makeTable = () => {
-        const table = document.createElement('table');
-        table.style.width = '100%';
-        table.style.borderCollapse = 'collapse';
-        table.style.marginBottom = '12px';
-        table.style.fontSize = '13px';
-        return table;
-      };
-
-      if (actionsEntries.length) {
-        const actionsWrap = document.createElement('div');
-        actionsWrap.style.marginBottom = '12px';
-        const heading = document.createElement('h4');
-        heading.textContent = 'Visibility map';
-        heading.style.margin = '0 0 6px';
-        heading.style.fontSize = '14px';
-        heading.style.fontWeight = '600';
-        actionsWrap.appendChild(heading);
-
-        const table = makeTable();
-        const thead = document.createElement('thead');
-        const tr = document.createElement('tr');
-        ['Idx', 'Action', 'Label'].forEach(text => {
-          const th = document.createElement('th');
-          th.textContent = text;
-          th.style.textAlign = 'left';
-          th.style.padding = '4px 6px';
-          th.style.borderBottom = '1px solid rgba(15,23,42,0.1)';
-          tr.appendChild(th);
-        });
-        thead.appendChild(tr);
-        table.appendChild(thead);
-
-        const tbody = document.createElement('tbody');
-        actionsEntries.forEach(entry => {
-          const row = document.createElement('tr');
-          row.style.borderBottom = '1px solid rgba(15,23,42,0.08)';
-          const cells = [
-            String(entry.idx),
-            String(entry.action || ''),
-            entry.label || ''
-          ];
-          cells.forEach((value, i) => {
-            const td = document.createElement('td');
-            td.textContent = value;
-            td.style.padding = '4px 6px';
-            if (i === 1) td.style.textTransform = 'uppercase';
-            row.appendChild(td);
-          });
-          tbody.appendChild(row);
-        });
-        table.appendChild(tbody);
-        actionsWrap.appendChild(table);
-        overlay.appendChild(actionsWrap);
-      }
-
-      const headingsWrap = document.createElement('div');
-      const headingTitle = document.createElement('h4');
-      headingTitle.textContent = 'Detected headings';
-      headingTitle.style.margin = '0 0 6px';
-      headingTitle.style.fontSize = '14px';
-      headingTitle.style.fontWeight = '600';
-      headingsWrap.appendChild(headingTitle);
-
-      if (plan.error) {
-        const err = document.createElement('div');
-        err.textContent = `Unable to analyse document (${plan.error}).`;
-        err.style.color = '#b91c1c';
-        headingsWrap.appendChild(err);
-      }
-
-      if (headings.length) {
-        const table = makeTable();
-        const thead = document.createElement('thead');
-        const headerRow = document.createElement('tr');
-        ['Idx', 'Lvl', 'Action', 'Detected by', 'Text'].forEach(text => {
-          const th = document.createElement('th');
-          th.textContent = text;
-          th.style.textAlign = 'left';
-          th.style.padding = '4px 6px';
-          th.style.borderBottom = '1px solid rgba(15,23,42,0.1)';
-          headerRow.appendChild(th);
-        });
-        thead.appendChild(headerRow);
-        table.appendChild(thead);
-
-        const tbody = document.createElement('tbody');
-        headings.forEach(h => {
-          const row = document.createElement('tr');
-          row.style.borderBottom = '1px solid rgba(15,23,42,0.08)';
-          if (h.action === 'HIDE') row.style.background = 'rgba(239,68,68,0.08)';
-          else if (h.action === 'SHOW') row.style.background = 'rgba(34,197,94,0.1)';
-          const cells = [
-            String(h.idx),
-            String(h.level ?? ''),
-            String(h.action || ''),
-            h.detectedBy || '',
-            `${h.text || ''}${h.part ? ` (${h.part})` : ''}`
-          ];
-          cells.forEach((value, i) => {
-            const td = document.createElement('td');
-            td.textContent = value;
-            td.style.padding = '4px 6px';
-            if (i === 2) td.style.textTransform = 'uppercase';
-            row.appendChild(td);
-          });
-          tbody.appendChild(row);
-        });
-        table.appendChild(tbody);
-        headingsWrap.appendChild(table);
-      } else if (!plan.error) {
-        const empty = document.createElement('div');
-        empty.textContent = 'No headings were detected in the document.';
-        headingsWrap.appendChild(empty);
-      }
-
-      if (unmatched.length) {
-        const warn = document.createElement('div');
-        warn.textContent = `Indices without matching headings: ${unmatched.join(', ')}`;
-        warn.style.color = '#b45309';
-        warn.style.marginBottom = '8px';
-        headingsWrap.appendChild(warn);
-      }
-
-      overlay.appendChild(headingsWrap);
-
-      const controls = document.createElement('div');
-      controls.style.display = 'flex';
-      controls.style.flexWrap = 'wrap';
-      controls.style.gap = '8px';
-      controls.style.marginTop = '12px';
-
-      const copyBtn = document.createElement('button');
-      copyBtn.type = 'button';
-      copyBtn.className = 'ghost';
-      copyBtn.textContent = 'Copy JSON';
-      copyBtn.addEventListener('click', async () => {
-        try {
-          const json = stringifyExportDebugSnapshot(plan, context);
-          await navigator.clipboard.writeText(json);
-          copyBtn.textContent = 'Copied!';
-          setTimeout(() => { copyBtn.textContent = 'Copy JSON'; }, 1500);
-        } catch (err) {
-          copyBtn.textContent = 'Copy failed';
-          setTimeout(() => { copyBtn.textContent = 'Copy JSON'; }, 1500);
-        }
-      });
-      controls.appendChild(copyBtn);
-
-      const downloadBtn = document.createElement('button');
-      downloadBtn.type = 'button';
-      downloadBtn.className = 'ghost';
-      downloadBtn.textContent = 'Download JSON';
-      downloadBtn.addEventListener('click', (ev) => {
-        ev.preventDefault();
-        try {
-          const json = stringifyExportDebugSnapshot(plan, context);
-          const blob = new Blob([json], { type: 'application/json' });
-          const url = URL.createObjectURL(blob);
-          const a = document.createElement('a');
-          a.href = url;
-          a.download = (currentDoc?.name || 'document') + ' - export-debug.json';
-          document.body.appendChild(a);
-          a.click();
-          setTimeout(() => { URL.revokeObjectURL(url); a.remove(); }, 500);
-        } catch (err) {
-          console.warn('Download debug JSON failed:', err);
-        }
-      });
-      controls.appendChild(downloadBtn);
-
-      overlay.appendChild(controls);
-
-      const details = document.createElement('details');
-      details.style.marginTop = '10px';
-      const summaryEl = document.createElement('summary');
-      summaryEl.textContent = 'Raw debug payload';
-      summaryEl.style.cursor = 'pointer';
-      const pre = document.createElement('pre');
-      pre.style.whiteSpace = 'pre-wrap';
-      pre.style.fontSize = '12px';
-      pre.textContent = stringifyExportDebugSnapshot(plan, context);
-      details.appendChild(summaryEl);
-      details.appendChild(pre);
-      overlay.appendChild(details);
-
-      document.body.appendChild(overlay);
-      try { overlay.focus({ preventScroll: true }); } catch {}
-      exportDebugEscHandler = (ev) => { if (ev.key === 'Escape') { clearExportDebugPanel(); } };
-      document.addEventListener('keydown', exportDebugEscHandler);
-    }
-
-    async function onExportDebugFromOpenForm() {
-      if (!currentDoc?.docId) {
-        alert('No active document. Open or pick a DOCX first.');
-        return;
-      }
-      try {
-        if (btnExportDebug) btnExportDebug.disabled = true;
-        await ensurePy();
-        const prepared = await gatherExportArtifacts();
-        if (!prepared) {
-          alert('Could not access the current DOCX bytes.');
-          return;
-        }
-        const plan = await inspectRemovalPlan(prepared.updatedBytes, prepared.visibilityMap);
-        console.groupCollapsed('Export removal debug');
-        console.log('Visibility map', prepared.visibilityMap);
-        console.log('Removal plan', plan);
-        console.groupEnd();
-        renderExportDebugPanel(plan, prepared);
-      } catch (e) {
-        console.error('Export debug failed:', e);
-        alert('Export debug failed: ' + (e?.message || e));
-      } finally {
-        if (btnExportDebug) btnExportDebug.disabled = !currentDoc;
-      }
-    }
-
-    async function onExportFromOpenForm() {
-      if (!currentDoc?.docId) {
-        alert('No active document. Open or pick a DOCX first.');
-        return;
-      }
-
-      const canBytes = await fetchWorkingDocBytes();
-      if (!canBytes) { await hardResetOpenForm('no bytes / no permission'); return; }
-
-      let fileHandle = null;
-      let skipPickerReason = '';
-      if (supportsFS && window.showSaveFilePicker) {
-        try {
-          const suggested = (currentDoc.name?.replace(/\.docx$/i, '') || 'document') + ' (export).docx';
-          fileHandle = await showSaveFilePicker({
-            suggestedName: suggested,
-            types: [{
-              description: 'Word document',
-              accept: { 'application/vnd.openxmlformats-officedocument.wordprocessingml.document': ['.docx'] }
-            }]
-          });
-        } catch (e) {
-          const msg = String(e?.message || '');
-          if (e?.name === 'AbortError' || /canceled/i.test(msg)) return;
-          if (e?.name === 'SecurityError' || e?.name === 'NotAllowedError' || /Must be handling a user gesture/i.test(msg)) {
-            skipPickerReason = e?.name || 'SecurityError';
-          } else {
-            console.error('Save picker failed:', e);
-            alert('Export failed: ' + (e?.message || e));
-            return;
-          }
-        }
-      }
-
-      const attempt = async () => {
-        await ensurePy();
-
-        const prepared = await gatherExportArtifacts(canBytes);
-        if (!prepared) { await hardResetOpenForm('no bytes / no permission'); return; }
-
-        const updated3 = await applyRemovalWithBackup(prepared.updatedBytes, prepared.visibilityMap, prepared.originalBytes);
-
-        await window.formSuitePersist.putBytes?.(currentDoc.docId, updated3);
-
-        let saved = false;
-        if (fileHandle) {
-          try {
-            const stream = await fileHandle.createWritable();
-            await stream.write(updated3);
-            await stream.close();
-            saved = true;
-          } catch (e) {
-            const msg = String(e?.message || '');
-            if (e?.name === 'AbortError' || /canceled/i.test(msg)) return;
-            console.warn('Writing to handle failed, falling back to download:', e);
-          }
-        }
-
-        if (!saved) {
-          if (skipPickerReason) {
-            console.info(`Falling back to download due to: ${skipPickerReason}`);
-          }
-          const blob = new Blob([updated3], {
-            type: 'application/vnd.openxmlformats-officedocument.wordprocessingml.document'
-          });
-          const a = document.createElement('a');
-          a.href = URL.createObjectURL(blob);
-          a.download = (currentDoc?.name || 'document').replace(/\.docx$/i, ' (export).docx');
-          document.body.appendChild(a);
-          a.click();
-          setTimeout(() => { URL.revokeObjectURL(a.href); a.remove(); }, 2000);
-        }
-      };
-
-      try {
-        await attempt();
-      } catch (e) {
-        const msg = String(e?.message || e || '');
-        if (msg.includes('already been destroyed') || msg.includes('proxy has been destroyed')) {
-          await ensurePy(true);
-          try { await attempt(); return; } catch (e2) {
-            const m2 = String(e2?.message || '');
-            if (e2?.name === 'AbortError' || /export canceled/i.test(m2)) return;
-            console.error('Export failed after retry:', e2);
-            alert('Export failed: ' + (e2?.message || e2));
-            return;
-          }
-        }
-        if (e?.name === 'AbortError' || /export canceled/i.test(msg.toLowerCase())) return;
-        console.error('Export failed (Open Form):', e);
-        alert('Export failed: ' + (e?.message || e));
-      }
-    }
-
-    // ---------- Rules → loaders (workspace first, then payload mirror) ----------
-    function loadRulesForDoc(state) {
-      // workspace (authoritative during editing)
-      if (Array.isArray(state?.rules)) return state.rules;
-
-      // payload mirrors (support both nested + flat mirrors)
-      const pl = state?.payload?.CRONOS_PAYLOAD
-              || state?.CRONOS_PAYLOAD
-              || state?.cronos_payload
-              || state?.payload;
-
-      if (Array.isArray(pl?.rules)) return pl.rules;
-
-      // very old keys
-      return state?.CRONOS_RULES || state?.cronos_rules || [];
-    }
-
-    function loadFieldRulesForDoc(state) {
-      // workspace (authoritative during editing)
-      if (Array.isArray(state?.fieldRules)) return state.fieldRules;
-
-      // payload mirrors (support both nested + flat mirrors)
-      const pl = state?.payload?.CRONOS_PAYLOAD
-              || state?.CRONOS_PAYLOAD
-              || state?.cronos_payload
-              || state?.payload;
-
-      if (Array.isArray(pl?.fieldRules)) return pl.fieldRules;
-
-      // very old keys
-      return state?.CRONOS_FIELD_RULES || state?.cronos_field_rules || [];
-    }
-
-
-    function buildHeadingTargetIndex(baseline) {
-      const flat = Array.isArray(baseline?.flat)
-        ? baseline.flat
-        : Array.isArray(baseline) ? baseline
-        : Array.isArray(baseline?.headings) ? baseline.headings
-        : [];
-      const tree = Array.isArray(baseline?.tree)
-        ? baseline.tree
-        : Array.isArray(baseline?.headingsTree) ? baseline.headingsTree
-        : [];
-
-      const byIdx = new Map();
-      const byUid = new Map();
-      const byComposite = new Map();
-      const byNumber = new Map();
-
-      const normComposite = (entry) => {
-        const idx = Number(entry?.idx ?? entry?.key);
-        const text = entry?.text || entry?.title || entry?.label || '';
-        const num = entry?.number || entry?.num;
-        if (num) return `${String(num)}|${text}`.trim();
-        if (Number.isFinite(idx)) return `${idx + 1}|${text}`.trim();
-        return text ? `|${text}` : '';
-      };
-
-      const add = (entry) => {
-        if (!entry) return;
-        const idx = Number(entry.idx ?? entry.key);
-        if (Number.isFinite(idx) && !byIdx.has(idx)) byIdx.set(idx, entry);
-        const uid = entry.uid || entry.id;
-        if (uid && !byUid.has(String(uid))) byUid.set(String(uid), entry);
-        const num = entry.number || entry.num;
-        if (num && !byNumber.has(String(num))) byNumber.set(String(num), entry);
-        const composite = entry.compositeKey || normComposite(entry);
-        if (composite) {
-          if (!byComposite.has(composite)) byComposite.set(composite, entry);
-          const head = composite.split('|', 1)[0];
-          if (head && !byNumber.has(head)) byNumber.set(head, entry);
-        }
-      };
-
-      flat.forEach(add);
-
-      const walk = (nodes) => {
-        if (!Array.isArray(nodes)) return;
-        nodes.forEach((n) => {
-          add(n);
-          if (Array.isArray(n.children) && n.children.length) walk(n.children);
-        });
-      };
-      walk(tree);
-
-      const parseLegacyIdx = (target) => {
-        const raw = (target && typeof target === 'object')
-          ? (target.key ?? target.idx ?? target.id ?? target.number ?? target.uid ?? null)
-          : target;
-        if (raw == null) return NaN;
-        if (typeof raw === 'number') return Number.isFinite(raw) ? raw : NaN;
-        const str = String(raw).trim();
-        if (!str) return NaN;
-        if (/^\d+$/.test(str)) return Number(str);
-        if (str.includes('|')) {
-          const head = str.split('|', 1)[0];
-          if (/^\d+$/.test(head)) return Number(head);
-        }
-        return NaN;
-      };
-
-      const resolve = (target) => {
-        if (target && typeof target === 'object') {
-          if (target.uid && byUid.has(String(target.uid))) return byUid.get(String(target.uid));
-          if (target.idx != null) {
-            const idx = Number(target.idx);
-            if (Number.isFinite(idx)) {
-              if (byIdx.has(idx)) return byIdx.get(idx);
-              const legacy = idx - 1;
-              if (byIdx.has(legacy)) {
-                const maybe = byIdx.get(legacy);
-                if (maybe && idx === Number(maybe.idx) + 1) return maybe;
-              }
-            }
-          }
-          if (target.key != null) {
-            const idx = Number(target.key);
-            if (Number.isFinite(idx)) {
-              if (byIdx.has(idx)) return byIdx.get(idx);
-              const legacy = idx - 1;
-              if (byIdx.has(legacy)) {
-                const maybe = byIdx.get(legacy);
-                if (maybe && idx === Number(maybe.idx) + 1) return maybe;
-              }
-            }
-            const keyStr = String(target.key);
-            if (byComposite.has(keyStr)) return byComposite.get(keyStr);
-            if (byNumber.has(keyStr)) return byNumber.get(keyStr);
-          }
-          if (target.label) {
-            const lbl = String(target.label);
-            const head = lbl.split(' ')[0];
-            if (byNumber.has(head)) return byNumber.get(head);
-          }
-        }
-
-        const rawStr = String((target && typeof target === 'object')
-          ? (target.key ?? target.idx ?? target.id ?? target.uid ?? target.number ?? '')
-          : target ?? '').trim();
-
-        if (rawStr) {
-          if (byComposite.has(rawStr)) return byComposite.get(rawStr);
-          if (byUid.has(rawStr)) return byUid.get(rawStr);
-          if (byNumber.has(rawStr)) return byNumber.get(rawStr);
-          if (rawStr.includes('|')) {
-            const head = rawStr.split('|', 1)[0];
-            if (byNumber.has(head)) return byNumber.get(head);
-            const num = Number(head);
-            if (Number.isFinite(num)) {
-              if (byIdx.has(num)) return byIdx.get(num);
-              const legacy = num - 1;
-              if (byIdx.has(legacy)) {
-                const maybe = byIdx.get(legacy);
-                if (maybe && num === Number(maybe.idx) + 1) return maybe;
-              }
-            }
-          }
-          const num = Number(rawStr);
-          if (Number.isFinite(num)) {
-            if (byIdx.has(num)) return byIdx.get(num);
-            const legacy = num - 1;
-            if (byIdx.has(legacy)) {
-              const maybe = byIdx.get(legacy);
-              if (maybe && num === Number(maybe.idx) + 1) return maybe;
-            }
-          }
-        }
-        return null;
-      };
-
-      const resolveIdx = (target) => {
-        const entry = resolve(target);
-        if (entry && Number.isFinite(Number(entry.idx))) return Number(entry.idx);
-        const legacy = parseLegacyIdx(target);
-        if (Number.isFinite(legacy)) {
-          if (byIdx.has(legacy)) return legacy;
-          const fallback = legacy - 1;
-          if (byIdx.has(fallback)) {
-            const maybe = byIdx.get(fallback);
-            if (maybe && legacy === Number(maybe.idx) + 1) return Number(maybe.idx);
-          }
-          return legacy;
-        }
-        return NaN;
-      };
-
-      const buildLabel = (entry, fallback) => {
-        if (!entry) return fallback || '';
-        const text = entry.text || entry.title || entry.label || '';
-        const num = entry.number || entry.num;
-        if (num) return `${num} ${text}`.trim();
-        if (text) return text;
-        return fallback || '';
-      };
-
-      const normalizeTarget = (target) => {
-        const entry = resolve(target);
-        let idx = entry ? Number(entry.idx) : resolveIdx(target);
-        if (!Number.isFinite(idx)) return null;
-
-        if (!entry && target && typeof target === 'object') {
-          const rawIdx = Number(target.idx ?? target.key);
-          if (Number.isFinite(rawIdx)) {
-            const legacy = rawIdx - 1;
-            if (byIdx.has(legacy)) {
-              const maybe = byIdx.get(legacy);
-              if (maybe && rawIdx === Number(maybe.idx) + 1) {
-                idx = Number(maybe.idx);
-              }
-            }
-          }
-        }
-
-        const normalized = { key: idx, idx };
-        if (entry?.uid) normalized.uid = entry.uid;
-        else if (target && typeof target === 'object' && target.uid) normalized.uid = target.uid;
-        const fallbackLabel = (target && typeof target === 'object') ? target.label : null;
-        const label = buildLabel(entry, fallbackLabel) || `Heading ${idx + 1}`;
-        normalized.label = label;
-        const number = entry?.number || entry?.num;
-        if (number) normalized.number = number;
-        else normalized.number = String(idx + 1);
-        return normalized;
-      };
-
-      return { resolve, resolveIdx, normalizeTarget, buildLabel };
-    }
-
-<<<<<<< HEAD
-    function mergeHeadingMetadataFromBaseline(liveFlat, baselineFlat) {
-      if (!Array.isArray(liveFlat) || !liveFlat.length) return;
-      if (!Array.isArray(baselineFlat) || !baselineFlat.length) return;
-
-      const normalizeText = (value) => {
-        if (!value && value !== 0) return '';
-        let out = String(value);
-        try { out = out.normalize('NFKD'); } catch {}
-        out = out.replace(/[\u0300-\u036f]/g, '');
-        return out.replace(/\s+/g, ' ').trim().toLowerCase();
-      };
-
-      const copyMetadata = (target, source) => {
-        if (!target || !source) return;
-        const copyIfMissing = (fromKey, toKey = fromKey) => {
-          const val = source[fromKey];
-          if (val == null || val === '') return;
-          if (target[toKey] == null || target[toKey] === '') target[toKey] = val;
-        };
-        copyIfMissing('uid');
-        copyIfMissing('compositeKey');
-        copyIfMissing('number');
-        copyIfMissing('num', 'number');
-        copyIfMissing('part');
-        const lbl = source.label || source.title;
-        if (lbl && (!target.label || target.label === target.text)) target.label = lbl;
-      };
-
-      const baselineMeta = baselineFlat.map((entry, order) => ({
-        entry,
-        order,
-        idx: Number(entry?.idx ?? entry?.key),
-        level: Number(entry?.level),
-        norm: normalizeText(entry?.label || entry?.text || entry?.title || ''),
-      })).filter(meta => meta.entry);
-      if (!baselineMeta.length) return;
-
-      const liveMeta = liveFlat.map((entry, order) => ({
-        entry,
-        order,
-        idx: Number(entry?.idx ?? entry?.key),
-        level: Number(entry?.level),
-        norm: normalizeText(entry?.text || entry?.label || ''),
-      }));
-
-      const baselineByIdx = new Map();
-      const baselineByLevelText = new Map();
-      const baselineByText = new Map();
-      const pushToMap = (map, key, value) => {
-        if (!key && key !== 0) return;
-        if (!map.has(key)) map.set(key, []);
-        map.get(key).push(value);
-      };
-
-      baselineMeta.forEach((meta) => {
-        if (Number.isFinite(meta.idx) && !baselineByIdx.has(meta.idx)) baselineByIdx.set(meta.idx, meta);
-        if (meta.norm) {
-          const lvlKey = `${Number.isFinite(meta.level) ? meta.level : 'x'}|${meta.norm}`;
-          pushToMap(baselineByLevelText, lvlKey, meta);
-          pushToMap(baselineByText, meta.norm, meta);
-        }
-      });
-
-      const takeMatch = (collection, key) => {
-        if (!collection) return null;
-        const arr = Array.isArray(collection) ? collection : collection.get?.(key);
-        if (!arr) return null;
-        while (arr.length) {
-          const cand = arr.shift();
-          if (cand && !cand._used) return cand;
-        }
-        return null;
-      };
-
-      const matchIdx = () => {
-        for (const live of liveMeta) {
-          if (!Number.isFinite(live.idx)) continue;
-          const cand = baselineByIdx.get(live.idx);
-          if (cand && !cand._used) {
-            cand._used = true;
-            live._matched = true;
-            copyMetadata(live.entry, cand.entry);
-          }
-        }
-      };
-
-      const matchLevelAndText = () => {
-        for (const live of liveMeta) {
-          if (live._matched) continue;
-          if (!live.norm) continue;
-          const key = `${Number.isFinite(live.level) ? live.level : 'x'}|${live.norm}`;
-          const cand = takeMatch(baselineByLevelText, key);
-          if (cand) {
-            cand._used = true;
-            live._matched = true;
-            copyMetadata(live.entry, cand.entry);
-          }
-        }
-      };
-
-      const matchTextOnly = () => {
-        for (const live of liveMeta) {
-          if (live._matched) continue;
-          if (!live.norm) continue;
-          const cand = takeMatch(baselineByText, live.norm);
-          if (cand) {
-            cand._used = true;
-            live._matched = true;
-            copyMetadata(live.entry, cand.entry);
-          }
-        }
-      };
-
-      const matchByOrder = () => {
-        for (let i = 0; i < liveMeta.length; i++) {
-          const live = liveMeta[i];
-          if (live._matched) continue;
-          const cand = baselineMeta[i];
-          if (cand && !cand._used) {
-            cand._used = true;
-            live._matched = true;
-            copyMetadata(live.entry, cand.entry);
-          }
-        }
-      };
-
-      matchIdx();
-      matchLevelAndText();
-      matchTextOnly();
-      if (liveMeta.length === baselineMeta.length) matchByOrder();
-    }
-
-    async function buildHeadingResolverFromDoc(bytesU8, options = null) {
-      let fallback = null;
-      let baselineFlat = [];
-      if (options && typeof options === 'object' && !Array.isArray(options)) {
-        if (typeof options.resolve === 'function' || typeof options.resolveIdx === 'function' || typeof options.normalizeTarget === 'function') {
-          fallback = options;
-        } else {
-          fallback = options.fallbackResolver || null;
-        }
-        if (Array.isArray(options.baselineFlat)) baselineFlat = options.baselineFlat;
-      } else {
-        fallback = options || null;
-      }
-=======
-    async function buildHeadingResolverFromDoc(bytesU8, fallbackResolver = null) {
-      const fallback = fallbackResolver || null;
->>>>>>> a2607a0f
-      let normalized = null;
-      if (bytesU8 instanceof Uint8Array) normalized = bytesU8;
-      else if (bytesU8) {
-        try { normalized = new Uint8Array(bytesU8); }
-        catch { normalized = null; }
-      }
-      if (!normalized || !normalized.length) return fallback;
-
-      try {
-        const plan = await inspectRemovalPlan(normalized, {});
-        const parts = Array.isArray(plan?.parts) ? plan.parts : [];
-        const seen = new Set();
-        const liveFlat = [];
-
-        for (const part of parts) {
-          const headings = Array.isArray(part?.headings) ? part.headings : [];
-          for (const heading of headings) {
-            const idx = Number(heading?.idx);
-            if (!Number.isFinite(idx) || seen.has(idx)) continue;
-            seen.add(idx);
-            const text = String(heading?.text || '').trim();
-            const lvl = Number(heading?.level);
-            const entry = {
-              idx,
-              key: idx,
-              id: idx,
-              text,
-              title: text,
-              label: text,
-            };
-            if (Number.isFinite(lvl)) entry.level = lvl;
-            const number = heading?.number ?? heading?.num;
-            if (number != null && number !== '') entry.number = String(number);
-            liveFlat.push(entry);
-          }
-        }
-
-        if (liveFlat.length) {
-          liveFlat.sort((a, b) => a.idx - b.idx);
-<<<<<<< HEAD
-          mergeHeadingMetadataFromBaseline(liveFlat, baselineFlat);
-=======
->>>>>>> a2607a0f
-          return buildHeadingTargetIndex({ flat: liveFlat, tree: [] });
-        }
-      } catch (err) {
-        console.warn('Failed to rebuild heading resolver from DOCX before export', err);
-      }
-
-      return fallback;
-    }
-
-    function ruleMatchesValue(op, expected, actual) {
-      const a = actual;
-      if (op === 'equals')    return String(a) === String(expected);
-      if (op === 'notEquals') return String(a) !== String(expected);
-      if (op === 'anyOf') {
-        const arr = Array.isArray(expected) ? expected.map(String) : [String(expected)];
-        if (Array.isArray(a)) return a.map(String).some(v => arr.includes(v));
-        return arr.includes(String(a));
-      }
-      if (op === 'allOf') {
-        const arr = Array.isArray(expected) ? expected.map(String) : [String(expected)];
-        if (!Array.isArray(a)) return false;
-        const aset = new Set(a.map(String));
-        return arr.every(v => aset.has(v));
-      }
-      if (op === 'contains') {
-        return String(a ?? '').toLowerCase().includes(String(expected ?? '').toLowerCase());
-      }
-      return false;
-    }
-
-    // Small helper: accept targets like  "12"  OR  "12|Heading title"
-    function parseTargetIdx(t, headingResolver) {
-      if (headingResolver) {
-        if (typeof headingResolver.normalizeTarget === 'function') {
-          const normalized = headingResolver.normalizeTarget(t);
-          if (normalized && Number.isFinite(Number(normalized.idx))) {
-            return Number(normalized.idx);
-          }
-        }
-        if (typeof headingResolver.resolveIdx === 'function') {
-          const resolved = headingResolver.resolveIdx(t);
-          if (Number.isFinite(resolved)) return resolved;
-        }
-      }
-      const raw = t?.key ?? t?.idx ?? t?.id;
-      if (raw == null) return NaN;
-      if (typeof raw === 'number') return raw;
-      const s = String(raw);
-      const head = s.split('|', 1)[0];
-      const n = Number(head);
-      return Number.isFinite(n) ? n : NaN;
-    }
-
-    // Keep your existing ruleMatchesValue(...) helper
-
-    function evaluateRulesToVisibility(schema, values, rules, headingResolver) {
-      const out = Object.create(null);
-      if (!Array.isArray(rules) || !rules.length) return out;
-
-      const cleanVals = sanitizeValues(schema, values || {});
-      const getVal = (fid) => cleanVals[fid];
-
-      const toSlug = (s) => String(s||'')
-        .normalize('NFKD')
-        .replace(/[\u0300-\u036f]/g, '')
-        .replace(/[^a-zA-Z0-9]+/g, '_')
-        .replace(/^_+|_+$/g, '')
-        .toLowerCase();
-
-      for (const r of rules) {
-        if (!r) continue;
-
-        const action = (String(r.action || '').toUpperCase() === 'SHOW') ? 'SHOW'
-                    : (String(r.action || '').toUpperCase() === 'HIDE') ? 'HIDE'
-                    : null;
-        if (!action) continue;
-
-        const fieldId = r.fieldId || r.field || r.whenField;
-        const op      = r.op || r.operator || 'equals';
-        const exp     = r.values ?? r.value ?? r.expected;
-        const targets = Array.isArray(r.targets) ? r.targets : [];
-
-        // --- match condition ---
-        let match = false;
-
-        // option-sourced boolean (e.g., "services__opt__cleaning")
-        if (typeof fieldId === 'string' && fieldId.includes('__opt__')) {
-          const [baseId, slug] = fieldId.split('__opt__');
-          const actualArr = Array.isArray(getVal(baseId)) ? getVal(baseId).map(String) : [];
-          const selected = actualArr.some(v => toSlug(v) === String(slug||'').replace(/^_+/,'').toLowerCase());
-          const expect = Array.isArray(exp) ? exp[0] : exp;
-          const expectBool = (String(expect) === 'true');
-          if (op === 'equals') match = (selected === expectBool);
-        } else {
-          // normal field comparison
-          const fld = (schema?.fields||[]).find(f => String(f.id) === String(fieldId));
-          const t = String(fld?.type||'').toLowerCase();
-          const actual = getVal(fieldId);
-
-          if (t === 'date') {
-            const expStr = Array.isArray(exp) ? String(exp[0]||'') : String(exp||'');
-            const toDay = (s) => { if (!s) return NaN; const d = new Date(s); return isNaN(d) ? NaN : Date.UTC(d.getFullYear(), d.getMonth(), d.getDate()); };
-            const a = toDay(actual);
-            const b = toDay(expStr);
-            if (Number.isNaN(a) || Number.isNaN(b)) match = false;
-            else if (op === 'before') match = a < b;
-            else if (op === 'after')  match = a > b;
-            else if (op === 'equals') match = a === b;
-          } else if (t === 'text' || t === 'number' || t === 'select') {
-            const expVal = Array.isArray(exp) ? exp[0] : exp;
-            if (op === 'equals')    match = String(actual) === String(expVal);
-            else if (op === 'notEquals') match = String(actual) !== String(expVal);
-            else if (t === 'text' && op === 'contains') match = String(actual ?? '').toLowerCase().includes(String(expVal ?? '').toLowerCase());
-          } else if (t === 'multichoice') {
-            match = ruleMatchesValue(op, exp, actual);
-          } else {
-            match = ruleMatchesValue(op, exp, actual);
-          }
-        }
-
-        if (!match) continue;
-
-        // --- apply effect to heading indices ---
-        for (const t of targets) {
-          const idx = parseTargetIdx(t, headingResolver);
-          if (!Number.isFinite(idx)) continue;
-          const prev = out[idx];
-          if (action === 'SHOW') out[idx] = 'SHOW';
-          else if (action === 'HIDE' && prev !== 'SHOW') out[idx] = 'HIDE';
-        }
-      }
-      return out;
-    }
-
-    // ---------- Field Rules (UI visibility) ----------
-    function loadFieldRulesForDoc(state) {
-      return (
-        state?.fieldRules ||
-        state?.payload?.fieldRules ||
-        state?.CRONOS_FIELD_RULES ||
-        state?.cronos_field_rules ||
-        []
-      );
-    }
-
-    function evaluateFieldRulesToVisibility(schema, values, rules) {
-      const out = Object.create(null);
-      if (!Array.isArray(rules) || !rules.length) return out;
-
-      const cleanVals = sanitizeValues(schema, values || {});
-      const getVal = (fid) => cleanVals[fid];
-
-      const toSlug = (s) => String(s||'')
-        .normalize('NFKD')
-        .replace(/[\u0300-\u036f]/g, '')
-        .replace(/[^a-zA-Z0-9]+/g, '_')
-        .replace(/^_+|_+$/g, '')
-        .toLowerCase();
-
-      for (const r of rules) {
-        if (!r) continue;
-
-        const action = (String(r.action || '').toUpperCase() === 'SHOW') ? 'SHOW'
-                    : (String(r.action || '').toUpperCase() === 'HIDE') ? 'HIDE'
-                    : null;
-        if (!action) continue;
-
-        const fieldId = r.fieldId || r.field || r.whenField;
-        const op      = r.op || r.operator || 'equals';
-        const exp     = r.values ?? r.value ?? r.expected;
-        const targets = Array.isArray(r.targets) ? r.targets : [];
-        const effect  = (String(r.hideMode||'hide').toLowerCase() === 'disable') ? 'DISABLE' : 'HIDE';
-
-        // --- match condition ---
-        let match = false;
-
-        if (typeof fieldId === 'string' && fieldId.includes('__opt__')) {
-          const [baseId, slug] = fieldId.split('__opt__');
-          const actualArr = Array.isArray(getVal(baseId)) ? getVal(baseId).map(String) : [];
-          const selected = actualArr.some(v => toSlug(v) === String(slug||'').replace(/^_+/,'').toLowerCase());
-          const expect = Array.isArray(exp) ? exp[0] : exp;
-          const expectBool = (String(expect) === 'true');
-          if (op === 'equals') match = (selected === expectBool);
-        } else {
-          const fld = (schema?.fields||[]).find(f => String(f.id) === String(fieldId));
-          const t = String(fld?.type||'').toLowerCase();
-          const actual = getVal(fieldId);
-
-          if (t === 'date') {
-            const expStr = Array.isArray(exp) ? String(exp[0]||'') : String(exp||'');
-            const toDay = (s) => { if (!s) return NaN; const d = new Date(s); return isNaN(d) ? NaN : Date.UTC(d.getFullYear(), d.getMonth(), d.getDate()); };
-            const a = toDay(actual);
-            const b = toDay(expStr);
-            if (Number.isNaN(a) || Number.isNaN(b)) match = false;
-            else if (op === 'before') match = a < b;
-            else if (op === 'after')  match = a > b;
-            else if (op === 'equals') match = a === b;
-          } else if (t === 'text' || t === 'number' || t === 'select') {
-            const expVal = Array.isArray(exp) ? exp[0] : exp;
-            if (op === 'equals')    match = String(actual) === String(expVal);
-            else if (op === 'notEquals') match = String(actual) !== String(expVal);
-            else if (t === 'text' && op === 'contains') match = String(actual ?? '').toLowerCase().includes(String(expVal ?? '').toLowerCase());
-          } else if (t === 'multichoice') {
-            match = ruleMatchesValue(op, exp, actual);
-          } else {
-            match = ruleMatchesValue(op, exp, actual);
-          }
-        }
-
-        if (!match) continue;
-
-        // --- apply to field/option targets ---
-        for (const t of targets) {
-          // field rules target either a field id or a multichoice option id ("field__opt__slug")
-          const id = String(t?.id ?? t?.fieldId ?? t?.key ?? '');
-          if (!id) continue;
-          const prev = out[id];
-          if (action === 'SHOW') out[id] = 'SHOW';
-          else if (action === 'HIDE' && prev !== 'SHOW') out[id] = effect; // DISABLE or HIDE
-        }
-      }
-
-      return out;
-    }
-
-    function applyFieldVisibility() {
-      try {
-        if (!schema || !Array.isArray(schema.fields)) return;
-        const visMap = evaluateFieldRulesToVisibility(schema, values || {}, fieldRules || []);
-        const clearDisabled = (el) => {
-          el.style.opacity = '';
-          el.style.pointerEvents = '';
-          el.removeAttribute('aria-disabled');
-          el.querySelectorAll('input,select,textarea,button').forEach(i => { try { i.disabled = false; } catch {} });
-        };
-        document.querySelectorAll('.field[data-field-id]').forEach(node => { node.style.display = ''; clearDisabled(node); });
-        document.querySelectorAll('.mc-item[data-opt-id]').forEach(node => { node.style.display = ''; clearDisabled(node); });
-
-        const esc = (window.CSS && CSS.escape)
-          ? CSS.escape
-          : (s => String(s)
-              .replace(/\\/g,'\\\\')
-              .replace(/"/g,'\\"')
-              .replace(/\]/g,'\\]')
-              .replace(/\[/g,'\\[')
-              .replace(/\(/g,'\\(')
-              .replace(/\)/g,'\\)')
-              .replace(/\./g,'\\.')
-            );
-
-
-        const deselectMcItem = (mcEl) => {
-          const cb = mcEl.querySelector('input[type="checkbox"][data-mc="1"]');
-          if (!cb) return;
-          const fid = cb.name;
-          const optVal = cb.value;
-          if (cb.checked) cb.checked = false;
-          const arr = Array.isArray(values[fid]) ? values[fid].map(String) : [];
-          const next = arr.filter(v => v !== String(optVal));
-          values[fid] = next;
-          scheduleSaveState();
-        };
-        const deselectFieldWrapper = (wrapEl) => {
-          const fid = wrapEl?.dataset?.fieldId || '';
-          if (!fid) return;
-          const fld = (schema?.fields || []).find(f => String(f.id) === String(fid));
-          const t = String(fld?.type || '').toLowerCase();
-          if (t === 'multichoice') {
-            wrapEl.querySelectorAll('input[type="checkbox"][data-mc="1"]').forEach(cb => { cb.checked = false; });
-            values[fid] = [];
-            scheduleSaveState();
-          } else if (t === 'select') {
-            const sel = wrapEl.querySelector('select');
-            if (sel) { sel.value = ''; values[fid] = ''; scheduleSaveState(); }
-          } else if (t === 'text') {
-            const inp = wrapEl.querySelector('input[type="text"]:not([data-type="date"])');
-            if (inp) { inp.value = ''; values[fid] = ''; scheduleSaveState(); }
-          } else if (t === 'number') {
-            const inp = wrapEl.querySelector('input[type="number"]');
-            if (inp) { inp.value = ''; values[fid] = ''; scheduleSaveState(); }
-          } else if (t === 'date') {
-            const inp = wrapEl.querySelector('input[data-type="date"]');
-            if (inp) {
-              try { if (inp._flatpickr) inp._flatpickr.clear(); } catch {}
-              inp.value = '';
-              values[fid] = '';
-              scheduleSaveState();
-            }
-          }
-        };
-
-        Object.keys(visMap || {}).forEach(id => {
-          const dir = visMap[id];
-          if (typeof id === 'string' && id.includes('__opt__')) {
-            document.querySelectorAll(`.mc-item[data-opt-id="${esc(id)}"]`).forEach(el => {
-              deselectMcItem(el);
-              if (dir === 'HIDE') el.style.display = 'none';
-              else { el.style.display=''; el.style.opacity = '0.5'; el.style.pointerEvents = 'none'; el.setAttribute('aria-disabled','true'); el.querySelectorAll('input,select,textarea,button').forEach(i => { try { i.disabled = true; } catch {} }); }
-            });
-          } else {
-            document.querySelectorAll(`.field[data-field-id="${esc(id)}"]`).forEach(el => {
-              deselectFieldWrapper(el);
-              if (dir === 'HIDE') el.style.display = 'none';
-              else { el.style.display=''; el.style.opacity = '0.5'; el.style.pointerEvents = 'none'; el.setAttribute('aria-disabled','true'); el.querySelectorAll('input,select,textarea,button').forEach(i => { try { i.disabled = true; } catch {} }); }
-            });
-          }
-        });
-      } catch (e) { /* no-op */ }
-    }
-
-    // ---------- JS bridge to Python removal-with-backup ----------
-    const serializeVisibilityMapForPython = (map) => {
-      const remapped = {};
-      for (const [key, value] of Object.entries(map || {})) {
-        const num = Number(key);
-        if (Number.isFinite(num)) remapped[num] = value;
-        else remapped[key] = value;
-      }
-      return JSON.stringify(remapped);
-    };
-
-    async function inspectRemovalPlan(bytesU8, visibilityMap) {
-      await ensurePy();
-      const fn = py.globals.get('inspect_export_removal_plan');
-      const buf = bytesU8 instanceof Uint8Array ? bytesU8 : new Uint8Array(bytesU8 || []);
-      const pyBytes = py.toPy(buf);
-      const pyMap = py.toPy(serializeVisibilityMapForPython(visibilityMap));
-      let pyOut;
-      try {
-        pyOut = fn(pyBytes, pyMap);
-      } finally {
-        try { fn.destroy(); } catch {}
-        try { pyBytes.destroy(); } catch {}
-        try { pyMap.destroy(); } catch {}
-      }
-      let out = null;
-      if (pyOut?.toJs) out = pyOut.toJs({ create_proxies:false });
-      else out = pyOut ?? null;
-      try { pyOut?.destroy?.(); } catch {}
-      if (typeof out === 'string') {
-        try { return JSON.parse(out); }
-        catch { return { error: 'parse-error', raw: out }; }
-      }
-      return out;
-    }
-
-    async function applyRemovalWithBackup(bytesU8, visibilityMap, originalBytes) {
-      await ensurePy();
-      const fn = py.globals.get('apply_removal_with_backup');
-      const buf = bytesU8 instanceof Uint8Array ? bytesU8 : new Uint8Array(bytesU8);
-      const pyBytes = py.toPy(buf);
-      const pyMap   = py.toPy(serializeVisibilityMapForPython(visibilityMap));
-      const pyPath  = py.toPy('customXml/originalDocument.xml');
-      const origBuf = (originalBytes instanceof Uint8Array)
-        ? originalBytes
-        : (originalBytes ? new Uint8Array(originalBytes) : null);
-      let pyOut;
-      let pyOrig = null;
-      try {
-        if (origBuf) {
-          pyOrig = py.toPy(origBuf);
-          pyOut = fn(pyBytes, pyMap, pyPath, pyOrig);
-        } else {
-          pyOut = fn(pyBytes, pyMap, pyPath);
-        }
-      }
-      finally {
-        try{fn.destroy();}catch{}
-        try{pyBytes.destroy();}catch{}
-        try{pyMap.destroy();}catch{}
-        try{pyPath.destroy();}catch{}
-        try{pyOrig?.destroy();}catch{}
-      }
-      let u8;
-      if (pyOut?.toJs) u8 = pyOut.toJs({ create_proxies:false });
-      else if (pyOut?.getBuffer) u8 = new Uint8Array(pyOut.getBuffer());
-      else u8 = new Uint8Array([]);
-      try { pyOut?.destroy?.(); } catch {}
-      return u8;
-    }
-
-    async function restoreDocxFromBackup(bytesU8, backupPath = 'customXml/originalDocument.xml') {
-      await ensurePy();
-      const fn = py.globals.get('restore_document_from_backup');
-      const buf = bytesU8 instanceof Uint8Array ? bytesU8 : new Uint8Array(bytesU8 || []);
-      const pyBytes = py.toPy(buf);
-      const pyPath = py.toPy(String(backupPath || 'customXml/originalDocument.xml'));
-      let pyOut;
-      try {
-        pyOut = fn(pyBytes, pyPath);
-      } finally {
-        try { fn.destroy(); } catch {}
-        try { pyBytes.destroy(); } catch {}
-        try { pyPath.destroy(); } catch {}
-      }
-      let u8;
-      if (pyOut?.toJs) u8 = pyOut.toJs({ create_proxies:false });
-      else if (pyOut?.getBuffer) u8 = new Uint8Array(pyOut.getBuffer());
-      else u8 = new Uint8Array(buf);
-      try { pyOut?.destroy?.(); } catch {}
-      return u8;
-    }
-
-    // Expose for cross-callbacks
-    try {
-      window.applyFieldVisibility = applyFieldVisibility;
-      window.restoreDocxFromBackup = restoreDocxFromBackup;
-      window.inspectExportRemovalPlan = inspectRemovalPlan;
-      window.renderExportDebugPanel = renderExportDebugPanel;
-    } catch {}
-
-    // ---------- Logo triple-click: focus mode ----------
-    (function() {
-      const logo = document.querySelector('header .logo');
-      const header = document.querySelector('header .row');
-      if (!logo || !header) return;
-
-      let clickCount = 0;
-      let clickTimer = null;
-      let focusMode = false;
-
-      logo.addEventListener('click', () => {
-        clickCount++;
-        clearTimeout(clickTimer);
-        clickTimer = setTimeout(() => { clickCount = 0; }, 600);
-
-        if (clickCount === 3) {
-          clickCount = 0;
-          focusMode = !focusMode;
-
-          if (focusMode) {
-            header.querySelectorAll('a, span.muted').forEach(el => {
-              if (!el.closest('.brand')) el.style.display = 'none';
-            });
-            if (!location.pathname.endsWith('index.html')) {
-              location.href = 'index.html';
-            }
-          } else {
-            header.querySelectorAll('a, span.muted').forEach(el => { el.style.display = ''; });
-          }
-        }
-      });
-    })();
-  </script>
-</body>
-</html>
+<!doctype html>
+<html lang="en">
+<head>
+  <meta charset="utf-8" />
+  <title>Form Suite — Form</title>
+  <link rel="icon" href="favicon.ico" type="image/gif" sizes="32x32">
+  <link rel="shortcut icon" href="favicon.ico" type="image/gif">
+  <meta name="viewport" content="width=device-width,initial-scale=1" />
+  <link rel="stylesheet" href="https://cdn.jsdelivr.net/npm/flatpickr/dist/themes/material_blue.css">
+  <link rel="stylesheet" href="style.css">
+</head>
+<body>
+  <header>
+    <div class="row">
+      <span class="brand logo-md">
+        <img src="logo.gif" alt="Form Suite logo" class="logo" />
+        <strong>Form Suite</strong>
+      </span>
+      <span class="muted">·</span><span class="muted">Form</span>
+      <span class="muted">·</span><a href="builder.html">Form Builder</a>
+      <span class="muted">·</span><a href="matcher.html">Tag Matcher</a>
+      <span class="muted">·</span><a href="rules.html">Rules</a>
+      <span class="muted">·</span><a href="extractor.html">Extractor</a>
+    </div>
+  </header>
+
+  <main>
+    <section class="panel">
+      <div class="title-row"></div>
+      <div class="row" style="margin-top:8px;">
+        <span id="docStatus" class="muted">No active document. Open one in the <a href="extractor.html">Extractor</a>.</span>
+      </div>
+      <div id="permNote" class="note warn" style="display:none; margin-top:10px">
+        This DOCX was opened via picker but I don’t have write permission to the original file.
+        Exports will download a copy instead of writing back.
+        <button id="btnRegrant" class="ghost" style="margin-left:8px">Grant write access</button>
+      </div>
+    </section>
+
+    <section class="panel">
+      <div id="formMount"></div>
+    </section>
+  </main>
+
+  <script src="https://cdn.jsdelivr.net/npm/flatpickr"></script>
+  <script src="persistence.js"></script>
+  <script src="address-autocomplete.js"></script>
+  <script>
+    const STORAGE_KEY = 'FORM_SCHEMA_V1';
+    const PAYLOAD_KEY = 'CRONOS_PAYLOAD';
+    const supportsFS = 'showSaveFilePicker' in window;
+
+    const els = {
+      docStatus: document.getElementById('docStatus'),
+      formMount: document.getElementById('formMount'),
+      permNote:  document.getElementById('permNote'),
+      btnRegrant:document.getElementById('btnRegrant'),
+    };
+
+    let currentDoc = null, schema = null, values = {}, fieldRules = [];
+    let btnExportMain = null;
+    let btnExportDebug = null;
+    let lastExportDebug = null;
+    let exportDebugEscHandler = null;
+
+    function clearExportDebugPanel() {
+      if (exportDebugEscHandler) {
+        try { document.removeEventListener('keydown', exportDebugEscHandler); } catch {}
+        exportDebugEscHandler = null;
+      }
+      try {
+        const panel = document.getElementById('exportDebugPanel');
+        if (panel) panel.remove();
+      } catch {}
+      lastExportDebug = null;
+    }
+
+    // ---------- Status + Hard Reset ----------
+    function setStatus(s) { els.docStatus.innerHTML = s; }
+    async function hardResetOpenForm(reason = '') {
+      try {} catch {}
+      schema = null;
+      values = {};
+      if (els.formMount) els.formMount.innerHTML = `<div class="muted">No schema found. Create one in the <a href="builder.html">Builder</a>.</div>`;
+      if (btnExportMain) btnExportMain.disabled = true;
+      if (btnExportDebug) btnExportDebug.disabled = true;
+      els.permNote.style.display = 'none';
+      clearExportDebugPanel();
+      if (reason) setStatus(`No active document (${reason}). Open one in the <a href="extractor.html">Extractor</a>.`);
+      else setStatus(`No active document. Open one in the <a href="extractor.html">Extractor</a>.`);
+    }
+
+    // ---------- One Active-Doc Signal (canonical) ----------
+    const ACTIVE_DOC_KEY = 'FS_ACTIVE_DOC_META'; // unified key across the app
+
+    function readActiveDocSync() {
+      // Prefer live persistence info in this tab
+      const p = window.formSuitePersist?.getCurrentDocMeta?.()
+             || window.formSuitePersist?.getActiveDoc?.sync?.();
+      if (p?.docId) {
+        const meta = { docId: p.docId, name: p.name || p.docTitle || 'document' };
+        try { localStorage.setItem(ACTIVE_DOC_KEY, JSON.stringify(meta)); } catch {}
+        return meta;
+      }
+      // Canonical LS
+      try { const v = localStorage.getItem(ACTIVE_DOC_KEY); if (v) return JSON.parse(v); } catch {}
+      // Legacy migration (older Extractor)
+      try {
+        const legacy = localStorage.getItem('FS_CURRENT_DOC_META');
+        if (legacy) {
+          const m = JSON.parse(legacy);
+          if (m?.docId) {
+            localStorage.setItem(ACTIVE_DOC_KEY, legacy);
+            return m;
+          }
+        }
+      } catch {}
+      return null;
+    }
+
+    function installActiveDocListener(onChange) {
+      const bcLegacy = ('BroadcastChannel' in window) ? new BroadcastChannel('form-suite-doc') : null;
+      const bcCanon  = ('BroadcastChannel' in window) ? new BroadcastChannel('fs-active-doc') : null;
+
+      function emit(meta) {
+        if (meta?.docId) {
+          try { localStorage.setItem(ACTIVE_DOC_KEY, JSON.stringify({ docId: meta.docId, name: meta.name })); } catch {}
+        } else {
+          try { localStorage.removeItem(ACTIVE_DOC_KEY); } catch {}
+        }
+        onChange(meta || null);
+      }
+
+      bcLegacy?.addEventListener('message', (ev) => {
+        const m = ev?.data || {};
+        if (m.type === 'doc-cleared') { emit(null); return; }
+        if (m.type === 'doc-switched' || m.type === 'doc-updated') {
+          emit((m.docId) ? { docId: m.docId, name: m.name } : readActiveDocSync());
+        }
+        if (m.type === 'schema-updated') {
+          const meta = readActiveDocSync();
+          if (meta?.docId && (!m.docId || m.docId === meta.docId)) emit(meta);
+        }
+      });
+
+      bcCanon?.addEventListener('message', (ev) => {
+        const m = ev?.data || {};
+        if (m.type === 'active:set')   emit({ docId: m.docId, name: m.name });
+        if (m.type === 'active:clear') emit(null);
+        if (m.type === 'active:updated') {
+          const meta = readActiveDocSync();
+          if (meta?.docId) emit(meta);
+        }
+      });
+
+      window.addEventListener('storage', (e) => {
+        if (e.key === ACTIVE_DOC_KEY) {
+          const v = e.newValue ? JSON.parse(e.newValue) : null;
+          emit(v);
+        }
+        if (e.key === 'FS_CURRENT_DOC_META' && !localStorage.getItem(ACTIVE_DOC_KEY)) {
+          const v = e.newValue ? JSON.parse(e.newValue) : null;
+          if (v?.docId) {
+            try { localStorage.setItem(ACTIVE_DOC_KEY, e.newValue); } catch {}
+            emit(v);
+          }
+        }
+      });
+    }
+
+    installActiveDocListener(async (meta) => {
+      currentDoc = meta;
+      if (!currentDoc?.docId) { await hardResetOpenForm('cleared'); return; }
+      const st = await window.formSuitePersist.loadState?.(currentDoc.docId);
+      schema = st?.schema || null;
+      values = st?.values || {};
+      fieldRules = Array.isArray(st?.fieldRules) ? st.fieldRules : [];
+      if (!schema) {
+        // Attempt one-time hydration from DOCX payload so Form loads without visiting Extractor
+        await hydrateWorkspaceFromDocxIfEmpty();
+      }
+      setStatus(`Active DOCX: <span class="kbd">${currentDoc.name}</span>${schema ? '' : ' — <span class="muted">no schema yet</span>'}`);
+      renderForm();
+      await updateWriteAccessBanner();
+    });
+
+    // ---------- Foreground refresh (coalesced) ----------
+    let __refreshLock = false;
+    let __refreshPending = false;
+
+    async function ensureActiveDocOrReset() {
+      if (__refreshLock) { __refreshPending = true; return; }
+      __refreshLock = true;
+      try {
+        currentDoc = readActiveDocSync() || currentDoc;
+        if (!currentDoc?.docId) { await hardResetOpenForm('no active doc'); return; }
+
+        const st = await window.formSuitePersist.loadState?.(currentDoc.docId);
+        schema = st?.schema || null;
+        values = st?.values || {};
+        fieldRules = Array.isArray(st?.fieldRules) ? st.fieldRules : [];
+        if (!schema) {
+          await hydrateWorkspaceFromDocxIfEmpty();
+        }
+        setStatus(`Active DOCX: <span class="kbd">${currentDoc.name}</span>${schema ? '' : ' — <span class="muted">no schema yet</span>'}`);
+        renderForm();
+        await updateWriteAccessBanner();
+      } catch (e) {
+        console.warn('ensureActiveDocOrReset failed:', e);
+      } finally {
+        __refreshLock = false;
+        if (__refreshPending) { __refreshPending = false; ensureActiveDocOrReset(); }
+      }
+    }
+
+    document.addEventListener('visibilitychange', async () => {
+      if (document.visibilityState !== 'visible') return;
+      await ensureActiveDocOrReset();
+    });
+    window.addEventListener('focus', async () => { await ensureActiveDocOrReset(); });
+
+    // ---------- Permission banner ----------
+    async function updateWriteAccessBanner({ tryPrompt = false } = {}) {
+      try {
+        if (!supportsFS || !currentDoc?.docId) { els.permNote.style.display = 'none'; return 'unsupported'; }
+        const h = await window.formSuitePersist.getHandle?.(currentDoc.docId);
+        if (!h?.queryPermission) { els.permNote.style.display = 'none'; return 'no-handle'; }
+
+        let p = await h.queryPermission({ mode: 'readwrite' });
+        if (p !== 'granted' && tryPrompt) {
+          try { p = await h.requestPermission({ mode: 'readwrite' }) || p; } catch {}
+        }
+        els.permNote.style.display = (p === 'granted') ? 'none' : 'block';
+        return p || 'denied';
+      } catch (e) {
+        console.warn('updateWriteAccessBanner failed:', e);
+        els.permNote.style.display = 'block';
+        return 'error';
+      }
+    }
+    els.btnRegrant?.addEventListener('click', async () => {
+      const p = await updateWriteAccessBanner({ tryPrompt: true });
+      if (p === 'granted') {
+        await ensureActiveDocOrReset();
+      }
+    });
+
+    // ---------- Pyodide (robust) ----------
+    let pyLoaded = false;
+    let py = null;
+
+    async function ensurePy(forceReinit = false) {
+      if (forceReinit && py && py._module) { pyLoaded = false; py = null; }
+      if (!pyLoaded) {
+        await new Promise((res, rej) => {
+          if (window.loadPyodide) return res();
+          const s = document.createElement('script');
+          s.src = "https://cdn.jsdelivr.net/pyodide/v0.24.1/full/pyodide.js";
+          s.onload = res; s.onerror = rej; document.head.appendChild(s);
+        });
+        py = await loadPyodide({ indexURL: "https://cdn.jsdelivr.net/pyodide/v0.24.1/full/" });
+
+        await py.runPythonAsync(`
+import io, zipfile, json, re
+import xml.etree.ElementTree as ET
+
+_W_NS = "http://schemas.openxmlformats.org/wordprocessingml/2006/main"
+def _q(local): return "{%s}%s" % (_W_NS, local)
+
+# ---------------------- existing helpers ----------------------
+def write_docvar(u8, var_name, value):
+    data = bytes(u8); outbuf = io.BytesIO()
+    with zipfile.ZipFile(io.BytesIO(data), "r") as zfin, zipfile.ZipFile(outbuf,"w",compression=zipfile.ZIP_DEFLATED) as zfout:
+        try: names = set(zfin.namelist())
+        except: names = set()
+        if "word/settings.xml" in names:
+            try: root = ET.fromstring(zfin.read("word/settings.xml"))
+            except ET.ParseError: root = ET.Element(_q("settings"))
+        else:
+            root = ET.Element(_q("settings"))
+        doc_vars = root.find(_q("docVars"))
+        if doc_vars is None:
+            doc_vars = ET.SubElement(root, _q("docVars"))
+        target = None
+        for dv in doc_vars.findall(_q("docVar")):
+            if dv.get(_q("name")) == var_name:
+                target = dv; break
+        if target is None:
+            target = ET.SubElement(doc_vars, _q("docVar"), {_q("name"): var_name, _q("val"): value})
+        else:
+            target.set(_q("val"), value)
+        settings_bytes = ET.tostring(root, encoding="utf-8", xml_declaration=True)
+        for n in zfin.namelist():
+            if n == "word/settings.xml": continue
+            zfout.writestr(n, zfin.read(n))
+        zfout.writestr("word/settings.xml", settings_bytes)
+    return outbuf.getvalue()
+
+def read_docvar_settings(u8, var_name):
+    data = bytes(u8)
+    with zipfile.ZipFile(io.BytesIO(data), "r") as zf:
+        try:
+            xml = zf.read("word/settings.xml")
+        except KeyError:
+            return None
+        try:
+            root = ET.fromstring(xml)
+        except ET.ParseError:
+            return None
+        W_NS = "http://schemas.openxmlformats.org/wordprocessingml/2006/main"
+        def _q(local):
+            return "{%s}%s" % (W_NS, local)
+        doc_vars = root.find(_q("docVars"))
+        if doc_vars is None:
+            return None
+        for dv in doc_vars.findall(_q("docVar")):
+            if dv.get(_q("name")) == var_name:
+                return dv.get(_q("val"))
+    return None
+
+def read_docvar_custom(u8, var_name):
+    data = bytes(u8)
+    name = str(var_name or "")
+    with zipfile.ZipFile(io.BytesIO(data), "r") as zf:
+        try:
+            xml = zf.read("docProps/custom.xml")
+        except KeyError:
+            return None
+        try:
+            root = ET.fromstring(xml)
+        except ET.ParseError:
+            return None
+        ns = {
+            'cp': 'http://schemas.openxmlformats.org/officeDocument/2006/custom-properties',
+            'vt': 'http://schemas.openxmlformats.org/officeDocument/2006/docPropsVTypes'
+        }
+        for prop in root.findall('cp:property', ns):
+            if prop.get('name') == name:
+                for child in list(prop):
+                    if child.text is not None:
+                        return child.text
+    return None
+
+def _set_sdt_text(content_el, value):
+    texts = content_el.findall(".//w:t", {"w": _W_NS})
+    if texts:
+        first = True
+        for t in texts:
+            if first:
+                t.text = value
+                first = False
+            else:
+                t.text = ""
+        return
+    has_block = (content_el.find(".//w:p", {"w": _W_NS}) is not None) or (content_el.find(".//w:tbl", {"w": _W_NS}) is not None)
+    for ch in list(content_el): content_el.remove(ch)
+    if has_block:
+        p = ET.SubElement(content_el, _q("p")); r = ET.SubElement(p, _q("r"))
+    else:
+        r = ET.SubElement(content_el, _q("r"))
+    t = ET.SubElement(r, _q("t")); t.text = value
+    if (value.strip() != value) or ("\\n" in value) or ("  " in value):
+        t.set("{http://www.w3.org/XML/1998/namespace}space", "preserve")
+
+def write_sdts_by_tag(u8, tag_to_text_json):
+    try: mapping = json.loads(tag_to_text_json or "{}")
+    except Exception: mapping = {}
+    if not mapping: return u8
+    data = bytes(u8); outbuf = io.BytesIO()
+    with zipfile.ZipFile(io.BytesIO(data), "r") as zfin, zipfile.ZipFile(outbuf,"w",compression=zipfile.ZIP_DEFLATED) as zfout:
+        names = zfin.namelist()
+        def is_target(name):
+            if not (name.startswith("word/") and name.endswith(".xml")): return False
+            skip = {"word/styles.xml","word/numbering.xml","word/theme/theme1.xml","word/fontTable.xml","word/settings.xml","word/webSettings.xml"}
+            return name not in skip and not name.startswith("word/_rels/")
+        for n in names:
+            if not is_target(n):
+                zfout.writestr(n, zfin.read(n)); continue
+            try:
+                root = ET.fromstring(zfin.read(n))
+            except ET.ParseError:
+                zfout.writestr(n, zfin.read(n)); continue
+            changed = False
+            for sdt in root.findall(".//w:sdt", {"w": _W_NS}):
+                pr = sdt.find("w:sdtPr", {"w": _W_NS})
+                if pr is None: continue
+                tag_el = pr.find("w:tag", {"w": _W_NS})
+                tag_val = tag_el.get(_q("val")) if tag_el is not None else ""
+                if not tag_val or tag_val not in mapping: continue
+                content_el = sdt.find("w:sdtContent", {"w": _W_NS}) or sdt
+                val = mapping.get(tag_val, "")
+                if not isinstance(val, str):
+                    try: val = json.dumps(val, ensure_ascii=False)
+                    except Exception: val = str(val)
+                _set_sdt_text(content_el, val); changed = True
+            out_xml = ET.tostring(root, encoding="utf-8", xml_declaration=True) if changed else zfin.read(n)
+            zfout.writestr(n, out_xml)
+    return outbuf.getvalue()
+
+# ---------- heading + block collectors ----------
+_STYLE_HINT_PATTERNS = [
+    re.compile(r"heading\s*([1-9])", re.IGNORECASE),
+    re.compile(r"überschrift\s*([1-9])", re.IGNORECASE),
+    re.compile(r"titre\s*([1-9])", re.IGNORECASE),
+    re.compile(r"t[ií]tulo\s*([1-9])", re.IGNORECASE),
+    re.compile(r"encabezado\s*([1-9])", re.IGNORECASE),
+    re.compile(r"rubrik\s*([1-9])", re.IGNORECASE),
+    re.compile(r"zagolovok\s*([1-9])", re.IGNORECASE),
+    re.compile(r"заголовок\s*([1-9])", re.IGNORECASE),
+]
+
+def _level_from_style_hint(value):
+    if not value:
+        return 0
+    s = str(value).strip()
+    if not s:
+        return 0
+    for pattern in _STYLE_HINT_PATTERNS:
+        m = pattern.search(s)
+        if m:
+            try:
+                return int(m.group(1))
+            except Exception:
+                return 0
+    m2 = re.match(r"^heading([1-9])$", s, re.IGNORECASE)
+    if m2:
+        try:
+            return int(m2.group(1))
+        except Exception:
+            return 0
+    return 0
+
+def _build_heading_style_map(zip_file):
+    try:
+        raw = zip_file.read("word/styles.xml")
+    except KeyError:
+        return {}
+    try:
+        root = ET.fromstring(raw)
+    except ET.ParseError:
+        return {}
+
+    by_id = {}
+    for style in root.findall("w:style", {"w": _W_NS}):
+        st_type = (style.get(_q("type")) or style.get("type") or "").strip().lower()
+        if st_type and st_type != "paragraph":
+            continue
+        style_id = style.get(_q("styleId")) or style.get("styleId") or ""
+        if not style_id:
+            continue
+        name_el = style.find(_q("name"))
+        name = ""
+        if name_el is not None:
+            name = name_el.get(_q("val")) or name_el.get("val") or ""
+        based_on_el = style.find(_q("basedOn"))
+        based_on = ""
+        if based_on_el is not None:
+            based_on = based_on_el.get(_q("val")) or based_on_el.get("val") or ""
+        lvl = 0
+        ppr = style.find(_q("pPr"))
+        if ppr is not None:
+            ol = ppr.find(_q("outlineLvl"))
+            if ol is not None:
+                val = ol.get(_q("val")) or ol.get("val")
+                if val not in (None, ""):
+                    try:
+                        num = int(val)
+                        if num >= 0:
+                            lvl = max(1, min(9, num + 1))
+                    except Exception:
+                        pass
+        if not lvl:
+            lvl = _level_from_style_hint(style_id) or _level_from_style_hint(name)
+        by_id[style_id] = {"basedOn": based_on or "", "rawLevel": int(lvl) if lvl else 0}
+
+    resolved = {}
+
+    def resolve(style_id, depth=0):
+        if not style_id or style_id not in by_id or depth > 12:
+            return 0
+        if style_id in resolved:
+            return resolved[style_id]
+        info = by_id[style_id]
+        lvl = info.get("rawLevel") or 0
+        if lvl:
+            resolved[style_id] = lvl
+            return lvl
+        parent = resolve(info.get("basedOn") or "", depth + 1)
+        resolved[style_id] = parent or 0
+        return resolved[style_id]
+
+    for style_id in list(by_id.keys()):
+        resolve(style_id)
+
+    return resolved
+
+def _heading_level_trace(p_el, style_map=None):
+    ppr = p_el.find(_q("pPr"))
+    if ppr is None:
+        return (None, None)
+    ol = ppr.find(_q("outlineLvl"))
+    if ol is not None and ol.get(_q("val")) is not None:
+        try:
+            raw = int(ol.get(_q("val")))
+            lvl = max(1, min(9, raw + 1))
+            return (lvl, f"outlineLvl:{raw}")
+        except Exception:
+            pass
+    ps = ppr.find(_q("pStyle"))
+    if ps is not None:
+        style_id = ps.get(_q("val")) or ps.get("val")
+        if style_id:
+            if style_map:
+                lvl = style_map.get(style_id)
+                if isinstance(lvl, int) and lvl > 0:
+                    return (lvl, f"style:{style_id}")
+            v = style_id.lower()
+            if v.startswith("heading"):
+                try:
+                    lvl = int(v.replace("heading", "").strip())
+                    if lvl > 0:
+                        return (lvl, f"builtin:{style_id}")
+                except Exception:
+                    return (None, None)
+    return (None, None)
+
+def _heading_level(p_el, style_map=None):
+    lvl, _ = _heading_level_trace(p_el, style_map)
+    return lvl
+
+def _iter_blocks_within(container, top_level, style_map=None):
+    for node in list(container):
+        if node.tag == _q("sdt"):
+            inner = node.find(_q("sdtContent"))
+            if inner is not None:
+                yield from _iter_blocks_within(inner, top_level, style_map)
+            else:
+                yield {"element": node, "type": "other", "level": None, "top": top_level}
+        elif node.tag == _q("p"):
+            yield {"element": node, "type": "p", "level": _heading_level(node, style_map), "top": top_level}
+        elif node.tag == _q("tbl"):
+            yield {"element": node, "type": "tbl", "level": None, "top": top_level}
+        else:
+            yield {"element": node, "type": "other", "level": None, "top": top_level}
+
+def _collect_body_blocks(body_el, style_map=None):
+    blocks = []
+    for child in list(body_el):
+        if child.tag == _q("sdt"):
+            content = child.find(_q("sdtContent"))
+            if content is not None:
+                blocks.extend(_iter_blocks_within(content, child, style_map))
+            else:
+                blocks.append({"element": child, "type": "other", "level": None, "top": child})
+        elif child.tag == _q("p"):
+            blocks.append({"element": child, "type": "p", "level": _heading_level(child, style_map), "top": child})
+        elif child.tag == _q("tbl"):
+            blocks.append({"element": child, "type": "tbl", "level": None, "top": child})
+        else:
+            blocks.append({"element": child, "type": "other", "level": None, "top": child})
+    return blocks
+
+def _paragraph_plain_text(p_el):
+    if p_el is None:
+        return ""
+    parts = []
+    for t in p_el.findall(".//w:t", {"w": _W_NS}):
+        if t.text:
+            parts.append(t.text)
+    return "".join(parts)
+
+def inspect_export_removal_plan(u8, idx_to_action_json):
+    data = bytes(u8)
+    try:
+        raw_actions = json.loads(idx_to_action_json or "{}")
+        if not isinstance(raw_actions, dict):
+            raw_actions = {}
+    except Exception:
+        raw_actions = {}
+
+    normalized_actions = {}
+    for k, v in raw_actions.items():
+        try:
+            idx = int(k)
+        except Exception:
+            continue
+        normalized_actions[idx] = str(v).upper()
+
+    plan = {
+        "styleMap": {},
+        "styleMapSize": 0,
+        "hasStylesXml": False,
+        "parts": [],
+        "idxToAction": normalized_actions,
+        "rawActions": raw_actions,
+        "unmatchedActions": [],
+        "totalHeadings": 0,
+    }
+
+    try:
+        zf = zipfile.ZipFile(io.BytesIO(data), "r")
+    except Exception as exc:
+        plan["error"] = f"zip-error:{exc}"
+        return json.dumps(plan, ensure_ascii=False)
+
+    with zf as zfin:
+        names = set(zfin.namelist())
+        plan["hasStylesXml"] = "word/styles.xml" in names
+        style_map = _build_heading_style_map(zfin)
+        plan["styleMap"] = style_map
+        plan["styleMapSize"] = len(style_map)
+
+        doc_parts = [n for n in names if n == "word/document.xml"]
+        global_idx = 0
+        seen_indices = set()
+
+        for part in doc_parts:
+            info = {
+                "name": part,
+                "headings": [],
+                "removalRanges": [],
+                "blockCount": 0,
+                "errors": [],
+            }
+            try:
+                raw = zfin.read(part)
+            except KeyError:
+                info["errors"].append("missing-part")
+                plan["parts"].append(info)
+                continue
+            try:
+                root = ET.fromstring(raw)
+            except ET.ParseError as exc:
+                info["errors"].append(f"parse-error:{exc}")
+                plan["parts"].append(info)
+                continue
+            body = root.find(_q("body"))
+            if body is None:
+                info["errors"].append("no-body")
+                plan["parts"].append(info)
+                continue
+
+            elems = _collect_body_blocks(body, style_map)
+            info["blockCount"] = len(elems)
+
+            heading_positions = []
+
+            for pos, blk in enumerate(elems):
+                if blk.get("type") != "p":
+                    continue
+                lvl = blk.get("level")
+                if not isinstance(lvl, int) or lvl <= 0:
+                    continue
+                idx = global_idx
+                global_idx += 1
+                trace_lvl, reason = _heading_level_trace(blk.get("element"), style_map)
+                if isinstance(trace_lvl, int) and trace_lvl > 0:
+                    lvl = trace_lvl
+                heading_positions.append((pos, lvl, idx))
+                heading_info = {
+                    "idx": idx,
+                    "level": lvl,
+                    "position": pos,
+                    "text": _paragraph_plain_text(blk.get("element")),
+                    "action": normalized_actions.get(idx),
+                    "detectedBy": reason or "",
+                }
+                info["headings"].append(heading_info)
+                seen_indices.add(idx)
+
+            for h_i, (pos, lvl, idx) in enumerate(heading_positions):
+                if normalized_actions.get(idx) != "HIDE":
+                    continue
+                end = len(elems)
+                for j in range(h_i + 1, len(heading_positions)):
+                    np, nl, _ = heading_positions[j]
+                    if nl <= lvl:
+                        end = np
+                        break
+                removal = {
+                    "idx": idx,
+                    "level": lvl,
+                    "startBlock": pos,
+                    "endBlock": end,
+                    "blockCount": max(0, end - pos),
+                }
+                for h in info["headings"]:
+                    if h.get("idx") == idx:
+                        removal["headingText"] = h.get("text")
+                        break
+                info["removalRanges"].append(removal)
+
+            plan["parts"].append(info)
+
+        plan["totalHeadings"] = global_idx
+        unmatched = []
+        for idx in sorted(normalized_actions.keys()):
+            if idx not in seen_indices:
+                unmatched.append(idx)
+        plan["unmatchedActions"] = unmatched
+
+    return json.dumps(plan, ensure_ascii=False)
+
+def _paragraph_plain_text(p_el):
+    if p_el is None:
+        return ""
+    parts = []
+    for t in p_el.findall(".//w:t", {"w": _W_NS}):
+        if t.text:
+            parts.append(t.text)
+    return "".join(parts)
+
+def inspect_export_removal_plan(u8, idx_to_action_json):
+    data = bytes(u8)
+    try:
+        raw_actions = json.loads(idx_to_action_json or "{}")
+        if not isinstance(raw_actions, dict):
+            raw_actions = {}
+    except Exception:
+        raw_actions = {}
+
+    normalized_actions = {}
+    for k, v in raw_actions.items():
+        try:
+            idx = int(k)
+        except Exception:
+            continue
+        normalized_actions[idx] = str(v).upper()
+
+    plan = {
+        "styleMap": {},
+        "styleMapSize": 0,
+        "hasStylesXml": False,
+        "parts": [],
+        "idxToAction": normalized_actions,
+        "rawActions": raw_actions,
+        "unmatchedActions": [],
+        "totalHeadings": 0,
+    }
+
+    try:
+        zf = zipfile.ZipFile(io.BytesIO(data), "r")
+    except Exception as exc:
+        plan["error"] = f"zip-error:{exc}"
+        return json.dumps(plan, ensure_ascii=False)
+
+    with zf as zfin:
+        names = set(zfin.namelist())
+        plan["hasStylesXml"] = "word/styles.xml" in names
+        style_map = _build_heading_style_map(zfin)
+        plan["styleMap"] = style_map
+        plan["styleMapSize"] = len(style_map)
+
+        doc_parts = [n for n in names if n == "word/document.xml"]
+        global_idx = 0
+        seen_indices = set()
+
+        for part in doc_parts:
+            info = {
+                "name": part,
+                "headings": [],
+                "removalRanges": [],
+                "blockCount": 0,
+                "errors": [],
+            }
+            try:
+                raw = zfin.read(part)
+            except KeyError:
+                info["errors"].append("missing-part")
+                plan["parts"].append(info)
+                continue
+            try:
+                root = ET.fromstring(raw)
+            except ET.ParseError as exc:
+                info["errors"].append(f"parse-error:{exc}")
+                plan["parts"].append(info)
+                continue
+            body = root.find(_q("body"))
+            if body is None:
+                info["errors"].append("no-body")
+                plan["parts"].append(info)
+                continue
+
+            elems = _collect_body_blocks(body, style_map)
+            info["blockCount"] = len(elems)
+
+            heading_positions = []
+
+            for pos, blk in enumerate(elems):
+                if blk.get("type") != "p":
+                    continue
+                lvl = blk.get("level")
+                if not isinstance(lvl, int) or lvl <= 0:
+                    continue
+                idx = global_idx
+                global_idx += 1
+                trace_lvl, reason = _heading_level_trace(blk.get("element"), style_map)
+                if isinstance(trace_lvl, int) and trace_lvl > 0:
+                    lvl = trace_lvl
+                heading_positions.append((pos, lvl, idx))
+                heading_info = {
+                    "idx": idx,
+                    "level": lvl,
+                    "position": pos,
+                    "text": _paragraph_plain_text(blk.get("element")),
+                    "action": normalized_actions.get(idx),
+                    "detectedBy": reason or "",
+                }
+                info["headings"].append(heading_info)
+                seen_indices.add(idx)
+
+            for h_i, (pos, lvl, idx) in enumerate(heading_positions):
+                if normalized_actions.get(idx) != "HIDE":
+                    continue
+                end = len(elems)
+                for j in range(h_i + 1, len(heading_positions)):
+                    np, nl, _ = heading_positions[j]
+                    if nl <= lvl:
+                        end = np
+                        break
+                removal = {
+                    "idx": idx,
+                    "level": lvl,
+                    "startBlock": pos,
+                    "endBlock": end,
+                    "blockCount": max(0, end - pos),
+                }
+                for h in info["headings"]:
+                    if h.get("idx") == idx:
+                        removal["headingText"] = h.get("text")
+                        break
+                info["removalRanges"].append(removal)
+
+            plan["parts"].append(info)
+
+        plan["totalHeadings"] = global_idx
+        unmatched = []
+        for idx in sorted(normalized_actions.keys()):
+            if idx not in seen_indices:
+                unmatched.append(idx)
+        plan["unmatchedActions"] = unmatched
+
+    return json.dumps(plan, ensure_ascii=False)
+
+def _paragraph_plain_text(p_el):
+    if p_el is None:
+        return ""
+    parts = []
+    for t in p_el.findall(".//w:t", {"w": _W_NS}):
+        if t.text:
+            parts.append(t.text)
+    return "".join(parts)
+
+def inspect_export_removal_plan(u8, idx_to_action_json):
+    data = bytes(u8)
+    try:
+        raw_actions = json.loads(idx_to_action_json or "{}")
+        if not isinstance(raw_actions, dict):
+            raw_actions = {}
+    except Exception:
+        raw_actions = {}
+
+    normalized_actions = {}
+    for k, v in raw_actions.items():
+        try:
+            idx = int(k)
+        except Exception:
+            continue
+        normalized_actions[idx] = str(v).upper()
+
+    plan = {
+        "styleMap": {},
+        "styleMapSize": 0,
+        "hasStylesXml": False,
+        "parts": [],
+        "idxToAction": normalized_actions,
+        "rawActions": raw_actions,
+        "unmatchedActions": [],
+        "totalHeadings": 0,
+    }
+
+    try:
+        zf = zipfile.ZipFile(io.BytesIO(data), "r")
+    except Exception as exc:
+        plan["error"] = f"zip-error:{exc}"
+        return json.dumps(plan, ensure_ascii=False)
+
+    with zf as zfin:
+        names = set(zfin.namelist())
+        plan["hasStylesXml"] = "word/styles.xml" in names
+        style_map = _build_heading_style_map(zfin)
+        plan["styleMap"] = style_map
+        plan["styleMapSize"] = len(style_map)
+
+        doc_parts = [n for n in names if n == "word/document.xml"]
+        global_idx = 0
+        seen_indices = set()
+
+        for part in doc_parts:
+            info = {
+                "name": part,
+                "headings": [],
+                "removalRanges": [],
+                "blockCount": 0,
+                "errors": [],
+            }
+            try:
+                raw = zfin.read(part)
+            except KeyError:
+                info["errors"].append("missing-part")
+                plan["parts"].append(info)
+                continue
+            try:
+                root = ET.fromstring(raw)
+            except ET.ParseError as exc:
+                info["errors"].append(f"parse-error:{exc}")
+                plan["parts"].append(info)
+                continue
+            body = root.find(_q("body"))
+            if body is None:
+                info["errors"].append("no-body")
+                plan["parts"].append(info)
+                continue
+
+            elems = _collect_body_blocks(body, style_map)
+            info["blockCount"] = len(elems)
+
+            heading_positions = []
+
+            for pos, blk in enumerate(elems):
+                if blk.get("type") != "p":
+                    continue
+                lvl = blk.get("level")
+                if not isinstance(lvl, int) or lvl <= 0:
+                    continue
+                idx = global_idx
+                global_idx += 1
+                trace_lvl, reason = _heading_level_trace(blk.get("element"), style_map)
+                if isinstance(trace_lvl, int) and trace_lvl > 0:
+                    lvl = trace_lvl
+                heading_positions.append((pos, lvl, idx))
+                heading_info = {
+                    "idx": idx,
+                    "level": lvl,
+                    "position": pos,
+                    "text": _paragraph_plain_text(blk.get("element")),
+                    "action": normalized_actions.get(idx),
+                    "detectedBy": reason or "",
+                }
+                info["headings"].append(heading_info)
+                seen_indices.add(idx)
+
+            for h_i, (pos, lvl, idx) in enumerate(heading_positions):
+                if normalized_actions.get(idx) != "HIDE":
+                    continue
+                end = len(elems)
+                for j in range(h_i + 1, len(heading_positions)):
+                    np, nl, _ = heading_positions[j]
+                    if nl <= lvl:
+                        end = np
+                        break
+                removal = {
+                    "idx": idx,
+                    "level": lvl,
+                    "startBlock": pos,
+                    "endBlock": end,
+                    "blockCount": max(0, end - pos),
+                }
+                for h in info["headings"]:
+                    if h.get("idx") == idx:
+                        removal["headingText"] = h.get("text")
+                        break
+                info["removalRanges"].append(removal)
+
+            plan["parts"].append(info)
+
+        plan["totalHeadings"] = global_idx
+        unmatched = []
+        for idx in sorted(normalized_actions.keys()):
+            if idx not in seen_indices:
+                unmatched.append(idx)
+        plan["unmatchedActions"] = unmatched
+
+    return json.dumps(plan, ensure_ascii=False)
+
+def _paragraph_plain_text(p_el):
+    if p_el is None:
+        return ""
+    parts = []
+    for t in p_el.findall(".//w:t", {"w": _W_NS}):
+        if t.text:
+            parts.append(t.text)
+    return "".join(parts)
+
+def inspect_export_removal_plan(u8, idx_to_action_json):
+    data = bytes(u8)
+    try:
+        raw_actions = json.loads(idx_to_action_json or "{}")
+        if not isinstance(raw_actions, dict):
+            raw_actions = {}
+    except Exception:
+        raw_actions = {}
+
+    normalized_actions = {}
+    for k, v in raw_actions.items():
+        try:
+            idx = int(k)
+        except Exception:
+            continue
+        normalized_actions[idx] = str(v).upper()
+
+    plan = {
+        "styleMap": {},
+        "styleMapSize": 0,
+        "hasStylesXml": False,
+        "parts": [],
+        "idxToAction": normalized_actions,
+        "rawActions": raw_actions,
+        "unmatchedActions": [],
+        "totalHeadings": 0,
+    }
+
+    try:
+        zf = zipfile.ZipFile(io.BytesIO(data), "r")
+    except Exception as exc:
+        plan["error"] = f"zip-error:{exc}"
+        return json.dumps(plan, ensure_ascii=False)
+
+    with zf as zfin:
+        names = set(zfin.namelist())
+        plan["hasStylesXml"] = "word/styles.xml" in names
+        style_map = _build_heading_style_map(zfin)
+        plan["styleMap"] = style_map
+        plan["styleMapSize"] = len(style_map)
+
+        doc_parts = [n for n in names if n == "word/document.xml"]
+        global_idx = 0
+        seen_indices = set()
+
+        for part in doc_parts:
+            info = {
+                "name": part,
+                "headings": [],
+                "removalRanges": [],
+                "blockCount": 0,
+                "errors": [],
+            }
+            try:
+                raw = zfin.read(part)
+            except KeyError:
+                info["errors"].append("missing-part")
+                plan["parts"].append(info)
+                continue
+            try:
+                root = ET.fromstring(raw)
+            except ET.ParseError as exc:
+                info["errors"].append(f"parse-error:{exc}")
+                plan["parts"].append(info)
+                continue
+            body = root.find(_q("body"))
+            if body is None:
+                info["errors"].append("no-body")
+                plan["parts"].append(info)
+                continue
+
+            elems = _collect_body_blocks(body, style_map)
+            info["blockCount"] = len(elems)
+
+            heading_positions = []
+
+            for pos, blk in enumerate(elems):
+                if blk.get("type") != "p":
+                    continue
+                lvl = blk.get("level")
+                if not isinstance(lvl, int) or lvl <= 0:
+                    continue
+                idx = global_idx
+                global_idx += 1
+                trace_lvl, reason = _heading_level_trace(blk.get("element"), style_map)
+                if isinstance(trace_lvl, int) and trace_lvl > 0:
+                    lvl = trace_lvl
+                heading_positions.append((pos, lvl, idx))
+                heading_info = {
+                    "idx": idx,
+                    "level": lvl,
+                    "position": pos,
+                    "text": _paragraph_plain_text(blk.get("element")),
+                    "action": normalized_actions.get(idx),
+                    "detectedBy": reason or "",
+                }
+                info["headings"].append(heading_info)
+                seen_indices.add(idx)
+
+            for h_i, (pos, lvl, idx) in enumerate(heading_positions):
+                if normalized_actions.get(idx) != "HIDE":
+                    continue
+                end = len(elems)
+                for j in range(h_i + 1, len(heading_positions)):
+                    np, nl, _ = heading_positions[j]
+                    if nl <= lvl:
+                        end = np
+                        break
+                removal = {
+                    "idx": idx,
+                    "level": lvl,
+                    "startBlock": pos,
+                    "endBlock": end,
+                    "blockCount": max(0, end - pos),
+                }
+                for h in info["headings"]:
+                    if h.get("idx") == idx:
+                        removal["headingText"] = h.get("text")
+                        break
+                info["removalRanges"].append(removal)
+
+            plan["parts"].append(info)
+
+        plan["totalHeadings"] = global_idx
+        unmatched = []
+        for idx in sorted(normalized_actions.keys()):
+            if idx not in seen_indices:
+                unmatched.append(idx)
+        plan["unmatchedActions"] = unmatched
+
+    return json.dumps(plan, ensure_ascii=False)
+
+# ---------- removal/backup/cleanup helpers ----------
+def _is_empty_para(p):
+    if p.findall(".//w:fldSimple", {"w": _W_NS}): return False
+    if p.findall(".//w:drawing", {"w": _W_NS}): return False
+    if p.findall(".//w:object",  {"w": _W_NS}): return False
+    if p.findall(".//w:pict",    {"w": _W_NS}): return False
+    ts = p.findall(".//w:t", {"w": _W_NS})
+    return all(((t.text or "").strip() == "") for t in ts)
+
+def _has_page_break_run(p):
+    for br in p.findall(".//w:br", {"w": _W_NS}):
+        t = br.get(_q("type"))
+        if (t or "").lower() == "page":
+            return True
+    return False
+
+def _has_page_break_before(p):
+    pPr = p.find(_q("pPr"))
+    if pPr is None: return False
+    return pPr.find(_q("pageBreakBefore")) is not None
+
+def _compact_whitespace(root):
+    body = root.find(_q("body")) or root
+    # remove empty paragraphs unless they carry a page break
+    for node in list(body):
+        if node.tag == _q("p"):
+            keep_for_page = _has_page_break_run(node) or _has_page_break_before(node)
+            if (not keep_for_page) and _is_empty_para(node):
+                try: body.remove(node)
+                except: pass
+    # collapse duplicate page-break-only paras
+    def _is_pure_pb(p):
+        if p.tag != _q("p"): return False
+        if not _has_page_break_run(p): return False
+        ts = p.findall(".//w:t", {"w": _W_NS})
+        return all(((t.text or "").strip() == "") for t in ts)
+    prev_pb = False
+    for node in list(body):
+        if _is_pure_pb(node):
+            if prev_pb:
+                try: body.remove(node)
+                except: pass
+            else:
+                prev_pb = True
+        else:
+            prev_pb = False
+
+def _prune_empty_sdts(root):
+    # best-effort: remove SDTs whose content has only empty paragraphs (no tables)
+    for sdt in list(root.findall(".//w:sdt", {"w": _W_NS})):
+        content = sdt.find(_q("sdtContent"))
+        if content is None:
+            continue
+        if content.find(".//w:tbl", {"w": _W_NS}) is not None:
+            continue
+        keep = False
+        for p in content.findall(".//w:p", {"w": _W_NS}):
+            if not _is_empty_para(p):
+                keep = True
+                break
+        if not keep:
+            # remove sdt by scanning parent
+            removed = False
+            for cand in root.iter():
+                for ch in list(cand):
+                    if ch is sdt:
+                        try: cand.remove(ch); removed = True
+                        except: pass
+                        break
+                if removed: break
+
+def _prune_dead_tables(root):
+    for tbl in list(root.findall(".//w:tbl", {"w": _W_NS})):
+        trs = tbl.findall(".//w:tr", {"w": _W_NS})
+        has_cell = False
+        for tr in trs:
+            if tr.find(".//w:tc", {"w": _W_NS}) is not None:
+                has_cell = True; break
+        if not has_cell:
+            # remove this <w:tbl>
+            removed = False
+            for cand in root.iter():
+                for ch in list(cand):
+                    if ch is tbl:
+                        try: cand.remove(ch); removed = True
+                        except: pass
+                        break
+                if removed: break
+
+def _ensure_backup_embedded(zfin, zfout, names, backup_path="customXml/originalDocument.xml", override_bytes=None):
+    if backup_path in names:
+        # Already present → keep existing backup to preserve the untouched original
+        return
+    if override_bytes is not None:
+        try:
+            zfout.writestr(backup_path, override_bytes)
+        except Exception:
+            pass
+        return
+    try:
+        orig = zfin.read("word/document.xml")
+        zfout.writestr(backup_path, orig)
+    except KeyError:
+        pass
+
+def restore_document_from_backup(u8, backup_path="customXml/originalDocument.xml"):
+    data = bytes(u8)
+    with zipfile.ZipFile(io.BytesIO(data), "r") as zfin:
+        try:
+            original = zfin.read(backup_path)
+        except KeyError:
+            return data
+        outbuf = io.BytesIO()
+        with zipfile.ZipFile(outbuf, "w", compression=zipfile.ZIP_DEFLATED) as zfout:
+            for name in zfin.namelist():
+                if name == "word/document.xml":
+                    continue
+                zfout.writestr(name, zfin.read(name))
+            zfout.writestr("word/document.xml", original)
+    return outbuf.getvalue()
+
+def _ensure_update_fields(zfin, zfout):
+    try:
+        raw = zfin.read("word/settings.xml")
+        try:
+            root = ET.fromstring(raw)
+        except ET.ParseError:
+            root = ET.Element(_q("settings"))
+    except KeyError:
+        root = ET.Element(_q("settings"))
+
+    upd = root.find(_q("updateFields"))
+    if upd is None:
+        upd = ET.SubElement(root, _q("updateFields"))
+    upd.set(_q("val"), "true")
+
+    zfout.writestr("word/settings.xml", ET.tostring(root, encoding="utf-8", xml_declaration=True))
+
+def _extract_part_from_bytes(data_like, part_name):
+    if data_like is None:
+        return None
+    try:
+        data = bytes(data_like)
+    except Exception:
+        return None
+    try:
+        with zipfile.ZipFile(io.BytesIO(data), "r") as zf:
+            return zf.read(part_name)
+    except Exception:
+        return None
+
+# ----- TOC minimal rebuild -----
+def _next_in_doc_order(node, root):
+    if node is None: return None
+    found = False
+    for el in root.iter():
+        if found: return el
+        if el is node: found = True
+    return None
+
+def _find_toc_ranges(root):
+    ranges = []
+    body = root.find(_q("body")) or root
+    fldChars = root.findall(".//w:fldChar", {"w": _W_NS})
+    for begin in fldChars:
+        if begin.get(_q("val")) != "begin":
+            continue
+        cur = begin
+        instr = ""
+        separate = None
+        end = None
+        while True:
+            cur = _next_in_doc_order(cur, body)
+            if cur is None: break
+            if cur.tag == _q("instrText"): instr += (cur.text or "")
+            if cur.tag == _q("fldChar"):
+                v = cur.get(_q("val"))
+                if v == "separate": separate = cur
+                if v == "end":
+                    end = cur
+                    break
+        u = (instr or "").strip().upper()
+        if u.startswith("TOC"):
+            if separate is not None and end is not None:
+                ranges.append((begin, separate, end, instr))
+    return ranges
+
+def _rebuild_toc(root): 
+    # Replace existing complex range with a minimal fldSimple paragraph
+    for (begin, separate, end, instr) in _find_toc_ranges(root):
+        switches = (instr.strip() if instr else r'TOC \\o "1-3" \\h \\z \\u')
+        # locate host paragraph of 'begin'
+        host_p = None
+        for par in root.findall(".//w:p", {"w": _W_NS}):
+            for el in par.iter():
+                if el is begin:
+                    host_p = par; break
+            if host_p is not None: break
+        if host_p is None: continue
+        # parent of host_p
+        parent = None
+        for cand in root.iter():
+            for ch in list(cand):
+                if ch is host_p:
+                    parent = cand; break
+            if parent is not None: break
+        if parent is None: continue
+
+        # new paragraph with simple TOC field
+        p = ET.Element(_q("p"))
+        fld = ET.SubElement(p, _q("fldSimple"), {_q("instr"): switches})
+        r = ET.SubElement(fld, _q("r")); ET.SubElement(r, _q("t")).text = ""
+
+        idx = list(parent).index(host_p)
+        parent.insert(idx, p)
+
+        # remove host_p and following siblings up to node that contains 'end'
+        # Simplest: rebuild parent's children excluding nodes that belong to the TOC range
+        new_children = []
+        skipping = False
+        end_reached = False
+        for ch in list(parent):
+            if not skipping and ch is host_p:
+                skipping = True
+                continue
+            if skipping:
+                hit_end = False
+                for el in ch.iter():
+                    if el is end:
+                        hit_end = True; break
+                if hit_end:
+                    skipping = False
+                    end_reached = True
+                    continue
+                else:
+                    continue
+            new_children.append(ch)
+        # replace
+        for ch in list(parent): parent.remove(ch)
+        for ch in new_children: parent.append(ch)
+
+# ---------- CORE: remove ranges & embed backup ----------
+def apply_removal_with_backup(u8, idx_to_action_json, backup_path="customXml/originalDocument.xml", original_bytes=None):
+    """
+    idx_to_action_json: {"12":"HIDE","13":"SHOW", ...}
+      - For headings where action == "HIDE": remove [heading .. next heading with <= level)
+      - Embed original as customXml/originalDocument.xml (if not already present)
+      - Cleanup empty SDTs, dead tables, whitespace
+      - Rebuild TOC (minimal fldSimple form)
+    """
+    try:
+        idx_to_action = {int(k): v for (k, v) in json.loads(idx_to_action_json).items()}
+    except Exception:
+        idx_to_action = {}
+
+    data = bytes(u8)
+    override_backup = _extract_part_from_bytes(original_bytes, "word/document.xml")
+    outbuf = io.BytesIO()
+
+    with zipfile.ZipFile(io.BytesIO(data), "r") as zfin, \
+         zipfile.ZipFile(outbuf, "w", compression=zipfile.ZIP_DEFLATED) as zfout:
+
+        names = zfin.namelist()
+        # Copy everything first
+        for n in names:
+            zfout.writestr(n, zfin.read(n))
+
+        # Ensure embedded backup exists (using untouched original if provided)
+        _ensure_backup_embedded(zfin, zfout, names, backup_path=backup_path, override_bytes=override_backup)
+
+        # Process primary document (you can extend to headers/footers if needed)
+        doc_parts = [n for n in names if n == "word/document.xml"]
+        style_map = _build_heading_style_map(zfin)
+
+        global_idx = 0
+        for part in doc_parts:
+            try:
+                root = ET.fromstring(zfin.read(part))
+            except ET.ParseError:
+                continue
+
+            body = root.find(_q("body"))
+            if body is None:
+                zfout.writestr(part, ET.tostring(root, encoding="utf-8", xml_declaration=True))
+                continue
+
+            elems = _collect_body_blocks(body, style_map)
+
+            heading_positions = []
+            for i, blk in enumerate(elems):
+                if blk.get("type") != "p":
+                    continue
+                lvl = blk.get("level")
+                if not isinstance(lvl, int) or lvl <= 0:
+                    continue
+                idx = global_idx
+                global_idx += 1
+                heading_positions.append((i, lvl, idx))
+
+            to_remove_top_nodes = set()
+            for h_i, (pos, lvl, idx) in enumerate(heading_positions):
+                if idx_to_action.get(idx) != "HIDE":
+                    continue
+                # compute end boundary
+                if h_i + 1 < len(heading_positions):
+                    end = len(elems)
+                    for j in range(h_i + 1, len(heading_positions)):
+                        np, nl, _ = heading_positions[j]
+                        if nl <= lvl:
+                            end = np
+                            break
+                else:
+                    end = len(elems)
+                # gather distinct top nodes to remove (no duplicates)
+                seen = set()
+                for j in range(pos, end):
+                    top = elems[j].get("top")
+                    if top is None: continue
+                    k = id(top)
+                    if k in seen: continue
+                    seen.add(k)
+                    to_remove_top_nodes.add(top)
+
+            # Remove nodes by scanning parents (xml.etree has no getparent)
+            if to_remove_top_nodes:
+                for cand in root.iter():
+                    for ch in list(cand):
+                        if ch in to_remove_top_nodes:
+                            try: cand.remove(ch)
+                            except: pass
+
+            # Cleanup & TOC rebuild
+            _prune_empty_sdts(root)
+            _prune_dead_tables(root)
+            _compact_whitespace(root)
+            _rebuild_toc(root)
+
+            zfout.writestr(part, ET.tostring(root, encoding="utf-8", xml_declaration=True))
+
+        # Align settings with Word expectations (updateFields must be true)
+        _ensure_update_fields(zfin, zfout)
+
+    return outbuf.getvalue()
+`);
+
+        pyLoaded = true;
+      }
+    }
+
+    // Minimal readers for CRONOS_PAYLOAD using pyodide helpers
+    async function readDocVarSettings(arrayBufferOrBytes, name) {
+      await ensurePy();
+      const u8in = arrayBufferOrBytes instanceof Uint8Array ? arrayBufferOrBytes : new Uint8Array(arrayBufferOrBytes);
+      const fn = py.globals.get('read_docvar_settings');
+      const pyBytes = py.toPy(u8in);
+      let pyOut;
+      try { pyOut = fn(pyBytes, name); }
+      finally { try{fn.destroy();}catch{} try{pyBytes.destroy();}catch{} }
+      let txt = null;
+      if (pyOut && typeof pyOut.toJs === 'function') txt = pyOut.toJs({ create_proxies:false });
+      else txt = pyOut ?? null;
+      try { pyOut?.destroy?.(); } catch {}
+      return txt;
+    }
+
+    async function readDocVarCustom(arrayBufferOrBytes, name) {
+      await ensurePy();
+      const u8in = arrayBufferOrBytes instanceof Uint8Array ? arrayBufferOrBytes : new Uint8Array(arrayBufferOrBytes);
+      const fn = py.globals.get('read_docvar_custom');
+      const pyBytes = py.toPy(u8in);
+      let pyOut;
+      try { pyOut = fn(pyBytes, name); }
+      finally { try{fn.destroy();}catch{} try{pyBytes.destroy();}catch{} }
+      let txt = null;
+      if (pyOut && typeof pyOut.toJs === 'function') txt = pyOut.toJs({ create_proxies:false });
+      else txt = pyOut ?? null;
+      try { pyOut?.destroy?.(); } catch {}
+      return txt;
+    }
+
+    // PAYLOAD_KEY is defined earlier in this script
+    // Lightweight JSZip-based payload reader (no Pyodide dependency on index)
+    async function ensureJSZip(){
+      if (window.JSZip) return;
+      await new Promise((res, rej) => {
+        const s = document.createElement('script');
+        s.src = 'https://cdn.jsdelivr.net/npm/jszip@3.10.1/dist/jszip.min.js';
+        s.onload = res; s.onerror = rej; document.head.appendChild(s);
+      });
+    }
+
+    async function readPayloadFromDocx(bytes){
+      try {
+        await ensureJSZip();
+        const zip = await window.JSZip.loadAsync(bytes);
+        // Try settings.xml → w:docVars/w:docVar
+        const settings = zip.file('word/settings.xml');
+        if (settings) {
+          const xmlText = await settings.async('string');
+          const parser = new DOMParser();
+          const xml = parser.parseFromString(xmlText, 'application/xml');
+          const W_NS = 'http://schemas.openxmlformats.org/wordprocessingml/2006/main';
+          const docVars = xml.getElementsByTagNameNS(W_NS, 'docVars')[0];
+          if (docVars) {
+            const vars = docVars.getElementsByTagNameNS(W_NS, 'docVar');
+            for (let i = 0; i < vars.length; i++) {
+              const dv = vars[i];
+              const name = dv.getAttributeNS(W_NS, 'name') || dv.getAttribute('w:name') || dv.getAttribute('name');
+              if (name === PAYLOAD_KEY) {
+                const val = dv.getAttributeNS(W_NS, 'val') || dv.getAttribute('w:val') || dv.getAttribute('val') || '';
+                return val || null;
+              }
+            }
+          }
+        }
+        // Fallback: docProps/custom.xml → cp:property[name=PAYLOAD_KEY]
+        const custom = zip.file('docProps/custom.xml');
+        if (custom) {
+          const xmlText = await custom.async('string');
+          const parser = new DOMParser();
+          const xml = parser.parseFromString(xmlText, 'application/xml');
+          const props = xml.getElementsByTagName('property');
+          for (let i = 0; i < props.length; i++) {
+            const p = props[i];
+            const nm = p.getAttribute('name');
+            if (nm === PAYLOAD_KEY) {
+              const child = p.firstElementChild;
+              return child && child.textContent ? child.textContent : null;
+            }
+          }
+        }
+      } catch (e) { console.warn('readPayloadFromDocx failed', e); }
+      return null;
+    }
+
+    let __hydrating = false;
+    async function hydrateWorkspaceFromDocxIfEmpty() {
+      try {
+        if (__hydrating) return false;
+        if (!currentDoc?.docId) return false;
+
+        const st = await window.formSuitePersist.loadState?.(currentDoc.docId);
+        const hasSchema = Array.isArray(st?.schema?.fields) && st.schema.fields.length > 0;
+        if (hasSchema) return false; // nothing to do
+
+        setStatus('Restoring from document…');
+        const bytes = await fetchWorkingDocBytes();
+        if (!bytes) return false;
+
+        __hydrating = true;
+
+        let payloadRaw = await readPayloadFromDocx(bytes);
+        if (!payloadRaw) return false;
+
+        let payload = null;
+        try { payload = JSON.parse(payloadRaw); } catch { payload = null; }
+
+        if (!payload || !Array.isArray(payload.fields) || !payload.fields.length) return false;
+
+        // Build next schema/values
+        const nextSchema = { title: payload.title || 'Form', fields: payload.fields };
+        const cleanValues = sanitizeValues(nextSchema, payload.values || {});
+        const tagMap = payload.tagMap || {};
+
+        // Read BOTH rule sets (be tolerant of legacy key names/typos)
+        const rules =
+          Array.isArray(payload.rules) ? payload.rules :
+          Array.isArray(payload.headingRules) ? payload.headingRules : [];
+
+        const fieldRules =
+          Array.isArray(payload.fieldRules) ? payload.fieldRules :
+          Array.isArray(payload.fieldsRules) ? payload.fieldsRules : []; // legacy guard
+
+        // Persist complete state back into workspace
+        await window.formSuitePersist.saveState(currentDoc.docId, {
+          schema: nextSchema,
+          values: cleanValues,
+          tagMap,
+          rules,
+          fieldRules,
+          schemaUpdatedAt: new Date().toISOString()
+        });
+
+        // refresh local variables + UI
+        schema = nextSchema;
+        values = cleanValues;
+        renderForm();
+        setStatus(`Active DOCX: <span class="kbd">${currentDoc.name}</span>`);
+        return true;
+      } catch (e) {
+        console.warn('hydrateWorkspaceFromDocxIfEmpty failed:', e);
+        return false;
+      } finally {
+        __hydrating = false;
+      }
+    }
+
+    async function writeDocVar(bytes, name, value) {
+      await ensurePy();
+      const fn = py.globals.get('write_docvar');
+      const pyBytes = py.toPy(new Uint8Array(bytes));
+      let pyOut;
+      try { pyOut = fn(pyBytes, name, value); }
+      finally { try{fn.destroy();}catch{} try{pyBytes.destroy();}catch{} }
+      let u8;
+      if (pyOut?.toJs) u8 = pyOut.toJs({ create_proxies:false });
+      else if (pyOut?.getBuffer) u8 = new Uint8Array(pyOut.getBuffer());
+      else u8 = new Uint8Array([]);
+      try { pyOut.destroy?.(); } catch {}
+      return u8;
+    }
+
+    async function writeSDTs(arrayBufferOrBytes, tagToTextObj) {
+      await ensurePy();
+      const u8in = arrayBufferOrBytes instanceof Uint8Array ? arrayBufferOrBytes : new Uint8Array(arrayBufferOrBytes);
+      const fn = py.globals.get('write_sdts_by_tag');
+      const pyBytes = py.toPy(u8in);
+      const pyMap   = py.toPy(JSON.stringify(tagToTextObj || {}));
+      let pyOut;
+      try { pyOut = fn(pyBytes, pyMap); }
+      finally { try{fn.destroy();}catch{} try{pyBytes.destroy();}catch{} try{pyMap.destroy();}catch{} }
+      let u8;
+      if (pyOut?.toJs) u8 = pyOut.toJs({ create_proxies:false });
+      else if (pyOut?.getBuffer) u8 = new Uint8Array(pyOut.getBuffer());
+      else u8 = new Uint8Array([]);
+      try { pyOut.destroy?.(); } catch {}
+      return u8;
+    }
+
+    // ---------- Helpers: sanitize ----------
+    function sanitizeValues(schema, vals) {
+      const out = {};
+      const fields = Array.isArray(schema?.fields) ? schema.fields : [];
+
+      for (const f of fields) {
+        const id = f.id;
+        let v = vals?.[id];
+
+        if (f.type === 'datediff') {
+          const d = vals?.[id];
+          if (d && typeof d === 'object') {
+            const outObj = {
+              days: Number(d.days ?? 0),
+              months: Number(d.months ?? 0),
+              years: Number(d.years ?? 0),
+              formatted: String(d.formatted ?? '')
+            };
+            if (outObj.formatted) out[id] = outObj;
+          } else if (Number.isFinite(Number(d))) {
+            const n = Number(d);
+            out[id] = { days: n, months: 0, years: 0, formatted: `${n}-0-0 (${n})` };
+          }
+          continue;
+        }
+
+        if (f.type === 'address') {
+          const vv = vals?.[id];
+          if (typeof vv === 'string') {
+            const s = vv.trim();
+            if (s || f.required) out[id] = s ? { formatted: s } : { formatted: '' };
+          } else if (vv && typeof vv === 'object') {
+            const o = {
+              formatted: vv.formatted || '',
+              street: vv.street || '',
+              houseNumber: vv.houseNumber || '',
+              postcode: vv.postcode || '',
+              city: vv.city || '',
+              country: vv.country || '',
+              lat: (vv.lat ?? null),
+              lon: (vv.lon ?? null)
+            };
+            if (o.formatted || f.required) out[id] = o;
+          }
+          continue;
+        }
+
+        if (f.type === 'multichoice') {
+          let arr = Array.isArray(v) ? v.slice() : (typeof v === 'string' ? v.split(',') : []);
+          arr = arr.map(x => String(x).trim()).filter(Boolean);
+
+          let allowed = null;
+          if (Array.isArray(f.options) && f.options.length) {
+            allowed = new Set(
+              f.options.map(o => (o && typeof o === 'object')
+                ? String(o.value ?? o.label ?? '')
+                : String(o)
+              )
+            );
+          } else if (f.mc && Array.isArray(f.mc.groups)) {
+            allowed = new Set(
+              f.mc.groups.flatMap(g => (g.items || []).map(it => String((it?.value ?? it?.label ?? ''))))
+            );
+          }
+          if (allowed) arr = arr.filter(x => allowed.has(String(x)));
+          if (arr.length) out[id] = arr;
+          else if (f.required) out[id] = [];
+
+          if (f.mc && Array.isArray(f.mc.groups)) {
+            for (const g of f.mc.groups) {
+              for (const it of (g.items || [])) {
+                const optVal = String(it?.value || '');
+                const extras = Array.isArray(it?.fields) ? it.fields : [];
+                for (const ex of extras) {
+                  const exId = String(ex?.id || '');
+                  if (!exId) continue;
+                  const k = mcExtraKey(f.id, optVal, exId);
+                  const raw = vals?.[k];
+
+                  if (ex.type === 'date') {
+                    const s = String(raw ?? '');
+                    if (s) out[k] = s;
+                    continue;
+                  }
+
+                  if (ex.type === 'number') {
+                    if (raw === '' || raw == null) continue;
+                    const num = (typeof raw === 'number') ? raw : Number(String(raw).replace(',', '.'));
+                    if (Number.isFinite(num)) out[k] = num;
+                    continue;
+                  }
+
+                  if (ex.type === 'datediff') {
+                    if (raw && typeof raw === 'object' && typeof raw.days !== 'undefined') {
+                      const o = {
+                        days: Number(raw.days ?? 0),
+                        months: Number(raw.months ?? 0),
+                        years: Number(raw.years ?? 0),
+                        formatted: String(raw.formatted ?? '')
+                      };
+                      if (o.formatted) out[k] = o;
+                    }
+                    continue;
+                  }
+
+                  const s = String(raw ?? '');
+                  if (s) out[k] = s;
+                }
+              }
+            }
+          }
+          continue;
+        }
+
+        if (f.type === 'select') {
+          let s = Array.isArray(v) ? String(v[0] ?? '') : String(v ?? '');
+          if (Array.isArray(f.options) && f.options.length) {
+            const allowed = new Set(f.options.map(String));
+            if (!allowed.has(s)) s = '';
+          }
+          if (s === '') { if (f.required) out[id] = s; }
+          else out[id] = s;
+          continue;
+        }
+
+        if (f.type === 'number') {
+          if (v === '' || v == null) continue;
+          const num = (typeof v === 'number') ? v : Number(String(v).replace(',', '.'));
+          if (Number.isFinite(num)) out[id] = num;
+          continue;
+        }
+
+        if (f.type === 'date') { out[id] = String(v ?? ''); continue; }
+
+        if (f.type === 'table') {
+          const cols = Array.isArray(f.columns) ? f.columns : [];
+          const colIds = cols.map(c => c.id);
+          const arr = Array.isArray(v) ? v : [];
+          const cleaned = arr.map(row => {
+            const o = {};
+            for (const cid of colIds) {
+              let cell = row?.[cid];
+              if (cell == null) cell = '';
+              o[cid] = (typeof cell === 'string') ? cell : String(cell);
+            }
+            return o;
+          }).filter(r => Object.values(r).some(val => String(val).trim() !== ''));
+          const min = Math.max(0, parseInt(f.minRows || 0, 10));
+          while (cleaned.length < min) {
+            const empty = {}; colIds.forEach(cid => empty[cid] = '', cleaned.push(empty));
+          }
+          if (cleaned.length) out[id] = cleaned;
+          else if (f.required) out[id] = [];
+          continue;
+        }
+
+        const s = String(v ?? '');
+        if (s || f.required) out[id] = s;
+      }
+
+      return out;
+    }
+
+    function sanitizeTagMap(tagMap, validIds) {
+      const out = {};
+      for (const [tag, fid] of Object.entries(tagMap || {})) {
+        if (validIds.has(fid)) out[tag] = fid;
+      }
+      return out;
+    }
+
+    // ---------- Init ----------
+    init().catch(console.error);
+
+    async function init() {
+      currentDoc = readActiveDocSync();
+
+      if (currentDoc?.docId) {
+        const bytes = await fetchWorkingDocBytes();
+        if (!bytes) { await hardResetOpenForm('no bytes / no permission'); return; }
+
+        const st = await window.formSuitePersist.loadState?.(currentDoc.docId);
+        schema = st?.schema || null;
+        values = st?.values || {};
+        setStatus(`Active DOCX: <span class="kbd">${currentDoc.name}</span>${schema ? '' : ' — <span class="muted">no schema yet</span>'}`);
+        await updateWriteAccessBanner();
+      } else {
+        schema = loadLS();
+        values = {};
+      }
+
+      renderForm();
+    }
+
+    // ---------- Robust bytes fetcher ----------
+    async function fetchWorkingDocBytes() {
+      try { const b = await window.formSuitePersist.getCurrentDocBytes?.(); if (b && b.byteLength) return b; } catch {}
+      try { if (currentDoc?.docId) { const b2 = await window.formSuitePersist.getBytes?.(currentDoc.docId); if (b2 && b2.byteLength) return b2; } } catch {}
+      try {
+        const h = await window.formSuitePersist.getHandle?.(currentDoc?.docId);
+        if (h?.getFile) {
+          let p = await window.formSuitePersist.ensurePermission?.(h, 'readwrite');
+          if (p !== 'granted') p = await window.formSuitePersist.ensurePermission?.(h, 'read');
+          if (p === 'granted') { const f = await h.getFile(); return await f.arrayBuffer(); }
+        }
+      } catch {}
+      try { await window.formSuitePersist.regrantAll?.(); const b3 = await window.formSuitePersist.getCurrentDocBytes?.(); if (b3 && b3.byteLength) return b3; } catch {}
+      return null;
+    }
+
+    // ---- DATEDIFF helpers ----
+    function diffInDays(a, b) {
+      const A = new Date(a.getFullYear(), a.getMonth(), a.getDate());
+      const B = new Date(b.getFullYear(), b.getMonth(), b.getDate());
+      const ms = B - A;
+      return Math.floor(ms / (24*60*60*1000));
+    }
+    function diffInMonths(a, b) {
+      let months = (b.getFullYear() - a.getFullYear()) * 12 + (b.getMonth() - a.getMonth());
+      if (b.getDate() < a.getDate()) months -= 1;
+      return months;
+    }
+    function diffInYears(a, b) {
+      let years = b.getFullYear() - a.getFullYear();
+      const bBeforeAnniversary = (b.getMonth() < a.getMonth()) || (b.getMonth() === a.getMonth() && b.getDate() < a.getDate());
+      if (bBeforeAnniversary) years -= 1;
+      return years;
+    }
+
+    function createPrettyDatepicker(input, extraOpts = {}) {
+      if (!document.getElementById('fp-zindex-fix')) {
+        const st = document.createElement('style');
+        st.id = 'fp-zindex-fix';
+        st.textContent = `
+          .flatpickr-calendar { z-index: 50; }
+          .flatpickr-wrapper { position: relative; }
+        `;
+        document.head.appendChild(st);
+      }
+
+      const baseOpts = {
+        dateFormat: 'Y-m-d',
+        altInput: true,
+        altFormat: 'D, j M Y',
+        allowInput: false,
+        clickOpens: true,
+        disableMobile: true,
+        static: true,
+        wrap: false,
+        monthSelectorType: 'dropdown',
+        weekNumbers: true,
+        prevArrow: '‹',
+        nextArrow: '›',
+        onReady: (_sel, _str, inst) => {
+          if (inst.altInput) {
+            inst.altInput.readOnly = true;
+            inst.altInput.tabIndex = 0;
+            inst.altInput.style.pointerEvents = 'auto';
+            const wrap = inst.altInput.parentElement;
+            if (wrap && !wrap.classList.contains('flatpickr-wrapper')) {
+              wrap.classList.add('flatpickr-wrapper');
+              if (getComputedStyle(wrap).position === 'static') {
+                wrap.style.position = 'relative';
+              }
+            }
+          }
+        }
+      };
+
+      return flatpickr(input, { ...baseOpts, ...extraOpts });
+    }
+
+    function slugifyMc(s) {
+      return String(s || '')
+        .normalize('NFKD')
+        .replace(/[\u0300-\u036f]/g, '')
+        .replace(/[^a-zA-Z0-9]+/g, '_')
+        .replace(/^_+|_+$/g, '')
+        .toLowerCase();
+    }
+    function mcExtraKey(fieldId, optionValue, extraId) {
+      return `${fieldId}__${slugifyMc(optionValue)}__${slugifyMc(extraId)}`;
+    }
+
+    // ---------- Render whole form ----------
+    function renderForm() {
+      (function injectMcStyles(){
+        const ID = 'mc-caret-styles';
+        if (document.getElementById(ID)) return;
+        const s = document.createElement('style');
+        s.id = ID;
+        s.textContent = `
+          .mc-item { position: relative; }
+          .mc-toggle { all: unset; position: absolute; top: 10px; right: 10px; display: inline-flex; align-items: center; justify-content: center; cursor: pointer; line-height: 1; padding: 0; margin: 0; pointer-events: auto; }
+          .mc-toggle:focus-visible { outline: 2px solid var(--focus, #2563eb); outline-offset: 2px; border-radius: 4px; }
+          .mc-caret { width: 14px; height: 14px; transition: transform .18s ease, opacity .18s ease; opacity: .85; transform: rotate(0deg); display: block; }
+          .mc-caret.open { transform: rotate(90deg); }
+          .mc-extras { display: none; height: 0; grid-template-columns: 1fr; row-gap: 8px; padding-bottom: 2px; width: 100%; }
+          .mc-option-label{ display:grid; grid-template-columns:auto 1fr; column-gap:8px; align-items:center; cursor:pointer; line-height:1.25; }
+          .mc-option-label > span{ white-space:normal; word-break:break-word; }
+          .mc-option-checkbox{ align-self:center; margin-top:0; transform:none; }
+        `;
+        document.head.appendChild(s);
+      })();
+
+      const __slugifyMc = (window.slugifyMc) ? window.slugifyMc : function (s) {
+        return String(s || '')
+          .normalize('NFKD')
+          .replace(/[\u0300-\u036f]/g, '')
+          .replace(/[^a-zA-Z0-9]+/g, '_')
+          .replace(/^_+|_+$/g, '')
+          .toLowerCase();
+      };
+      const __mcExtraKey = (window.mcExtraKey) ? window.mcExtraKey : function (fieldId, optionValue, extraId) {
+        return `${fieldId}__${__slugifyMc(optionValue)}__${__slugifyMc(extraId)}`;
+      };
+
+      const mount = els.formMount;
+      mount.innerHTML = '';
+      if (!schema || !Array.isArray(schema.fields) || !schema.fields.length) {
+        mount.innerHTML = `<div class="muted">No schema found. Create one in the <a href="builder.html">Builder</a>.</div>`;
+        if (btnExportMain) btnExportMain.disabled = true;
+        if (btnExportDebug) btnExportDebug.disabled = true;
+        return;
+      }
+
+      (schema.fields || []).forEach(f => {
+        if (f.type === 'table') {
+          if (!Array.isArray(values[f.id])) {
+            const min = Math.max(0, parseInt(f.minRows || 0, 10));
+            values[f.id] = Array.from({ length: min }, () => emptyRow(f));
+          } else {
+            values[f.id] = values[f.id].map(r => ({ ...emptyRow(f), ...(r || {}) }));
+          }
+        }
+      });
+
+      const form = document.createElement('form');
+      form.classList.add('form-grid');
+
+      if (schema.title) {
+        const h = document.createElement('h4');
+        h.textContent = schema.title;
+        h.style.gridColumn = '1 / -1';
+        form.appendChild(h);
+      }
+
+      const inputRefs  = {};
+      const mcDateRefs = {};
+      const datediffRefs = [];
+      const guardPairs = [];
+
+      function scheduleSaveState() {
+        clearTimeout(scheduleSaveState._t);
+        scheduleSaveState._t = setTimeout(() => {
+          if (!currentDoc?.docId) return;
+          const cleanValues = sanitizeValues(schema, values);
+          window.formSuitePersist.saveState(currentDoc.docId, { schema, values: cleanValues });
+        }, 150);
+      }
+
+      function setExtrasOpen(extras, caretEl, open) {
+        if (!extras) return;
+        const DURATION = 220;
+
+        if (extras._animTimer) { clearTimeout(extras._animTimer); extras._animTimer = null; }
+        if (extras._onTe) { extras.removeEventListener('transitionend', extras._onTe); extras._onTe = null; }
+
+        const onEnd = () => {
+          extras.style.transition = '';
+          extras.style.willChange = '';
+          extras.style.opacity = open ? '1' : '0';
+          extras.style.marginTop = open ? '8px' : '0px';
+          extras.style.height = open ? 'auto' : '0px';
+          extras.style.overflow = 'visible';
+          if (!open) extras.style.display = 'none';
+          if (extras._onTe) {
+            extras.removeEventListener('transitionend', extras._onTe);
+            extras._onTe = null;
+          }
+        };
+        extras._onTe = onEnd;
+        extras.addEventListener('transitionend', onEnd);
+
+        if (caretEl) caretEl.classList.toggle('open', !!open);
+
+        if (open) {
+          extras.style.display = 'grid';
+          extras.style.overflow = 'visible';
+          extras.style.willChange = 'height, opacity, margin-top';
+          extras.style.opacity = '0';
+          extras.style.marginTop = '0px';
+          extras.style.height = '0px';
+
+          requestAnimationFrame(() => {
+            const h = extras.scrollHeight;
+            extras.classList.add('open');
+            extras.style.transition = `height ${DURATION}ms ease, opacity ${DURATION}ms ease, margin-top ${DURATION}ms ease`;
+            extras.style.height = h + 'px';
+            extras.style.opacity = '1';
+            extras.style.marginTop = '8px';
+            extras._animTimer = setTimeout(onEnd, DURATION + 40);
+          });
+        } else {
+          const current = extras.offsetHeight || extras.scrollHeight || 0;
+          extras.classList.remove('open');
+          extras.style.display = 'grid';
+          extras.style.overflow = 'hidden';
+          extras.style.willChange = 'height, opacity, margin-top';
+          extras.style.transition = '';
+          extras.style.height = current + 'px';
+          extras.style.opacity = '1';
+          extras.style.marginTop = '8px';
+
+          requestAnimationFrame(() => {
+            extras.style.transition = `height ${DURATION}ms ease, opacity ${DURATION}ms ease, margin-top ${DURATION}ms ease`;
+            extras.style.height = '0px';
+            extras.style.opacity = '0';
+            extras.style.marginTop = '0px';
+            extras._animTimer = setTimeout(onEnd, DURATION + 40);
+          });
+        }
+      }
+
+      (schema.fields || []).forEach(f => {
+        const wrap = document.createElement('div');
+        wrap.className = 'field';
+        try { wrap.dataset.fieldId = String(f.id || ''); } catch {}
+        if (f.type === 'address' || f.type === 'datediff') wrap.classList.add('span-2');
+        if (f.type === 'table') wrap.classList.add('full', 'field--table');
+        if (f.type === 'multichoice') wrap.classList.add('full', 'field--multichoice');
+        if (f.wide === true) wrap.classList.add('span-2');
+        if (f.full === true) wrap.classList.add('full');
+
+        if (f.type !== 'address') {
+          const label = document.createElement('label');
+          label.htmlFor = f.id;
+          label.textContent = f.label || f.id;
+          if (f.required) {
+            const star = document.createElement('span');
+            star.textContent = ' *';
+            star.style.color = '#ef4444';
+            label.appendChild(star);
+          }
+          wrap.appendChild(label);
+        }
+
+        if (f.type === 'text') {
+          const input = document.createElement('input');
+          input.type = 'text';
+          input.id = f.id; input.name = f.id; input.style.width = '100%';
+          if (f.required) input.required = true;
+          if (values[f.id] != null) input.value = values[f.id];
+          input.addEventListener('change', () => { values[f.id] = input.value; scheduleSaveState(); try{ applyFieldVisibility(); }catch{} });
+          wrap.appendChild(input);
+          inputRefs[f.id] = input;
+
+        } else if (f.type === 'number') {
+          const input = document.createElement('input');
+          input.type = 'number';
+          input.id = f.id; input.name = f.id; input.style.width = '100%';
+          if (f.required) input.required = true;
+          if (values[f.id] != null) input.value = values[f.id];
+          input.addEventListener('change', () => { values[f.id] = Number(input.value); scheduleSaveState(); try{ applyFieldVisibility(); }catch{} });
+          wrap.appendChild(input);
+          inputRefs[f.id] = input;
+
+        } else if (f.type === 'select') {
+          const input = document.createElement('select');
+          input.id = f.id; input.name = f.id; input.style.width = '100%';
+          (f.options || []).forEach(v => {
+            const o = document.createElement('option');
+            o.value = String(v); o.textContent = String(v);
+            input.appendChild(o);
+          });
+          if (f.required) input.required = true;
+          if (values[f.id] != null) input.value = values[f.id];
+          input.addEventListener('change', () => { values[f.id] = input.value; scheduleSaveState(); try{ applyFieldVisibility(); }catch{} });
+          wrap.appendChild(input);
+          inputRefs[f.id] = input;
+
+        } else if (f.type === 'multichoice') {
+          const mcContainer = document.createElement('div');
+          mcContainer.className = 'mc-container';
+          mcContainer.style.display = 'block';
+
+          const items = [];
+          if (f.mc && Array.isArray(f.mc.groups) && f.mc.groups.length) {
+            f.mc.groups.forEach(g => (g.items || []).forEach(it =>
+              items.push({
+                value: String(it.value ?? it.label ?? ''),
+                alwaysSelected: !!it.alwaysSelected,
+                preselected: !!it.preselected,
+                fields: Array.isArray(it.fields) ? it.fields : []
+              })
+            ));
+          } else if (Array.isArray(f.options)) {
+            f.options.forEach(v => {
+              if (v && typeof v === 'object') {
+                items.push({
+                  value: String(v.value ?? v.label ?? ''),
+                  alwaysSelected: !!v.alwaysSelected,
+                  preselected: !!v.preselected,
+                  fields: Array.isArray(v.fields) ? v.fields : []
+                });
+              } else {
+                items.push({ value: String(v), alwaysSelected: false, preselected: false, fields: [] });
+              }
+            });
+          }
+
+          if (!Array.isArray(values[f.id])) {
+            const initial = items.filter(it => it.alwaysSelected || it.preselected).map(it => it.value);
+            if (initial.length) values[f.id] = initial.slice();
+          }
+          const selected = new Set(Array.isArray(values[f.id]) ? values[f.id].map(String) : []);
+
+          function persistMainSelection() {
+            const boxes = mcContainer.querySelectorAll(`input[type="checkbox"][data-mc="1"]`);
+            values[f.id] = Array.from(boxes).filter(b => b.checked).map(b => b.value);
+            scheduleSaveState();
+          }
+
+          function drawOption(item, parentHost) {
+            const optVal = item.value;
+            const optId  = `${f.id}__${__slugifyMc(optVal)}`;
+            const hasExtras = Array.isArray(item.fields) && item.fields.length > 0;
+
+            const card = document.createElement('div');
+            card.className = 'mc-item';
+            try { card.dataset.optId = `${f.id}__opt__${__slugifyMc(optVal)}`; } catch {}
+            card.style.position = 'relative';
+            card.style.display = 'flex';
+            card.style.flexDirection = 'column';
+            card.style.alignItems = 'stretch';
+            card.style.background = 'var(--card)';
+            card.style.border = '1px solid var(--border-strong)';
+            card.style.borderRadius = '8px';
+            card.style.padding = '10px 10px';
+
+            const row1 = document.createElement('div');
+            row1.className = 'row';
+            row1.style.alignItems = 'center';
+            row1.style.gap = '8px';
+            row1.style.width = '100%';
+
+            const left = document.createElement('label');
+            left.className = 'mc-option-label';
+            left.setAttribute('for', optId);
+            left.style.flex = '1';
+
+            const cb = document.createElement('input');
+            cb.type = 'checkbox';
+            cb.dataset.mc = '1';
+            cb.name = f.id;
+            cb.id = optId;
+            cb.value = optVal;
+            cb.className = 'mc-option-checkbox';
+
+            const locked = !!item.alwaysSelected;
+            const isPreselected = !!item.preselected;
+            cb.checked = locked || selected.has(optVal) || (!selected.size && isPreselected);
+            if (locked) cb.disabled = true;
+
+            const txt = document.createElement('span');
+            txt.textContent = optVal;
+
+            left.appendChild(cb);
+            left.appendChild(txt);
+            row1.appendChild(left);
+
+            let extrasWrap = null;
+            if (hasExtras) {
+              extrasWrap = document.createElement('div');
+              extrasWrap.className = 'mc-extras';
+              extrasWrap.style.display = 'none';
+              extrasWrap.style.height  = '0px';
+
+              const mountExtraFields = () => {
+                extrasWrap.innerHTML = '';
+                if (!item.fields.length) return;
+
+                function getDateForExtraKey(key) {
+                  const el = mcDateRefs[key];
+                  const fp = el?._flatpickr;
+                  if (fp?.selectedDates?.[0] instanceof Date) return fp.selectedDates[0];
+                  const iso = values[key];
+                  if (iso) {
+                    const d = (window.flatpickr && window.flatpickr.parseDate)
+                      ? window.flatpickr.parseDate(String(iso), 'Y-m-d')
+                      : new Date(String(iso));
+                    return (d && !isNaN(d)) ? d : null;
+                  }
+                  return null;
+                }
+
+                item.fields.forEach(ex => {
+                  const exType = (ex?.type) ? String(ex.type) : 'text';
+                  const exId   = String(ex?.id || '');
+                  if (!exId) return;
+                  const exKey  = __mcExtraKey(f.id, optVal, exId);
+
+                  const line = document.createElement('div');
+                  line.className = 'row';
+                  line.style.gap = '8px';
+                  line.style.alignItems = 'center';
+                  line.style.marginTop = '2px';
+
+                  const lab = document.createElement('label');
+                  lab.textContent = String(ex?.label || exId);
+                  lab.style.minWidth = '120px';
+                  lab.style.color = 'var(--muted)';
+
+                  if (exType === 'date') {
+                    const input = document.createElement('input');
+                    input.type = 'text';
+                    input.dataset.type = 'date';
+                    input.style.minWidth = '180px';
+
+                    extrasWrap.appendChild(line);
+                    line.appendChild(lab);
+                    line.appendChild(input);
+
+                    const fp = createPrettyDatepicker(input, {
+                      dateFormat: 'Y-m-d',
+                      altInput: true,
+                      altFormat: 'D, j M Y',
+                      defaultDate: values[exKey] || null,
+                      onChange: () => { values[exKey] = input.value; scheduleSaveState(); if (window.recomputeDatediffs) window.recomputeDatediffs(); },
+                      onValueUpdate: () => { values[exKey] = input.value; scheduleSaveState(); if (window.recomputeDatediffs) window.recomputeDatediffs(); }
+                    });
+                    fp.set('allowInput', false);
+                    if (fp.altInput) fp.altInput.readOnly = true;
+
+                    mcDateRefs[exKey] = input;
+                    return;
+                  }
+
+                  if (exType === 'number') {
+                    const input = document.createElement('input');
+                    input.type = 'number';
+                    input.value = values[exKey] ?? '';
+                    input.addEventListener('change', () => {
+                      values[exKey] = Number(input.value);
+                      scheduleSaveState();
+                    });
+                    extrasWrap.appendChild(line);
+                    line.appendChild(lab);
+                    line.appendChild(input);
+                    return;
+                  }
+
+                  if (exType === 'datediff') {
+                    const fromId = ex.fromId || ex.from || '';
+                    const toId   = ex.toId   || ex.to   || '';
+                    const fromKey = __mcExtraKey(f.id, optVal, fromId);
+                    const toKey   = __mcExtraKey(f.id, optVal, toId);
+
+                    const out = document.createElement('div');
+                    out.className = 'datediff-out kbd';
+                    out.setAttribute('role', 'status');
+                    out.setAttribute('aria-live', 'polite');
+                    out.textContent = '—';
+
+                    extrasWrap.appendChild(line);
+                    line.appendChild(lab);
+                    line.appendChild(out);
+
+                    datediffRefs.push({
+                      storeKey: exKey,
+                      outEl: out,
+                      resolve: () => ({ a: getDateForExtraKey(fromKey), b: getDateForExtraKey(toKey) })
+                    });
+                    return;
+                  }
+
+                  const input = document.createElement('input');
+                  input.type = 'text';
+                  input.value = values[exKey] ?? '';
+                  input.addEventListener('change', () => {
+                    values[exKey] = input.value;
+                    scheduleSaveState();
+                  });
+                  extrasWrap.appendChild(line);
+                  line.appendChild(lab);
+                  line.appendChild(input);
+                });
+              };
+              mountExtraFields();
+            }
+
+            let caretBtn = null, caretIcon = null;
+            if (hasExtras) {
+              caretBtn = document.createElement('button');
+              caretBtn.type = 'button';
+              caretBtn.className = 'mc-toggle';
+              caretBtn.setAttribute('aria-expanded', 'false');
+              caretBtn.setAttribute('aria-label', 'Details ein-/ausklappen');
+
+              const svg = document.createElementNS('http://www.w3.org/2000/svg', 'svg');
+              svg.setAttribute('viewBox', '0 0 24 24');
+              svg.setAttribute('width', '14');
+              svg.setAttribute('height', '14');
+              svg.classList.add('mc-caret');
+              const path = document.createElementNS('http://www.w3.org/2000/svg', 'path');
+              path.setAttribute('d', 'M9 18l6-6-6-6');
+              path.setAttribute('fill', 'none');
+              path.setAttribute('stroke', 'currentColor');
+              path.setAttribute('stroke-width', '2');
+              path.setAttribute('stroke-linecap', 'round');
+              path.setAttribute('stroke-linejoin', 'round');
+              svg.appendChild(path);
+
+              caretIcon = svg;
+              caretBtn.appendChild(svg);
+              row1.appendChild(caretBtn);
+
+              setExtrasOpen(extrasWrap, caretIcon, false);
+
+              caretBtn.addEventListener('click', (e) => {
+                e.preventDefault();
+                const willOpen = !extrasWrap.classList.contains('open');
+                caretBtn.setAttribute('aria-expanded', String(willOpen));
+                setExtrasOpen(extrasWrap, caretIcon, willOpen);
+              });
+            }
+
+            cb.addEventListener('change', () => {
+              if (locked) { cb.checked = true; return; }
+              persistMainSelection();
+              try { applyFieldVisibility(); } catch {}
+            });
+
+            card.appendChild(row1);
+            if (extrasWrap) card.appendChild(extrasWrap);
+            parentHost.appendChild(card);
+          }
+
+          if (f.mc && Array.isArray(f.mc.groups) && f.mc.groups.length) {
+            f.mc.groups.forEach(g => {
+              const section = document.createElement('div');
+              section.className = 'mc-group-section';
+              section.style.marginBottom = '10px';
+
+              if (g.title) {
+                const h = document.createElement('div');
+                h.className = 'mc-group-title';
+                h.textContent = String(g.title);
+                h.style.color = 'var(--muted)';
+                h.style.fontWeight = '600';
+                h.style.fontSize = '.95rem';
+                h.style.margin = '4px 0 6px';
+                section.appendChild(h);
+              }
+
+              const host = document.createElement('div');
+              host.className = 'mc-group';
+              host.style.display = 'grid';
+              host.style.gridTemplateColumns = 'repeat(auto-fill,minmax(260px,1fr))';
+              host.style.gap = '8px 16px';
+              host.style.alignItems = 'start';
+              if (Number.isFinite(+f.columns) && +f.columns > 0) {
+                host.style.gridTemplateColumns = `repeat(${+f.columns}, minmax(220px, 1fr))`;
+              }
+
+              (g.items || []).forEach(it => drawOption({
+                value: String(it.value ?? it.label ?? ''),
+                alwaysSelected: !!it.alwaysSelected,
+                preselected: !!it.preselected,
+                fields: Array.isArray(it.fields) ? it.fields : []
+              }, host));
+
+              section.appendChild(host);
+              mcContainer.appendChild(section);
+            });
+          } else {
+            const host = document.createElement('div');
+            host.className = 'mc-group';
+            host.style.display = 'grid';
+            host.style.gridTemplateColumns = 'repeat(auto-fill,minmax(260px,1fr))';
+            host.style.gap = '8px 16px';
+            host.style.alignItems = 'start';
+            if (Number.isFinite(+f.columns) && +f.columns > 0) {
+              host.style.gridTemplateColumns = `repeat(${+f.columns}, minmax(220px, 1fr))`;
+            }
+            items.forEach(it => drawOption(it, host));
+            mcContainer.appendChild(host);
+          }
+
+          values[f.id] = Array.from(mcContainer.querySelectorAll(`input[type="checkbox"][data-mc="1"]`))
+            .filter(b => b.checked)
+            .map(b => b.value);
+          scheduleSaveState();
+
+          wrap.appendChild(mcContainer);
+
+        } else if (f.type === 'date') {
+          const input = document.createElement('input');
+          input.type = 'text';
+          input.dataset.type = 'date';
+          input.id = f.id; input.name = f.id; input.style.width = '100%';
+          if (f.required) input.required = true;
+          wrap.appendChild(input);
+
+          const fp = createPrettyDatepicker(input, {
+            dateFormat: 'Y-m-d',
+            altInput: true,
+            altFormat: 'D-d-M-Y',
+            allowInput: false,
+            clickOpens: true,
+            defaultDate: values[f.id] || null,
+            onReady: (_sel, _str, inst) => { if (inst.altInput) inst.altInput.readOnly = true; },
+            onChange: () => { values[f.id] = input.value; scheduleSaveState(); if (window.recomputeDatediffs) window.recomputeDatediffs(); try{ applyFieldVisibility(); }catch{} },
+            onValueUpdate: () => { values[f.id] = input.value; scheduleSaveState(); if (window.recomputeDatediffs) window.recomputeDatediffs(); try{ applyFieldVisibility(); }catch{} }
+          });
+          fp.set('allowInput', false);
+          if (fp.altInput) fp.altInput.readOnly = true;
+          inputRefs[f.id] = input;
+
+        } else if (f.type === 'address') {
+          const host = document.createElement('div');
+          host.className = 'addr-host';
+          wrap.appendChild(host);
+
+          const initial =
+            typeof values[f.id] === 'string'
+              ? { formatted: values[f.id] }
+              : (values[f.id] || null);
+
+          AddressAuto.mount(host, {
+            id: f.id,
+            label: f.label || 'Address',
+            required: !!f.required,
+            value: initial || null,
+            onChange: (val) => { values[f.id] = val; scheduleSaveState(); }
+          });
+
+        } else if (f.type === 'table') {
+          renderTableField(wrap, f);
+
+        } else if (f.type === 'datediff') {
+          const fromId = f.fromId || f.from || '';
+          const toId   = f.toId   || f.to   || '';
+
+          const out = document.createElement('div');
+          out.id = f.id;
+          out.className = 'datediff-out kbd';
+          out.setAttribute('role', 'status');
+          out.setAttribute('aria-live', 'polite');
+          out.textContent = '—';
+          wrap.appendChild(out);
+
+          datediffRefs.push({
+            storeKey: f.id,
+            outEl: out,
+            resolve: () => ({ a: getDateForField(fromId), b: getDateForField(toId) })
+          });
+
+          guardPairs.push({ fromId, toId });
+
+        } else {
+          const input = document.createElement('input');
+          input.type = 'text';
+          input.id = f.id; input.name = f.id; input.style.width = '100%';
+          if (values[f.id] != null) input.value = values[f.id];
+          input.addEventListener('change', () => { values[f.id] = input.value; scheduleSaveState(); });
+          wrap.appendChild(input);
+          inputRefs[f.id] = input;
+        }
+
+        form.appendChild(wrap);
+      });
+
+      const bar = document.createElement('div');
+      bar.className = 'bar';
+      bar.style.gridColumn = '1 / -1';
+      btnExportMain = document.createElement('button');
+      btnExportMain.type = 'button';
+      btnExportMain.className = 'secondary';
+      btnExportMain.textContent = 'Export…';
+      btnExportMain.disabled = !currentDoc;
+      btnExportMain.addEventListener('click', onExportFromOpenForm);
+      bar.appendChild(btnExportMain);
+
+      btnExportDebug = document.createElement('button');
+      btnExportDebug.type = 'button';
+      btnExportDebug.className = 'ghost';
+      btnExportDebug.textContent = 'Debug export…';
+      btnExportDebug.disabled = !currentDoc;
+      btnExportDebug.addEventListener('click', onExportDebugFromOpenForm);
+      bar.appendChild(btnExportDebug);
+      form.appendChild(bar);
+      form.addEventListener('change', () => { try { applyFieldVisibility(); } catch {} });
+      mount.appendChild(form);
+
+      try { applyFieldVisibility(); } catch {}
+
+      function getDateForField(fid) {
+        const el = inputRefs[fid];
+        if (!el) return null;
+        const fp = el?._flatpickr;
+        if (fp?.selectedDates?.[0] instanceof Date) return fp.selectedDates[0];
+        const iso = values[fid];
+        if (iso) {
+          const d = (window.flatpickr && window.flatpickr.parseDate)
+            ? window.flatpickr.parseDate(String(iso), 'Y-m-d')
+            : new Date(String(iso));
+          return (d && !isNaN(d)) ? d : null;
+        }
+        return null;
+      }
+
+      function recomputeDatediffs() {
+        datediffRefs.forEach(({ storeKey, outEl, resolve }) => {
+          const { a, b } = resolve();
+          if (!a || !b) {
+            outEl.textContent = '—';
+            values[storeKey] = null;
+            return;
+          }
+          const days   = diffInDays(a, b);
+          const months = diffInMonths(a, b);
+          const years  = diffInYears(a, b);
+          const display = `${days}D ${months}M ${years}Y (${days} Days total)`;
+          outEl.textContent = display;
+          values[storeKey] = { days, months, years, formatted: display };
+        });
+        scheduleSaveState();
+      }
+      window.recomputeDatediffs = recomputeDatediffs;
+
+      (function wireTopLevelDateGuards() {
+        function nextDay(d) {
+          if (!d) return null;
+          const n = new Date(d.getFullYear(), d.getMonth(), d.getDate());
+          n.setDate(n.getDate() + 1);
+          return n;
+        }
+        guardPairs.forEach(({ fromId, toId }) => {
+          const fromEl = inputRefs[fromId];
+          const toEl   = inputRefs[toId];
+          const fpFrom = fromEl?._flatpickr;
+          const fpTo   = toEl?._flatpickr;
+          if (!fpFrom || !fpTo) return;
+
+          fpFrom.set('allowInput', false);
+          fpTo.set('allowInput', false);
+          if (fpFrom.altInput) fpFrom.altInput.readOnly = true;
+          if (fpTo.altInput)   fpTo.altInput.readOnly   = true;
+
+          const syncToWithFrom = (opts = { snap: true, jump: true }) => {
+            const from = fpFrom.selectedDates?.[0] || null;
+            const minForTo = nextDay(from);
+            fpTo.set('minDate', minForTo || null);
+
+            const toSel = fpTo.selectedDates?.[0] || null;
+            if (!toSel && minForTo && opts.snap) fpTo.setDate(minForTo, true);
+            if (from && toSel && toSel <= from && opts.snap) fpTo.setDate(minForTo, true);
+            if (minForTo && opts.jump) { try { fpTo.jumpToDate(minForTo); } catch {} }
+
+            if (typeof window.recomputeDatediffs === 'function') window.recomputeDatediffs();
+          };
+
+          syncToWithFrom({ snap: true, jump: false });
+          fpFrom.config.onChange.push(() => syncToWithFrom({ snap: true, jump: true }));
+          fpFrom.config.onValueUpdate.push(() => syncToWithFrom({ snap: true, jump: true }));
+          fpTo.config.onOpen.push(() => syncToWithFrom({ snap: false, jump: true }));
+
+          const recompute = () => { if (window.recomputeDatediffs) window.recomputeDatediffs(); };
+          fpTo.config.onChange.push(recompute);
+          fpTo.config.onValueUpdate.push(recompute);
+        });
+      })();
+
+      recomputeDatediffs();
+    }
+
+
+
+    // ----- TABLE FIELD -----
+    function renderTableField(container, field) {
+      if (!Array.isArray(values[field.id])) values[field.id] = [];
+      const data = values[field.id];
+
+      const editorWrap = document.createElement('div');
+      editorWrap.style.display = 'flex';
+      editorWrap.style.flexWrap = 'wrap';
+      editorWrap.style.gap = '10px';
+
+      const editorInputs = {};
+      let editorState = emptyRow(field);
+
+      const measurer = document.createElement('canvas').getContext('2d');
+      function textPx(str) {
+        try { measurer.font = getComputedStyle(document.body).font; } catch {}
+        return Math.ceil(measurer.measureText(String(str || '')).width);
+      }
+      function longest(arr) {
+        return arr.reduce((a, b) => (String(b).length > String(a).length ? String(b) : String(a)), '');
+      }
+
+      function rowIsEmpty(row) {
+        return !(field.columns || []).some(c => String(row?.[c.id] ?? '').trim() !== '');
+      }
+
+      (field.columns || []).forEach(col => {
+        const pair = document.createElement('label');
+        pair.style.display = 'flex';
+        pair.style.alignItems = 'center';
+        pair.style.gap = '8px';
+
+        const lbl = document.createElement('span');
+        lbl.textContent = col.label || col.id;
+
+        let el;
+        if (col.type === 'select') {
+          el = document.createElement('select');
+          const opts = (col.options || []);
+          const empty = document.createElement('option'); empty.value = ''; empty.textContent = '— wählen —';
+          el.appendChild(empty);
+          opts.forEach(opt => {
+            const o = document.createElement('option');
+            o.value = String(opt); o.textContent = String(opt);
+            el.appendChild(o);
+          });
+          el.style.minWidth = Math.max(140, Math.min(360, textPx(longest(opts)) + 56)) + 'px';
+          el.addEventListener('change', () => { editorState[col.id] = el.value; });
+        } else if (col.type === 'date') {
+          el = document.createElement('input');
+          el.type = 'text';
+          el.style.minWidth = Math.max(140, Math.min(360, textPx('YYYY-MM-DD') + 20)) + 'px';
+          setTimeout(() => {
+            flatpickr(el, { allowInput: true, dateFormat: 'Y-m-d', onChange: () => { editorState[col.id] = el.value; } });
+          }, 0);
+          el.addEventListener('change', () => { editorState[col.id] = el.value; });
+        } else if (col.type === 'number') {
+          el = document.createElement('input');
+          el.type = 'number';
+          el.style.minWidth = Math.max(120, Math.min(360, textPx('000000') + 20)) + 'px';
+          el.addEventListener('change', () => { editorState[col.id] = el.value; });
+        } else {
+          el = document.createElement('input');
+          el.type = 'text';
+          el.style.minWidth = Math.max(160, Math.min(360, textPx(lbl.textContent) + 20)) + 'px';
+          el.addEventListener('change', () => { editorState[col.id] = el.value; });
+        }
+
+        editorInputs[col.id] = el;
+        pair.appendChild(lbl);
+        pair.appendChild(el);
+        editorWrap.appendChild(pair);
+      });
+
+      const toolbar = document.createElement('div');
+      toolbar.className = 'row';
+      toolbar.style.gap = '8px';
+
+      const btnAdd = document.createElement('button');
+      btnAdd.type = 'button';
+      btnAdd.textContent = 'Zeile hinzufügen';
+
+      const btnSave = document.createElement('button');
+      btnSave.type = 'button';
+      btnSave.className = 'secondary';
+      btnSave.textContent = 'Änderungen speichern';
+
+      const btnDelete = document.createElement('button');
+      btnDelete.type = 'button';
+      btnDelete.className = 'ghost';
+      btnDelete.textContent = 'Zeile löschen';
+
+      const btnCancel = document.createElement('button');
+      btnCancel.type = 'button';
+      btnCancel.className = 'ghost';
+      btnCancel.textContent = 'Abbrechen';
+
+      toolbar.appendChild(btnAdd);
+      toolbar.appendChild(btnSave);
+      toolbar.appendChild(btnDelete);
+      toolbar.appendChild(btnCancel);
+
+      const status = document.createElement('div');
+      status.className = 'muted';
+      status.style.minHeight = '1.2em';
+
+      const tableWrap = document.createElement('div');
+      tableWrap.style.overflow = 'auto';
+      const table = document.createElement('table');
+      table.style.width = '100%';
+      const thead = document.createElement('thead');
+      const trh = document.createElement('tr');
+      thead.appendChild(trh);
+      const tbody = document.createElement('tbody');
+      table.appendChild(thead);
+      table.appendChild(tbody);
+      tableWrap.appendChild(table);
+
+      (field.columns || []).forEach(col => {
+        const th = document.createElement('th');
+        th.textContent = col.label || col.id;
+        trh.appendChild(th);
+      });
+
+      let selectedIndex = -1;
+      let visibleIndexMap = [];
+
+      function applyPreviewVisibility() {
+        const hasAnyNonEmpty = data.some(r => !rowIsEmpty(r));
+        tableWrap.style.display = hasAnyNonEmpty ? '' : 'none';
+      }
+
+      function drawTable() {
+        tbody.innerHTML = '';
+        visibleIndexMap = [];
+
+        data.forEach((row, realIdx) => {
+          if (rowIsEmpty(row)) return;
+
+          const tr = document.createElement('tr');
+          const isSel = realIdx === selectedIndex;
+
+          if (isSel) {
+            tr.style.background = '#DBEAFE';
+            tr.style.outline = '2px solid #93C5FD';
+            tr.style.outlineOffset = '-2px';
+          } else {
+            tr.style.background = '';
+            tr.style.outline = '';
+            tr.style.outlineOffset = '';
+          }
+
+          tr.addEventListener('click', () => {
+            selectedIndex = realIdx;
+            drawTable();
+            loadIntoEditor(realIdx);
+          });
+
+          (field.columns || []).forEach(col => {
+            const td = document.createElement('td');
+            td.textContent = row[col.id] || '';
+            tr.appendChild(td);
+          });
+
+          tbody.appendChild(tr);
+          visibleIndexMap.push(realIdx);
+        });
+
+        applyPreviewVisibility();
+        updateToolbar();
+      }
+
+      function clearSelection() { selectedIndex = -1; updateToolbar(); }
+      function updateToolbar() {
+        const min = Math.max(0, parseInt(field.minRows || 0, 10));
+        const max = Math.max(0, parseInt(field.maxRows || 0, 10));
+
+        btnAdd.disabled = (max && data.length >= max);
+
+        const showEdit = selectedIndex >= 0;
+        btnSave.style.display   = showEdit ? '' : 'none';
+        btnDelete.style.display = showEdit ? '' : 'none';
+        btnCancel.style.display = showEdit ? '' : 'none';
+
+        btnSave.disabled   = !showEdit;
+        btnDelete.disabled = !showEdit || (min && data.length <= min);
+        btnCancel.disabled = !showEdit;
+      }
+
+      function loadIntoEditor(i) {
+        const rec = data[i] || emptyRow(field);
+        for (const c of (field.columns || [])) {
+          const el = editorInputs[c.id];
+          if (!el) continue;
+          el.value = rec[c.id] || '';
+        }
+        editorState = { ...rec };
+        updateToolbar();
+      }
+
+      function resetEditor() {
+        editorState = emptyRow(field);
+        for (const c of (field.columns || [])) {
+          const el = editorInputs[c.id];
+          if (!el) continue;
+          el.value = '';
+        }
+      }
+
+      if (!data.length) {
+        const min = Math.max(0, parseInt(field.minRows || 0, 10));
+        for (let i = 0; i < min; i++) data.push(emptyRow(field));
+      }
+      drawTable();
+
+      btnAdd.addEventListener('click', () => {
+        const max = Math.max(0, parseInt(field.maxRows || 0, 10));
+        if (max && data.length >= max) return;
+
+        data.push({ ...editorState });
+        drawTable();
+        scheduleSaveState();
+        status.textContent = 'Zeile hinzugefügt.';
+      });
+
+      btnSave.addEventListener('click', () => {
+        if (selectedIndex < 0 || selectedIndex >= data.length) return;
+        data[selectedIndex] = { ...editorState };
+        drawTable();
+        scheduleSaveState();
+        status.textContent = 'Änderungen gespeichert.';
+      });
+
+      btnDelete.addEventListener('click', () => {
+        const min = Math.max(0, parseInt(field.minRows || 0, 10));
+        if (selectedIndex < 0) return;
+        if (min && data.length <= min) return;
+        data.splice(selectedIndex, 1);
+        clearSelection();
+        resetEditor();
+        drawTable();
+        scheduleSaveState();
+        status.textContent = 'Zeile gelöscht.';
+      });
+
+      btnCancel.addEventListener('click', () => {
+        clearSelection();
+        resetEditor();
+        drawTable();
+        status.textContent = 'Auswahl aufgehoben.';
+      });
+
+      container.appendChild(editorWrap);
+      container.appendChild(toolbar);
+      container.appendChild(status);
+      container.appendChild(tableWrap);
+
+      applyPreviewVisibility();
+    }
+
+    function emptyRow(field){ const r={}; (field.columns||[]).forEach(c=>r[c.id]=''); return r; }
+
+    let __saveTimer = null;
+    function scheduleSaveState() {
+      clearTimeout(__saveTimer);
+      __saveTimer = setTimeout(saveState, 150);
+    }
+    function saveState() {
+      if (!currentDoc?.docId) return;
+      const cleanValues = sanitizeValues(schema, values);
+      window.formSuitePersist.saveState(currentDoc.docId, { schema, values: cleanValues });
+    }
+    function saveLS(s) { try { localStorage.setItem(STORAGE_KEY, JSON.stringify(s||{})); } catch {} }
+    function loadLS() { try { return JSON.parse(localStorage.getItem(STORAGE_KEY)||'null'); } catch { return null; } }
+    window.addEventListener('beforeunload', () => {
+      try { if (currentDoc?.docId) saveState(); else if (schema) saveLS(schema); } catch {}
+    });
+
+    // ---------- Export (Open Form) ----------
+    function summarizeForExportDebug(value) {
+      const seen = new WeakSet();
+
+      function helper(val, depth) {
+        if (val == null) return val;
+        const t = typeof val;
+        if (t === 'number' || t === 'boolean') return val;
+        if (t === 'string') {
+          if (val.length <= 2048) return val;
+          return {
+            type: 'string',
+            length: val.length,
+            head: val.slice(0, 1024),
+            tail: val.slice(-256)
+          };
+        }
+        if (typeof Date !== 'undefined' && val instanceof Date) {
+          return { type: 'Date', value: val.toISOString() };
+        }
+        if (typeof Blob !== 'undefined' && val instanceof Blob) {
+          return { type: 'Blob', size: val.size, mime: val.type || '' };
+        }
+        if (typeof File !== 'undefined' && val instanceof File) {
+          return { type: 'File', name: val.name, size: val.size, mime: val.type || '' };
+        }
+        if (val instanceof Uint8Array) {
+          const previewLength = Math.min(32, val.length);
+          const preview = Array.from(val.slice(0, previewLength));
+          const hexPreview = preview.map(b => b.toString(16).padStart(2, '0')).join(' ');
+          return {
+            type: 'Uint8Array',
+            length: val.length,
+            previewHex: hexPreview,
+          };
+        }
+        if (typeof ArrayBuffer !== 'undefined' && val instanceof ArrayBuffer) {
+          return { type: 'ArrayBuffer', byteLength: val.byteLength };
+        }
+        if (val && typeof val.byteLength === 'number' && val.buffer instanceof ArrayBuffer) {
+          return { type: val.constructor?.name || 'TypedArray', byteLength: val.byteLength };
+        }
+        if (t === 'function') {
+          return `[Function ${val.name || 'anonymous'}]`;
+        }
+        if (seen.has(val)) {
+          return '[Circular]';
+        }
+        const nextDepth = depth + 1;
+        if (nextDepth > 2) {
+          if (Array.isArray(val)) {
+            return `[Array length=${val.length}]`;
+          }
+          const keys = Object.keys(val);
+          return `[Object keys=${keys.length}]`;
+        }
+        seen.add(val);
+        try {
+          if (Array.isArray(val)) {
+            const max = nextDepth === 1 ? 20 : 10;
+            const out = val.slice(0, max).map(item => helper(item, nextDepth));
+            if (val.length > max) {
+              out.push(`… ${val.length - max} more`);
+            }
+            return out;
+          }
+          if (val instanceof Map) {
+            const entries = Array.from(val.entries());
+            const max = nextDepth === 1 ? 20 : 10;
+            const mapped = entries.slice(0, max).map(([k, v]) => [helper(k, nextDepth), helper(v, nextDepth)]);
+            if (entries.length > max) {
+              mapped.push(["__truncated__", `… ${entries.length - max} more`]);
+            }
+            return mapped;
+          }
+          const entries = Object.entries(val);
+          const max = nextDepth === 1 ? 25 : 12;
+          const out = {};
+          for (let i = 0; i < entries.length && i < max; i++) {
+            const [k, v] = entries[i];
+            out[k] = helper(v, nextDepth);
+          }
+          if (entries.length > max) {
+            out.__truncated__ = `… ${entries.length - max} more keys`;
+          }
+          return out;
+        } finally {
+          seen.delete(val);
+        }
+      }
+
+      return helper(value, 0);
+    }
+
+    function buildExportDebugSnapshot(plan, context) {
+      return {
+        generatedAt: new Date().toISOString(),
+        plan,
+        context: summarizeForExportDebug(context || {}),
+      };
+    }
+
+    function stringifyExportDebugSnapshot(plan, context) {
+      try {
+        return JSON.stringify(buildExportDebugSnapshot(plan, context), null, 2);
+      } catch (err) {
+        console.warn('Failed to stringify export debug snapshot', err);
+        return JSON.stringify({
+          error: 'stringify-failed',
+          message: err?.message || String(err || 'unknown-error'),
+        }, null, 2);
+      }
+    }
+
+    async function gatherExportArtifacts(preloadedBytes = null) {
+      if (!currentDoc?.docId) return null;
+
+      let docBytes = preloadedBytes;
+      if (!docBytes) {
+        docBytes = await fetchWorkingDocBytes();
+      }
+      if (!docBytes) return null;
+
+      if (!schema || !Array.isArray(schema.fields) || !schema.fields.length) {
+        throw new Error('Cannot export: no schema loaded for the current document.');
+      }
+
+      const originalBytes = docBytes instanceof Uint8Array ? new Uint8Array(docBytes) : new Uint8Array(docBytes);
+
+      const state  = await window.formSuitePersist.loadState?.(currentDoc.docId);
+      const tagMap = (state?.payload?.CRONOS_PAYLOAD?.tagMap)
+                  || (state?.cronos_payload?.tagMap)
+                  || (state?.CRONOS_PAYLOAD?.tagMap)
+                  || (state?.tagMap)
+                  || {};
+      const validIds   = new Set((schema?.fields || []).map(f => f.id));
+      const safeValues = sanitizeValues(schema, values || {});
+      const cleanTagMap = sanitizeTagMap(tagMap, validIds);
+      const rules = loadRulesForDoc(state);
+      const fieldRulesForDoc = loadFieldRulesForDoc(state);
+
+      const baselineHeadingsFlat = Array.isArray(state?.headingsFlat)
+        ? state.headingsFlat
+        : Array.isArray(state?.headings) ? state.headings
+        : [];
+      const baselineHeadingsTree = Array.isArray(state?.headingsTree)
+        ? state.headingsTree
+        : [];
+
+      const fallbackHeadingResolver = buildHeadingTargetIndex({
+        flat: baselineHeadingsFlat,
+        tree: baselineHeadingsTree
+      });
+
+      const payload = JSON.stringify({
+        title: schema?.title || 'Form',
+        fields: schema?.fields || [],
+        values: safeValues,
+        tagMap: cleanTagMap,
+        rules,
+        fieldRules: fieldRulesForDoc
+      });
+
+      const updated = await writeDocVar(originalBytes, PAYLOAD_KEY, payload);
+
+      const sdtMap = {};
+      for (const [tag, fieldId] of Object.entries(cleanTagMap)) {
+        let v = safeValues?.[fieldId];
+        if (v == null) v = '';
+        if (typeof v === 'object') {
+          v = v.formatted ?? (function(){ try { return JSON.stringify(v); } catch { return String(v); } })();
+        }
+        sdtMap[tag] = String(v);
+      }
+      const updated2 = await writeSDTs(updated, sdtMap);
+
+      const headingResolver = await buildHeadingResolverFromDoc(updated2, {
+        fallbackResolver: fallbackHeadingResolver,
+        baselineFlat: baselineHeadingsFlat,
+        baselineTree: baselineHeadingsTree
+      });
+
+      const visibilityMap = evaluateRulesToVisibility(schema, safeValues, rules, headingResolver);
+
+      return {
+        originalBytes,
+        updatedBytes: updated2,
+        visibilityMap,
+        safeValues,
+        cleanTagMap,
+        rules,
+        fieldRulesForDoc,
+        headingResolver,
+        state,
+        payload,
+        rawTagMap: tagMap,
+      };
+    }
+
+    function renderExportDebugPanel(plan, context = {}) {
+      if (!plan || typeof plan !== 'object') {
+        console.warn('renderExportDebugPanel: invalid plan', plan);
+        return;
+      }
+      clearExportDebugPanel();
+      lastExportDebug = { plan, context };
+      try { window.lastExportDebug = lastExportDebug; } catch {}
+
+      const overlay = document.createElement('div');
+      overlay.id = 'exportDebugPanel';
+      overlay.tabIndex = -1;
+      overlay.style.position = 'fixed';
+      overlay.style.top = '72px';
+      overlay.style.right = '24px';
+      overlay.style.maxWidth = 'min(90vw, 520px)';
+      overlay.style.maxHeight = '70vh';
+      overlay.style.overflowY = 'auto';
+      overlay.style.background = '#ffffff';
+      overlay.style.border = '1px solid rgba(15,23,42,0.12)';
+      overlay.style.boxShadow = '0 18px 45px rgba(15,23,42,0.25)';
+      overlay.style.padding = '18px';
+      overlay.style.borderRadius = '12px';
+      overlay.style.zIndex = '4000';
+      overlay.style.fontSize = '14px';
+      overlay.style.lineHeight = '1.4';
+
+      const header = document.createElement('div');
+      header.style.display = 'flex';
+      header.style.gap = '12px';
+      header.style.alignItems = 'center';
+      header.style.marginBottom = '12px';
+
+      const title = document.createElement('h3');
+      title.textContent = 'Export removal debug';
+      title.style.margin = '0';
+      title.style.fontSize = '16px';
+      title.style.fontWeight = '600';
+
+      const closeBtn = document.createElement('button');
+      closeBtn.type = 'button';
+      closeBtn.className = 'ghost';
+      closeBtn.textContent = 'Close';
+      closeBtn.style.marginLeft = 'auto';
+      closeBtn.addEventListener('click', (ev) => { ev.preventDefault(); clearExportDebugPanel(); });
+
+      header.appendChild(title);
+      header.appendChild(closeBtn);
+      overlay.appendChild(header);
+
+      const summary = document.createElement('div');
+      summary.style.marginBottom = '12px';
+
+      const headings = [];
+      (plan.parts || []).forEach(part => {
+        (part?.headings || []).forEach(h => {
+          headings.push({ ...h, part: part?.name || '' });
+        });
+      });
+      headings.sort((a, b) => a.idx - b.idx);
+
+      const unmatched = Array.isArray(plan.unmatchedActions) ? plan.unmatchedActions : [];
+
+      const summaryLines = [];
+      summaryLines.push(`<strong>${headings.length}</strong> headings detected.`);
+      summaryLines.push(`Style map entries: <strong>${plan.styleMapSize || 0}</strong> (${plan.hasStylesXml ? 'styles.xml present' : 'styles.xml missing'})`);
+      summaryLines.push(`Visibility actions: <strong>${Object.keys(context.visibilityMap || {}).length}</strong>.`);
+      if (unmatched.length) {
+        summaryLines.push(`Unmatched actions: ${unmatched.join(', ')}`);
+      }
+      summary.innerHTML = summaryLines.map(line => `<div>${line}</div>`).join('');
+      overlay.appendChild(summary);
+
+      const headingResolver = context?.headingResolver;
+      const labelForHeading = (idx) => {
+        let fallback = `Heading ${idx + 1}`;
+        if (!headingResolver) return fallback;
+        let entry = null;
+        try { entry = headingResolver.resolve?.({ idx }); } catch {}
+        if (!entry) {
+          try { entry = headingResolver.resolve?.(idx); } catch {}
+        }
+        if (entry && headingResolver.buildLabel) {
+          return headingResolver.buildLabel(entry, fallback);
+        }
+        if (entry?.text) return entry.text;
+        if (headingResolver.buildLabel) {
+          return headingResolver.buildLabel(null, fallback);
+        }
+        return fallback;
+      };
+
+      const actionsEntries = Object.entries(context.visibilityMap || {}).map(([idx, action]) => {
+        const num = Number(idx);
+        return { idx: Number.isFinite(num) ? num : idx, action, label: labelForHeading(num) };
+      }).sort((a, b) => Number(a.idx) - Number(b.idx));
+
+      const makeTable = () => {
+        const table = document.createElement('table');
+        table.style.width = '100%';
+        table.style.borderCollapse = 'collapse';
+        table.style.marginBottom = '12px';
+        table.style.fontSize = '13px';
+        return table;
+      };
+
+      if (actionsEntries.length) {
+        const actionsWrap = document.createElement('div');
+        actionsWrap.style.marginBottom = '12px';
+        const heading = document.createElement('h4');
+        heading.textContent = 'Visibility map';
+        heading.style.margin = '0 0 6px';
+        heading.style.fontSize = '14px';
+        heading.style.fontWeight = '600';
+        actionsWrap.appendChild(heading);
+
+        const table = makeTable();
+        const thead = document.createElement('thead');
+        const tr = document.createElement('tr');
+        ['Idx', 'Action', 'Label'].forEach(text => {
+          const th = document.createElement('th');
+          th.textContent = text;
+          th.style.textAlign = 'left';
+          th.style.padding = '4px 6px';
+          th.style.borderBottom = '1px solid rgba(15,23,42,0.1)';
+          tr.appendChild(th);
+        });
+        thead.appendChild(tr);
+        table.appendChild(thead);
+
+        const tbody = document.createElement('tbody');
+        actionsEntries.forEach(entry => {
+          const row = document.createElement('tr');
+          row.style.borderBottom = '1px solid rgba(15,23,42,0.08)';
+          const cells = [
+            String(entry.idx),
+            String(entry.action || ''),
+            entry.label || ''
+          ];
+          cells.forEach((value, i) => {
+            const td = document.createElement('td');
+            td.textContent = value;
+            td.style.padding = '4px 6px';
+            if (i === 1) td.style.textTransform = 'uppercase';
+            row.appendChild(td);
+          });
+          tbody.appendChild(row);
+        });
+        table.appendChild(tbody);
+        actionsWrap.appendChild(table);
+        overlay.appendChild(actionsWrap);
+      }
+
+      const headingsWrap = document.createElement('div');
+      const headingTitle = document.createElement('h4');
+      headingTitle.textContent = 'Detected headings';
+      headingTitle.style.margin = '0 0 6px';
+      headingTitle.style.fontSize = '14px';
+      headingTitle.style.fontWeight = '600';
+      headingsWrap.appendChild(headingTitle);
+
+      if (plan.error) {
+        const err = document.createElement('div');
+        err.textContent = `Unable to analyse document (${plan.error}).`;
+        err.style.color = '#b91c1c';
+        headingsWrap.appendChild(err);
+      }
+
+      if (headings.length) {
+        const table = makeTable();
+        const thead = document.createElement('thead');
+        const headerRow = document.createElement('tr');
+        ['Idx', 'Lvl', 'Action', 'Detected by', 'Text'].forEach(text => {
+          const th = document.createElement('th');
+          th.textContent = text;
+          th.style.textAlign = 'left';
+          th.style.padding = '4px 6px';
+          th.style.borderBottom = '1px solid rgba(15,23,42,0.1)';
+          headerRow.appendChild(th);
+        });
+        thead.appendChild(headerRow);
+        table.appendChild(thead);
+
+        const tbody = document.createElement('tbody');
+        headings.forEach(h => {
+          const row = document.createElement('tr');
+          row.style.borderBottom = '1px solid rgba(15,23,42,0.08)';
+          if (h.action === 'HIDE') row.style.background = 'rgba(239,68,68,0.08)';
+          else if (h.action === 'SHOW') row.style.background = 'rgba(34,197,94,0.1)';
+          const cells = [
+            String(h.idx),
+            String(h.level ?? ''),
+            String(h.action || ''),
+            h.detectedBy || '',
+            `${h.text || ''}${h.part ? ` (${h.part})` : ''}`
+          ];
+          cells.forEach((value, i) => {
+            const td = document.createElement('td');
+            td.textContent = value;
+            td.style.padding = '4px 6px';
+            if (i === 2) td.style.textTransform = 'uppercase';
+            row.appendChild(td);
+          });
+          tbody.appendChild(row);
+        });
+        table.appendChild(tbody);
+        headingsWrap.appendChild(table);
+      } else if (!plan.error) {
+        const empty = document.createElement('div');
+        empty.textContent = 'No headings were detected in the document.';
+        headingsWrap.appendChild(empty);
+      }
+
+      if (unmatched.length) {
+        const warn = document.createElement('div');
+        warn.textContent = `Indices without matching headings: ${unmatched.join(', ')}`;
+        warn.style.color = '#b45309';
+        warn.style.marginBottom = '8px';
+        headingsWrap.appendChild(warn);
+      }
+
+      overlay.appendChild(headingsWrap);
+
+      const controls = document.createElement('div');
+      controls.style.display = 'flex';
+      controls.style.flexWrap = 'wrap';
+      controls.style.gap = '8px';
+      controls.style.marginTop = '12px';
+
+      const copyBtn = document.createElement('button');
+      copyBtn.type = 'button';
+      copyBtn.className = 'ghost';
+      copyBtn.textContent = 'Copy JSON';
+      copyBtn.addEventListener('click', async () => {
+        try {
+          const json = stringifyExportDebugSnapshot(plan, context);
+          await navigator.clipboard.writeText(json);
+          copyBtn.textContent = 'Copied!';
+          setTimeout(() => { copyBtn.textContent = 'Copy JSON'; }, 1500);
+        } catch (err) {
+          copyBtn.textContent = 'Copy failed';
+          setTimeout(() => { copyBtn.textContent = 'Copy JSON'; }, 1500);
+        }
+      });
+      controls.appendChild(copyBtn);
+
+      const downloadBtn = document.createElement('button');
+      downloadBtn.type = 'button';
+      downloadBtn.className = 'ghost';
+      downloadBtn.textContent = 'Download JSON';
+      downloadBtn.addEventListener('click', (ev) => {
+        ev.preventDefault();
+        try {
+          const json = stringifyExportDebugSnapshot(plan, context);
+          const blob = new Blob([json], { type: 'application/json' });
+          const url = URL.createObjectURL(blob);
+          const a = document.createElement('a');
+          a.href = url;
+          a.download = (currentDoc?.name || 'document') + ' - export-debug.json';
+          document.body.appendChild(a);
+          a.click();
+          setTimeout(() => { URL.revokeObjectURL(url); a.remove(); }, 500);
+        } catch (err) {
+          console.warn('Download debug JSON failed:', err);
+        }
+      });
+      controls.appendChild(downloadBtn);
+
+      overlay.appendChild(controls);
+
+      const details = document.createElement('details');
+      details.style.marginTop = '10px';
+      const summaryEl = document.createElement('summary');
+      summaryEl.textContent = 'Raw debug payload';
+      summaryEl.style.cursor = 'pointer';
+      const pre = document.createElement('pre');
+      pre.style.whiteSpace = 'pre-wrap';
+      pre.style.fontSize = '12px';
+      pre.textContent = stringifyExportDebugSnapshot(plan, context);
+      details.appendChild(summaryEl);
+      details.appendChild(pre);
+      overlay.appendChild(details);
+
+      document.body.appendChild(overlay);
+      try { overlay.focus({ preventScroll: true }); } catch {}
+      exportDebugEscHandler = (ev) => { if (ev.key === 'Escape') { clearExportDebugPanel(); } };
+      document.addEventListener('keydown', exportDebugEscHandler);
+    }
+
+    async function onExportDebugFromOpenForm() {
+      if (!currentDoc?.docId) {
+        alert('No active document. Open or pick a DOCX first.');
+        return;
+      }
+      try {
+        if (btnExportDebug) btnExportDebug.disabled = true;
+        await ensurePy();
+        const prepared = await gatherExportArtifacts();
+        if (!prepared) {
+          alert('Could not access the current DOCX bytes.');
+          return;
+        }
+        const plan = await inspectRemovalPlan(prepared.updatedBytes, prepared.visibilityMap);
+        console.groupCollapsed('Export removal debug');
+        console.log('Visibility map', prepared.visibilityMap);
+        console.log('Removal plan', plan);
+        console.groupEnd();
+        renderExportDebugPanel(plan, prepared);
+      } catch (e) {
+        console.error('Export debug failed:', e);
+        alert('Export debug failed: ' + (e?.message || e));
+      } finally {
+        if (btnExportDebug) btnExportDebug.disabled = !currentDoc;
+      }
+    }
+
+    async function onExportFromOpenForm() {
+      if (!currentDoc?.docId) {
+        alert('No active document. Open or pick a DOCX first.');
+        return;
+      }
+
+      const canBytes = await fetchWorkingDocBytes();
+      if (!canBytes) { await hardResetOpenForm('no bytes / no permission'); return; }
+
+      let fileHandle = null;
+      let skipPickerReason = '';
+      if (supportsFS && window.showSaveFilePicker) {
+        try {
+          const suggested = (currentDoc.name?.replace(/\.docx$/i, '') || 'document') + ' (export).docx';
+          fileHandle = await showSaveFilePicker({
+            suggestedName: suggested,
+            types: [{
+              description: 'Word document',
+              accept: { 'application/vnd.openxmlformats-officedocument.wordprocessingml.document': ['.docx'] }
+            }]
+          });
+        } catch (e) {
+          const msg = String(e?.message || '');
+          if (e?.name === 'AbortError' || /canceled/i.test(msg)) return;
+          if (e?.name === 'SecurityError' || e?.name === 'NotAllowedError' || /Must be handling a user gesture/i.test(msg)) {
+            skipPickerReason = e?.name || 'SecurityError';
+          } else {
+            console.error('Save picker failed:', e);
+            alert('Export failed: ' + (e?.message || e));
+            return;
+          }
+        }
+      }
+
+      const attempt = async () => {
+        await ensurePy();
+
+        const prepared = await gatherExportArtifacts(canBytes);
+        if (!prepared) { await hardResetOpenForm('no bytes / no permission'); return; }
+
+        const updated3 = await applyRemovalWithBackup(prepared.updatedBytes, prepared.visibilityMap, prepared.originalBytes);
+
+        await window.formSuitePersist.putBytes?.(currentDoc.docId, updated3);
+
+        let saved = false;
+        if (fileHandle) {
+          try {
+            const stream = await fileHandle.createWritable();
+            await stream.write(updated3);
+            await stream.close();
+            saved = true;
+          } catch (e) {
+            const msg = String(e?.message || '');
+            if (e?.name === 'AbortError' || /canceled/i.test(msg)) return;
+            console.warn('Writing to handle failed, falling back to download:', e);
+          }
+        }
+
+        if (!saved) {
+          if (skipPickerReason) {
+            console.info(`Falling back to download due to: ${skipPickerReason}`);
+          }
+          const blob = new Blob([updated3], {
+            type: 'application/vnd.openxmlformats-officedocument.wordprocessingml.document'
+          });
+          const a = document.createElement('a');
+          a.href = URL.createObjectURL(blob);
+          a.download = (currentDoc?.name || 'document').replace(/\.docx$/i, ' (export).docx');
+          document.body.appendChild(a);
+          a.click();
+          setTimeout(() => { URL.revokeObjectURL(a.href); a.remove(); }, 2000);
+        }
+      };
+
+      try {
+        await attempt();
+      } catch (e) {
+        const msg = String(e?.message || e || '');
+        if (msg.includes('already been destroyed') || msg.includes('proxy has been destroyed')) {
+          await ensurePy(true);
+          try { await attempt(); return; } catch (e2) {
+            const m2 = String(e2?.message || '');
+            if (e2?.name === 'AbortError' || /export canceled/i.test(m2)) return;
+            console.error('Export failed after retry:', e2);
+            alert('Export failed: ' + (e2?.message || e2));
+            return;
+          }
+        }
+        if (e?.name === 'AbortError' || /export canceled/i.test(msg.toLowerCase())) return;
+        console.error('Export failed (Open Form):', e);
+        alert('Export failed: ' + (e?.message || e));
+      }
+    }
+
+    // ---------- Rules → loaders (workspace first, then payload mirror) ----------
+    function loadRulesForDoc(state) {
+      // workspace (authoritative during editing)
+      if (Array.isArray(state?.rules)) return state.rules;
+
+      // payload mirrors (support both nested + flat mirrors)
+      const pl = state?.payload?.CRONOS_PAYLOAD
+              || state?.CRONOS_PAYLOAD
+              || state?.cronos_payload
+              || state?.payload;
+
+      if (Array.isArray(pl?.rules)) return pl.rules;
+
+      // very old keys
+      return state?.CRONOS_RULES || state?.cronos_rules || [];
+    }
+
+    function loadFieldRulesForDoc(state) {
+      // workspace (authoritative during editing)
+      if (Array.isArray(state?.fieldRules)) return state.fieldRules;
+
+      // payload mirrors (support both nested + flat mirrors)
+      const pl = state?.payload?.CRONOS_PAYLOAD
+              || state?.CRONOS_PAYLOAD
+              || state?.cronos_payload
+              || state?.payload;
+
+      if (Array.isArray(pl?.fieldRules)) return pl.fieldRules;
+
+      // very old keys
+      return state?.CRONOS_FIELD_RULES || state?.cronos_field_rules || [];
+    }
+
+
+    function buildHeadingTargetIndex(baseline) {
+      const flat = Array.isArray(baseline?.flat)
+        ? baseline.flat
+        : Array.isArray(baseline) ? baseline
+        : Array.isArray(baseline?.headings) ? baseline.headings
+        : [];
+      const tree = Array.isArray(baseline?.tree)
+        ? baseline.tree
+        : Array.isArray(baseline?.headingsTree) ? baseline.headingsTree
+        : [];
+
+      const byIdx = new Map();
+      const byUid = new Map();
+      const byComposite = new Map();
+      const byNumber = new Map();
+
+      const normComposite = (entry) => {
+        const idx = Number(entry?.idx ?? entry?.key);
+        const text = entry?.text || entry?.title || entry?.label || '';
+        const num = entry?.number || entry?.num;
+        if (num) return `${String(num)}|${text}`.trim();
+        if (Number.isFinite(idx)) return `${idx + 1}|${text}`.trim();
+        return text ? `|${text}` : '';
+      };
+
+      const add = (entry) => {
+        if (!entry) return;
+        const idx = Number(entry.idx ?? entry.key);
+        if (Number.isFinite(idx) && !byIdx.has(idx)) byIdx.set(idx, entry);
+        const uid = entry.uid || entry.id;
+        if (uid && !byUid.has(String(uid))) byUid.set(String(uid), entry);
+        const num = entry.number || entry.num;
+        if (num && !byNumber.has(String(num))) byNumber.set(String(num), entry);
+        const composite = entry.compositeKey || normComposite(entry);
+        if (composite) {
+          if (!byComposite.has(composite)) byComposite.set(composite, entry);
+          const head = composite.split('|', 1)[0];
+          if (head && !byNumber.has(head)) byNumber.set(head, entry);
+        }
+      };
+
+      flat.forEach(add);
+
+      const walk = (nodes) => {
+        if (!Array.isArray(nodes)) return;
+        nodes.forEach((n) => {
+          add(n);
+          if (Array.isArray(n.children) && n.children.length) walk(n.children);
+        });
+      };
+      walk(tree);
+
+      const parseLegacyIdx = (target) => {
+        const raw = (target && typeof target === 'object')
+          ? (target.key ?? target.idx ?? target.id ?? target.number ?? target.uid ?? null)
+          : target;
+        if (raw == null) return NaN;
+        if (typeof raw === 'number') return Number.isFinite(raw) ? raw : NaN;
+        const str = String(raw).trim();
+        if (!str) return NaN;
+        if (/^\d+$/.test(str)) return Number(str);
+        if (str.includes('|')) {
+          const head = str.split('|', 1)[0];
+          if (/^\d+$/.test(head)) return Number(head);
+        }
+        return NaN;
+      };
+
+      const resolve = (target) => {
+        if (target && typeof target === 'object') {
+          if (target.uid && byUid.has(String(target.uid))) return byUid.get(String(target.uid));
+          if (target.idx != null) {
+            const idx = Number(target.idx);
+            if (Number.isFinite(idx)) {
+              if (byIdx.has(idx)) return byIdx.get(idx);
+              const legacy = idx - 1;
+              if (byIdx.has(legacy)) {
+                const maybe = byIdx.get(legacy);
+                if (maybe && idx === Number(maybe.idx) + 1) return maybe;
+              }
+            }
+          }
+          if (target.key != null) {
+            const idx = Number(target.key);
+            if (Number.isFinite(idx)) {
+              if (byIdx.has(idx)) return byIdx.get(idx);
+              const legacy = idx - 1;
+              if (byIdx.has(legacy)) {
+                const maybe = byIdx.get(legacy);
+                if (maybe && idx === Number(maybe.idx) + 1) return maybe;
+              }
+            }
+            const keyStr = String(target.key);
+            if (byComposite.has(keyStr)) return byComposite.get(keyStr);
+            if (byNumber.has(keyStr)) return byNumber.get(keyStr);
+          }
+          if (target.label) {
+            const lbl = String(target.label);
+            const head = lbl.split(' ')[0];
+            if (byNumber.has(head)) return byNumber.get(head);
+          }
+        }
+
+        const rawStr = String((target && typeof target === 'object')
+          ? (target.key ?? target.idx ?? target.id ?? target.uid ?? target.number ?? '')
+          : target ?? '').trim();
+
+        if (rawStr) {
+          if (byComposite.has(rawStr)) return byComposite.get(rawStr);
+          if (byUid.has(rawStr)) return byUid.get(rawStr);
+          if (byNumber.has(rawStr)) return byNumber.get(rawStr);
+          if (rawStr.includes('|')) {
+            const head = rawStr.split('|', 1)[0];
+            if (byNumber.has(head)) return byNumber.get(head);
+            const num = Number(head);
+            if (Number.isFinite(num)) {
+              if (byIdx.has(num)) return byIdx.get(num);
+              const legacy = num - 1;
+              if (byIdx.has(legacy)) {
+                const maybe = byIdx.get(legacy);
+                if (maybe && num === Number(maybe.idx) + 1) return maybe;
+              }
+            }
+          }
+          const num = Number(rawStr);
+          if (Number.isFinite(num)) {
+            if (byIdx.has(num)) return byIdx.get(num);
+            const legacy = num - 1;
+            if (byIdx.has(legacy)) {
+              const maybe = byIdx.get(legacy);
+              if (maybe && num === Number(maybe.idx) + 1) return maybe;
+            }
+          }
+        }
+        return null;
+      };
+
+      const resolveIdx = (target) => {
+        const entry = resolve(target);
+        if (entry && Number.isFinite(Number(entry.idx))) return Number(entry.idx);
+        const legacy = parseLegacyIdx(target);
+        if (Number.isFinite(legacy)) {
+          if (byIdx.has(legacy)) return legacy;
+          const fallback = legacy - 1;
+          if (byIdx.has(fallback)) {
+            const maybe = byIdx.get(fallback);
+            if (maybe && legacy === Number(maybe.idx) + 1) return Number(maybe.idx);
+          }
+          return legacy;
+        }
+        return NaN;
+      };
+
+      const buildLabel = (entry, fallback) => {
+        if (!entry) return fallback || '';
+        const text = entry.text || entry.title || entry.label || '';
+        const num = entry.number || entry.num;
+        if (num) return `${num} ${text}`.trim();
+        if (text) return text;
+        return fallback || '';
+      };
+
+      const normalizeTarget = (target) => {
+        const entry = resolve(target);
+        let idx = entry ? Number(entry.idx) : resolveIdx(target);
+        if (!Number.isFinite(idx)) return null;
+
+        if (!entry && target && typeof target === 'object') {
+          const rawIdx = Number(target.idx ?? target.key);
+          if (Number.isFinite(rawIdx)) {
+            const legacy = rawIdx - 1;
+            if (byIdx.has(legacy)) {
+              const maybe = byIdx.get(legacy);
+              if (maybe && rawIdx === Number(maybe.idx) + 1) {
+                idx = Number(maybe.idx);
+              }
+            }
+          }
+        }
+
+        const normalized = { key: idx, idx };
+        if (entry?.uid) normalized.uid = entry.uid;
+        else if (target && typeof target === 'object' && target.uid) normalized.uid = target.uid;
+        const fallbackLabel = (target && typeof target === 'object') ? target.label : null;
+        const label = buildLabel(entry, fallbackLabel) || `Heading ${idx + 1}`;
+        normalized.label = label;
+        const number = entry?.number || entry?.num;
+        if (number) normalized.number = number;
+        else normalized.number = String(idx + 1);
+        return normalized;
+      };
+
+      return { resolve, resolveIdx, normalizeTarget, buildLabel };
+    }
+
+    function mergeHeadingMetadataFromBaseline(liveFlat, baselineFlat) {
+      if (!Array.isArray(liveFlat) || !liveFlat.length) return;
+      if (!Array.isArray(baselineFlat) || !baselineFlat.length) return;
+
+      const normalizeText = (value) => {
+        if (!value && value !== 0) return '';
+        let out = String(value);
+        try { out = out.normalize('NFKD'); } catch {}
+        out = out.replace(/[\u0300-\u036f]/g, '');
+        return out.replace(/\s+/g, ' ').trim().toLowerCase();
+      };
+
+      const copyMetadata = (target, source) => {
+        if (!target || !source) return;
+        const copyIfMissing = (fromKey, toKey = fromKey) => {
+          const val = source[fromKey];
+          if (val == null || val === '') return;
+          if (target[toKey] == null || target[toKey] === '') target[toKey] = val;
+        };
+        copyIfMissing('uid');
+        copyIfMissing('compositeKey');
+        copyIfMissing('number');
+        copyIfMissing('num', 'number');
+        copyIfMissing('part');
+        const lbl = source.label || source.title;
+        if (lbl && (!target.label || target.label === target.text)) target.label = lbl;
+      };
+
+      const baselineMeta = baselineFlat.map((entry, order) => ({
+        entry,
+        order,
+        idx: Number(entry?.idx ?? entry?.key),
+        level: Number(entry?.level),
+        norm: normalizeText(entry?.label || entry?.text || entry?.title || ''),
+      })).filter(meta => meta.entry);
+      if (!baselineMeta.length) return;
+
+      const liveMeta = liveFlat.map((entry, order) => ({
+        entry,
+        order,
+        idx: Number(entry?.idx ?? entry?.key),
+        level: Number(entry?.level),
+        norm: normalizeText(entry?.text || entry?.label || ''),
+      }));
+
+      const baselineByIdx = new Map();
+      const baselineByLevelText = new Map();
+      const baselineByText = new Map();
+      const pushToMap = (map, key, value) => {
+        if (!key && key !== 0) return;
+        if (!map.has(key)) map.set(key, []);
+        map.get(key).push(value);
+      };
+
+      baselineMeta.forEach((meta) => {
+        if (Number.isFinite(meta.idx) && !baselineByIdx.has(meta.idx)) baselineByIdx.set(meta.idx, meta);
+        if (meta.norm) {
+          const lvlKey = `${Number.isFinite(meta.level) ? meta.level : 'x'}|${meta.norm}`;
+          pushToMap(baselineByLevelText, lvlKey, meta);
+          pushToMap(baselineByText, meta.norm, meta);
+        }
+      });
+
+      const takeMatch = (collection, key) => {
+        if (!collection) return null;
+        const arr = Array.isArray(collection) ? collection : collection.get?.(key);
+        if (!arr) return null;
+        while (arr.length) {
+          const cand = arr.shift();
+          if (cand && !cand._used) return cand;
+        }
+        return null;
+      };
+
+      const matchIdx = () => {
+        for (const live of liveMeta) {
+          if (!Number.isFinite(live.idx)) continue;
+          const cand = baselineByIdx.get(live.idx);
+          if (cand && !cand._used) {
+            cand._used = true;
+            live._matched = true;
+            copyMetadata(live.entry, cand.entry);
+          }
+        }
+      };
+
+      const matchLevelAndText = () => {
+        for (const live of liveMeta) {
+          if (live._matched) continue;
+          if (!live.norm) continue;
+          const key = `${Number.isFinite(live.level) ? live.level : 'x'}|${live.norm}`;
+          const cand = takeMatch(baselineByLevelText, key);
+          if (cand) {
+            cand._used = true;
+            live._matched = true;
+            copyMetadata(live.entry, cand.entry);
+          }
+        }
+      };
+
+      const matchTextOnly = () => {
+        for (const live of liveMeta) {
+          if (live._matched) continue;
+          if (!live.norm) continue;
+          const cand = takeMatch(baselineByText, live.norm);
+          if (cand) {
+            cand._used = true;
+            live._matched = true;
+            copyMetadata(live.entry, cand.entry);
+          }
+        }
+      };
+
+      const matchByOrder = () => {
+        for (let i = 0; i < liveMeta.length; i++) {
+          const live = liveMeta[i];
+          if (live._matched) continue;
+          const cand = baselineMeta[i];
+          if (cand && !cand._used) {
+            cand._used = true;
+            live._matched = true;
+            copyMetadata(live.entry, cand.entry);
+          }
+        }
+      };
+
+      matchIdx();
+      matchLevelAndText();
+      matchTextOnly();
+      if (liveMeta.length === baselineMeta.length) matchByOrder();
+    }
+
+    async function buildHeadingResolverFromDoc(bytesU8, options = null) {
+      let fallback = null;
+      let baselineFlat = [];
+      if (options && typeof options === 'object' && !Array.isArray(options)) {
+        if (typeof options.resolve === 'function' || typeof options.resolveIdx === 'function' || typeof options.normalizeTarget === 'function') {
+          fallback = options;
+        } else {
+          fallback = options.fallbackResolver || null;
+        }
+        if (Array.isArray(options.baselineFlat)) baselineFlat = options.baselineFlat;
+      } else {
+        fallback = options || null;
+      }
+      let normalized = null;
+      if (bytesU8 instanceof Uint8Array) normalized = bytesU8;
+      else if (bytesU8) {
+        try { normalized = new Uint8Array(bytesU8); }
+        catch { normalized = null; }
+      }
+      if (!normalized || !normalized.length) return fallback;
+
+      try {
+        const plan = await inspectRemovalPlan(normalized, {});
+        const parts = Array.isArray(plan?.parts) ? plan.parts : [];
+        const seen = new Set();
+        const liveFlat = [];
+
+        for (const part of parts) {
+          const headings = Array.isArray(part?.headings) ? part.headings : [];
+          for (const heading of headings) {
+            const idx = Number(heading?.idx);
+            if (!Number.isFinite(idx) || seen.has(idx)) continue;
+            seen.add(idx);
+            const text = String(heading?.text || '').trim();
+            const lvl = Number(heading?.level);
+            const entry = {
+              idx,
+              key: idx,
+              id: idx,
+              text,
+              title: text,
+              label: text,
+            };
+            if (Number.isFinite(lvl)) entry.level = lvl;
+            const number = heading?.number ?? heading?.num;
+            if (number != null && number !== '') entry.number = String(number);
+            liveFlat.push(entry);
+          }
+        }
+
+        if (liveFlat.length) {
+          liveFlat.sort((a, b) => a.idx - b.idx);
+          mergeHeadingMetadataFromBaseline(liveFlat, baselineFlat);
+          return buildHeadingTargetIndex({ flat: liveFlat, tree: [] });
+        }
+      } catch (err) {
+        console.warn('Failed to rebuild heading resolver from DOCX before export', err);
+      }
+
+      return fallback;
+    }
+
+    function ruleMatchesValue(op, expected, actual) {
+      const a = actual;
+      if (op === 'equals')    return String(a) === String(expected);
+      if (op === 'notEquals') return String(a) !== String(expected);
+      if (op === 'anyOf') {
+        const arr = Array.isArray(expected) ? expected.map(String) : [String(expected)];
+        if (Array.isArray(a)) return a.map(String).some(v => arr.includes(v));
+        return arr.includes(String(a));
+      }
+      if (op === 'allOf') {
+        const arr = Array.isArray(expected) ? expected.map(String) : [String(expected)];
+        if (!Array.isArray(a)) return false;
+        const aset = new Set(a.map(String));
+        return arr.every(v => aset.has(v));
+      }
+      if (op === 'contains') {
+        return String(a ?? '').toLowerCase().includes(String(expected ?? '').toLowerCase());
+      }
+      return false;
+    }
+
+    // Small helper: accept targets like  "12"  OR  "12|Heading title"
+    function parseTargetIdx(t, headingResolver) {
+      if (headingResolver) {
+        if (typeof headingResolver.normalizeTarget === 'function') {
+          const normalized = headingResolver.normalizeTarget(t);
+          if (normalized && Number.isFinite(Number(normalized.idx))) {
+            return Number(normalized.idx);
+          }
+        }
+        if (typeof headingResolver.resolveIdx === 'function') {
+          const resolved = headingResolver.resolveIdx(t);
+          if (Number.isFinite(resolved)) return resolved;
+        }
+      }
+      const raw = t?.key ?? t?.idx ?? t?.id;
+      if (raw == null) return NaN;
+      if (typeof raw === 'number') return raw;
+      const s = String(raw);
+      const head = s.split('|', 1)[0];
+      const n = Number(head);
+      return Number.isFinite(n) ? n : NaN;
+    }
+
+    // Keep your existing ruleMatchesValue(...) helper
+
+    function evaluateRulesToVisibility(schema, values, rules, headingResolver) {
+      const out = Object.create(null);
+      if (!Array.isArray(rules) || !rules.length) return out;
+
+      const cleanVals = sanitizeValues(schema, values || {});
+      const getVal = (fid) => cleanVals[fid];
+
+      const toSlug = (s) => String(s||'')
+        .normalize('NFKD')
+        .replace(/[\u0300-\u036f]/g, '')
+        .replace(/[^a-zA-Z0-9]+/g, '_')
+        .replace(/^_+|_+$/g, '')
+        .toLowerCase();
+
+      for (const r of rules) {
+        if (!r) continue;
+
+        const action = (String(r.action || '').toUpperCase() === 'SHOW') ? 'SHOW'
+                    : (String(r.action || '').toUpperCase() === 'HIDE') ? 'HIDE'
+                    : null;
+        if (!action) continue;
+
+        const fieldId = r.fieldId || r.field || r.whenField;
+        const op      = r.op || r.operator || 'equals';
+        const exp     = r.values ?? r.value ?? r.expected;
+        const targets = Array.isArray(r.targets) ? r.targets : [];
+
+        // --- match condition ---
+        let match = false;
+
+        // option-sourced boolean (e.g., "services__opt__cleaning")
+        if (typeof fieldId === 'string' && fieldId.includes('__opt__')) {
+          const [baseId, slug] = fieldId.split('__opt__');
+          const actualArr = Array.isArray(getVal(baseId)) ? getVal(baseId).map(String) : [];
+          const selected = actualArr.some(v => toSlug(v) === String(slug||'').replace(/^_+/,'').toLowerCase());
+          const expect = Array.isArray(exp) ? exp[0] : exp;
+          const expectBool = (String(expect) === 'true');
+          if (op === 'equals') match = (selected === expectBool);
+        } else {
+          // normal field comparison
+          const fld = (schema?.fields||[]).find(f => String(f.id) === String(fieldId));
+          const t = String(fld?.type||'').toLowerCase();
+          const actual = getVal(fieldId);
+
+          if (t === 'date') {
+            const expStr = Array.isArray(exp) ? String(exp[0]||'') : String(exp||'');
+            const toDay = (s) => { if (!s) return NaN; const d = new Date(s); return isNaN(d) ? NaN : Date.UTC(d.getFullYear(), d.getMonth(), d.getDate()); };
+            const a = toDay(actual);
+            const b = toDay(expStr);
+            if (Number.isNaN(a) || Number.isNaN(b)) match = false;
+            else if (op === 'before') match = a < b;
+            else if (op === 'after')  match = a > b;
+            else if (op === 'equals') match = a === b;
+          } else if (t === 'text' || t === 'number' || t === 'select') {
+            const expVal = Array.isArray(exp) ? exp[0] : exp;
+            if (op === 'equals')    match = String(actual) === String(expVal);
+            else if (op === 'notEquals') match = String(actual) !== String(expVal);
+            else if (t === 'text' && op === 'contains') match = String(actual ?? '').toLowerCase().includes(String(expVal ?? '').toLowerCase());
+          } else if (t === 'multichoice') {
+            match = ruleMatchesValue(op, exp, actual);
+          } else {
+            match = ruleMatchesValue(op, exp, actual);
+          }
+        }
+
+        if (!match) continue;
+
+        // --- apply effect to heading indices ---
+        for (const t of targets) {
+          const idx = parseTargetIdx(t, headingResolver);
+          if (!Number.isFinite(idx)) continue;
+          const prev = out[idx];
+          if (action === 'SHOW') out[idx] = 'SHOW';
+          else if (action === 'HIDE' && prev !== 'SHOW') out[idx] = 'HIDE';
+        }
+      }
+      return out;
+    }
+
+    // ---------- Field Rules (UI visibility) ----------
+    function loadFieldRulesForDoc(state) {
+      return (
+        state?.fieldRules ||
+        state?.payload?.fieldRules ||
+        state?.CRONOS_FIELD_RULES ||
+        state?.cronos_field_rules ||
+        []
+      );
+    }
+
+    function evaluateFieldRulesToVisibility(schema, values, rules) {
+      const out = Object.create(null);
+      if (!Array.isArray(rules) || !rules.length) return out;
+
+      const cleanVals = sanitizeValues(schema, values || {});
+      const getVal = (fid) => cleanVals[fid];
+
+      const toSlug = (s) => String(s||'')
+        .normalize('NFKD')
+        .replace(/[\u0300-\u036f]/g, '')
+        .replace(/[^a-zA-Z0-9]+/g, '_')
+        .replace(/^_+|_+$/g, '')
+        .toLowerCase();
+
+      for (const r of rules) {
+        if (!r) continue;
+
+        const action = (String(r.action || '').toUpperCase() === 'SHOW') ? 'SHOW'
+                    : (String(r.action || '').toUpperCase() === 'HIDE') ? 'HIDE'
+                    : null;
+        if (!action) continue;
+
+        const fieldId = r.fieldId || r.field || r.whenField;
+        const op      = r.op || r.operator || 'equals';
+        const exp     = r.values ?? r.value ?? r.expected;
+        const targets = Array.isArray(r.targets) ? r.targets : [];
+        const effect  = (String(r.hideMode||'hide').toLowerCase() === 'disable') ? 'DISABLE' : 'HIDE';
+
+        // --- match condition ---
+        let match = false;
+
+        if (typeof fieldId === 'string' && fieldId.includes('__opt__')) {
+          const [baseId, slug] = fieldId.split('__opt__');
+          const actualArr = Array.isArray(getVal(baseId)) ? getVal(baseId).map(String) : [];
+          const selected = actualArr.some(v => toSlug(v) === String(slug||'').replace(/^_+/,'').toLowerCase());
+          const expect = Array.isArray(exp) ? exp[0] : exp;
+          const expectBool = (String(expect) === 'true');
+          if (op === 'equals') match = (selected === expectBool);
+        } else {
+          const fld = (schema?.fields||[]).find(f => String(f.id) === String(fieldId));
+          const t = String(fld?.type||'').toLowerCase();
+          const actual = getVal(fieldId);
+
+          if (t === 'date') {
+            const expStr = Array.isArray(exp) ? String(exp[0]||'') : String(exp||'');
+            const toDay = (s) => { if (!s) return NaN; const d = new Date(s); return isNaN(d) ? NaN : Date.UTC(d.getFullYear(), d.getMonth(), d.getDate()); };
+            const a = toDay(actual);
+            const b = toDay(expStr);
+            if (Number.isNaN(a) || Number.isNaN(b)) match = false;
+            else if (op === 'before') match = a < b;
+            else if (op === 'after')  match = a > b;
+            else if (op === 'equals') match = a === b;
+          } else if (t === 'text' || t === 'number' || t === 'select') {
+            const expVal = Array.isArray(exp) ? exp[0] : exp;
+            if (op === 'equals')    match = String(actual) === String(expVal);
+            else if (op === 'notEquals') match = String(actual) !== String(expVal);
+            else if (t === 'text' && op === 'contains') match = String(actual ?? '').toLowerCase().includes(String(expVal ?? '').toLowerCase());
+          } else if (t === 'multichoice') {
+            match = ruleMatchesValue(op, exp, actual);
+          } else {
+            match = ruleMatchesValue(op, exp, actual);
+          }
+        }
+
+        if (!match) continue;
+
+        // --- apply to field/option targets ---
+        for (const t of targets) {
+          // field rules target either a field id or a multichoice option id ("field__opt__slug")
+          const id = String(t?.id ?? t?.fieldId ?? t?.key ?? '');
+          if (!id) continue;
+          const prev = out[id];
+          if (action === 'SHOW') out[id] = 'SHOW';
+          else if (action === 'HIDE' && prev !== 'SHOW') out[id] = effect; // DISABLE or HIDE
+        }
+      }
+
+      return out;
+    }
+
+    function applyFieldVisibility() {
+      try {
+        if (!schema || !Array.isArray(schema.fields)) return;
+        const visMap = evaluateFieldRulesToVisibility(schema, values || {}, fieldRules || []);
+        const clearDisabled = (el) => {
+          el.style.opacity = '';
+          el.style.pointerEvents = '';
+          el.removeAttribute('aria-disabled');
+          el.querySelectorAll('input,select,textarea,button').forEach(i => { try { i.disabled = false; } catch {} });
+        };
+        document.querySelectorAll('.field[data-field-id]').forEach(node => { node.style.display = ''; clearDisabled(node); });
+        document.querySelectorAll('.mc-item[data-opt-id]').forEach(node => { node.style.display = ''; clearDisabled(node); });
+
+        const esc = (window.CSS && CSS.escape)
+          ? CSS.escape
+          : (s => String(s)
+              .replace(/\\/g,'\\\\')
+              .replace(/"/g,'\\"')
+              .replace(/\]/g,'\\]')
+              .replace(/\[/g,'\\[')
+              .replace(/\(/g,'\\(')
+              .replace(/\)/g,'\\)')
+              .replace(/\./g,'\\.')
+            );
+
+
+        const deselectMcItem = (mcEl) => {
+          const cb = mcEl.querySelector('input[type="checkbox"][data-mc="1"]');
+          if (!cb) return;
+          const fid = cb.name;
+          const optVal = cb.value;
+          if (cb.checked) cb.checked = false;
+          const arr = Array.isArray(values[fid]) ? values[fid].map(String) : [];
+          const next = arr.filter(v => v !== String(optVal));
+          values[fid] = next;
+          scheduleSaveState();
+        };
+        const deselectFieldWrapper = (wrapEl) => {
+          const fid = wrapEl?.dataset?.fieldId || '';
+          if (!fid) return;
+          const fld = (schema?.fields || []).find(f => String(f.id) === String(fid));
+          const t = String(fld?.type || '').toLowerCase();
+          if (t === 'multichoice') {
+            wrapEl.querySelectorAll('input[type="checkbox"][data-mc="1"]').forEach(cb => { cb.checked = false; });
+            values[fid] = [];
+            scheduleSaveState();
+          } else if (t === 'select') {
+            const sel = wrapEl.querySelector('select');
+            if (sel) { sel.value = ''; values[fid] = ''; scheduleSaveState(); }
+          } else if (t === 'text') {
+            const inp = wrapEl.querySelector('input[type="text"]:not([data-type="date"])');
+            if (inp) { inp.value = ''; values[fid] = ''; scheduleSaveState(); }
+          } else if (t === 'number') {
+            const inp = wrapEl.querySelector('input[type="number"]');
+            if (inp) { inp.value = ''; values[fid] = ''; scheduleSaveState(); }
+          } else if (t === 'date') {
+            const inp = wrapEl.querySelector('input[data-type="date"]');
+            if (inp) {
+              try { if (inp._flatpickr) inp._flatpickr.clear(); } catch {}
+              inp.value = '';
+              values[fid] = '';
+              scheduleSaveState();
+            }
+          }
+        };
+
+        Object.keys(visMap || {}).forEach(id => {
+          const dir = visMap[id];
+          if (typeof id === 'string' && id.includes('__opt__')) {
+            document.querySelectorAll(`.mc-item[data-opt-id="${esc(id)}"]`).forEach(el => {
+              deselectMcItem(el);
+              if (dir === 'HIDE') el.style.display = 'none';
+              else { el.style.display=''; el.style.opacity = '0.5'; el.style.pointerEvents = 'none'; el.setAttribute('aria-disabled','true'); el.querySelectorAll('input,select,textarea,button').forEach(i => { try { i.disabled = true; } catch {} }); }
+            });
+          } else {
+            document.querySelectorAll(`.field[data-field-id="${esc(id)}"]`).forEach(el => {
+              deselectFieldWrapper(el);
+              if (dir === 'HIDE') el.style.display = 'none';
+              else { el.style.display=''; el.style.opacity = '0.5'; el.style.pointerEvents = 'none'; el.setAttribute('aria-disabled','true'); el.querySelectorAll('input,select,textarea,button').forEach(i => { try { i.disabled = true; } catch {} }); }
+            });
+          }
+        });
+      } catch (e) { /* no-op */ }
+    }
+
+    // ---------- JS bridge to Python removal-with-backup ----------
+    const serializeVisibilityMapForPython = (map) => {
+      const remapped = {};
+      for (const [key, value] of Object.entries(map || {})) {
+        const num = Number(key);
+        if (Number.isFinite(num)) remapped[num] = value;
+        else remapped[key] = value;
+      }
+      return JSON.stringify(remapped);
+    };
+
+    async function inspectRemovalPlan(bytesU8, visibilityMap) {
+      await ensurePy();
+      const fn = py.globals.get('inspect_export_removal_plan');
+      const buf = bytesU8 instanceof Uint8Array ? bytesU8 : new Uint8Array(bytesU8 || []);
+      const pyBytes = py.toPy(buf);
+      const pyMap = py.toPy(serializeVisibilityMapForPython(visibilityMap));
+      let pyOut;
+      try {
+        pyOut = fn(pyBytes, pyMap);
+      } finally {
+        try { fn.destroy(); } catch {}
+        try { pyBytes.destroy(); } catch {}
+        try { pyMap.destroy(); } catch {}
+      }
+      let out = null;
+      if (pyOut?.toJs) out = pyOut.toJs({ create_proxies:false });
+      else out = pyOut ?? null;
+      try { pyOut?.destroy?.(); } catch {}
+      if (typeof out === 'string') {
+        try { return JSON.parse(out); }
+        catch { return { error: 'parse-error', raw: out }; }
+      }
+      return out;
+    }
+
+    async function applyRemovalWithBackup(bytesU8, visibilityMap, originalBytes) {
+      await ensurePy();
+      const fn = py.globals.get('apply_removal_with_backup');
+      const buf = bytesU8 instanceof Uint8Array ? bytesU8 : new Uint8Array(bytesU8);
+      const pyBytes = py.toPy(buf);
+      const pyMap   = py.toPy(serializeVisibilityMapForPython(visibilityMap));
+      const pyPath  = py.toPy('customXml/originalDocument.xml');
+      const origBuf = (originalBytes instanceof Uint8Array)
+        ? originalBytes
+        : (originalBytes ? new Uint8Array(originalBytes) : null);
+      let pyOut;
+      let pyOrig = null;
+      try {
+        if (origBuf) {
+          pyOrig = py.toPy(origBuf);
+          pyOut = fn(pyBytes, pyMap, pyPath, pyOrig);
+        } else {
+          pyOut = fn(pyBytes, pyMap, pyPath);
+        }
+      }
+      finally {
+        try{fn.destroy();}catch{}
+        try{pyBytes.destroy();}catch{}
+        try{pyMap.destroy();}catch{}
+        try{pyPath.destroy();}catch{}
+        try{pyOrig?.destroy();}catch{}
+      }
+      let u8;
+      if (pyOut?.toJs) u8 = pyOut.toJs({ create_proxies:false });
+      else if (pyOut?.getBuffer) u8 = new Uint8Array(pyOut.getBuffer());
+      else u8 = new Uint8Array([]);
+      try { pyOut?.destroy?.(); } catch {}
+      return u8;
+    }
+
+    async function restoreDocxFromBackup(bytesU8, backupPath = 'customXml/originalDocument.xml') {
+      await ensurePy();
+      const fn = py.globals.get('restore_document_from_backup');
+      const buf = bytesU8 instanceof Uint8Array ? bytesU8 : new Uint8Array(bytesU8 || []);
+      const pyBytes = py.toPy(buf);
+      const pyPath = py.toPy(String(backupPath || 'customXml/originalDocument.xml'));
+      let pyOut;
+      try {
+        pyOut = fn(pyBytes, pyPath);
+      } finally {
+        try { fn.destroy(); } catch {}
+        try { pyBytes.destroy(); } catch {}
+        try { pyPath.destroy(); } catch {}
+      }
+      let u8;
+      if (pyOut?.toJs) u8 = pyOut.toJs({ create_proxies:false });
+      else if (pyOut?.getBuffer) u8 = new Uint8Array(pyOut.getBuffer());
+      else u8 = new Uint8Array(buf);
+      try { pyOut?.destroy?.(); } catch {}
+      return u8;
+    }
+
+    // Expose for cross-callbacks
+    try {
+      window.applyFieldVisibility = applyFieldVisibility;
+      window.restoreDocxFromBackup = restoreDocxFromBackup;
+      window.inspectExportRemovalPlan = inspectRemovalPlan;
+      window.renderExportDebugPanel = renderExportDebugPanel;
+    } catch {}
+
+    // ---------- Logo triple-click: focus mode ----------
+    (function() {
+      const logo = document.querySelector('header .logo');
+      const header = document.querySelector('header .row');
+      if (!logo || !header) return;
+
+      let clickCount = 0;
+      let clickTimer = null;
+      let focusMode = false;
+
+      logo.addEventListener('click', () => {
+        clickCount++;
+        clearTimeout(clickTimer);
+        clickTimer = setTimeout(() => { clickCount = 0; }, 600);
+
+        if (clickCount === 3) {
+          clickCount = 0;
+          focusMode = !focusMode;
+
+          if (focusMode) {
+            header.querySelectorAll('a, span.muted').forEach(el => {
+              if (!el.closest('.brand')) el.style.display = 'none';
+            });
+            if (!location.pathname.endsWith('index.html')) {
+              location.href = 'index.html';
+            }
+          } else {
+            header.querySelectorAll('a, span.muted').forEach(el => { el.style.display = ''; });
+          }
+        }
+      });
+    })();
+  </script>
+</body>
+</html>