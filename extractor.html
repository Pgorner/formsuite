<!doctype html>
<html lang="en">
<head>
  <meta charset="utf-8" />
  <title>Form Suite — Extractor</title>
  <link rel="icon" href="favicon.ico" type="image/gif" sizes="32x32">
  <link rel="shortcut icon" href="favicon.ico" type="image/gif">
  <meta name="viewport" content="width=device-width,initial-scale=1" />

  <link rel="stylesheet" href="https://cdn.jsdelivr.net/npm/flatpickr/dist/flatpickr.min.css">
  <link rel="stylesheet" href="style.css">

  <!-- Persistence layer (provides window.formSuitePersist) -->
  <script src="persistence.js"></script>
  <!-- flatpickr JS (date inputs) -->
  <script src="https://cdn.jsdelivr.net/npm/flatpickr"></script>
  <!-- JSZip for JS-based SDT scanning (parity with Tag Matcher) -->
  <script src="https://cdn.jsdelivr.net/npm/jszip@3.10.1/dist/jszip.min.js"></script>
  <!-- for the autocompletion of the adress-->
  <script src="address-autocomplete.js"></script>
</head>
<body>
  <header>
    <div class="row">
      <span class="brand logo-md">
        <img src="logo.gif" alt="Form Suite logo" class="logo" />
        <strong>Form Suite</strong>
      </span>
      <span class="muted">·</span><a href="index.html">Form</a>
      <span class="muted">·</span><a href="builder.html" id="openBuilder">Form Builder</a>
      <span class="muted">·</span><a href="matcher.html">Tag Matcher</a>
      <span class="muted">·</span><a href="rules.html">Rules</a>
      <span class="muted">·</span><span class="muted">Extractor</span>
    </div>
  </header>

  <main>
    <section class="panel">
      <h2 style="margin:0 0 10px">Inspect SDTs & store manual form payload in the DOCX</h2>
      <div class="row" style="gap:8px;flex-wrap:wrap">
        <button id="btnOpen">Open DOCX…</button>
        <button id="btnSave" disabled>Save (payload only)</button>
        <button id="btnExport" disabled>Export (payload + replace tags)</button>
        <span class="muted" id="status" style="margin-left:auto">Idle</span>
      </div>

      <!-- Restored banner -->
      <div id="permNote" class="note warn" style="display:none;margin-top:10px">
        This DOCX was opened via picker but I don’t have write permission to the original file.
        Clicking <em>Save</em> will download a copy instead of writing back.
        <button id="btnRegrant" class="ghost" style="margin-left:8px">Grant write access</button>
      </div>
    </section>

    <div class="grid-3">
      <section class="panel">
        <details close>
          <summary><strong>Found SDTs</strong></summary>
          <div style="overflow:auto;">
            <table id="sdt-table">
              <thead>
                <tr>
                  <th>#</th>
                  <th>Part</th>
                  <th>w:tag</th>
                  <th>w:alias</th>
                  <th>Text</th>
                </tr>
              </thead>
              <tbody id="sdt-tbody"></tbody>
            </table>
          </div>
        </details>
      </section>

      <section class="panel">
        <details close>
          <summary><strong>CRONOS_PAYLOAD Preview</strong></summary>
          <textarea id="payloadPreview" spellcheck="false" style="min-height:420px"></textarea>
          <div class="row" style="margin-top:6px; gap:8px;">
            <button id="btnSaveFromPreview" class="secondary" disabled>Save</button>
            <span class="muted" id="previewStatus"></span>
          </div>
        </details>
      </section>

      <section class="panel">
        <details close>
          <summary><strong>Headers/Subheaders</strong></summary>
          <div id="headersTree" class="tree" style="max-height:420px;overflow:auto;padding:6px 4px;"></div>
        </details>
      </section>

      <section class="panel">
        <details close>
          <summary><strong>Live Form (from payload schema)</strong></summary>
          <div id="formMount"></div>
        </details>
      </section>
    </div>
  </main>

  <script>
    // =========================
    // 🔎 DEBUG / TRACE PRIMITIVES
    // =========================
    const DEBUG = { on: true, seq: 0 };
    const _t = () => new Date().toISOString().slice(11, 23);
    const tag = (name) => `%c[Extractor ${_t()} #${++DEBUG.seq}] ${name}`;
    const tagStyle = 'color:#6b7280;font-weight:600';

    function TRACE(name, details) {
      const label = `${name} :: ${_t()} :: #${DEBUG.seq+1}`;
      console.groupCollapsed(tag(name), tagStyle, details ?? '');
      console.time(label);
      return {
        step: (msg, data) => console.log(tag(`  ↳ ${msg}`), tagStyle, data ?? ''),
        warn: (msg, data) => console.warn(tag(`  ⚠ ${msg}`), tagStyle, data ?? ''),
        error: (msg, err) => console.error(tag(`  ✖ ${msg}`), tagStyle, err),
        end: (extra) => { if (extra) console.log(tag('done'), tagStyle, extra); console.timeEnd(label); console.groupEnd(); }
      };
    }

    window.addEventListener('error', (e) => {
      console.error(tag('window.error'), tagStyle, { message: e.message, filename: e.filename, lineno: e.lineno, colno: e.colno, error: e.error });
    });
    window.addEventListener('unhandledrejection', (e) => {
      console.error(tag('window.unhandledrejection'), tagStyle, e.reason);
    });

    // =========================
    // CONSTANTS & STATE
    // =========================
    const STORAGE_KEY  = 'FORM_SCHEMA_V1';
    const PAYLOAD_KEY  = 'CRONOS_PAYLOAD';
    const META_LS_KEY  = 'FS_CURRENT_DOC_META';       // legacy mirror
    const ACTIVE_LS_KEY= 'FS_ACTIVE_DOC_META';        // canonical
    const supportsFS   = 'showOpenFilePicker' in window && 'showSaveFilePicker' in window;

    let gArrayBuffer   = null;
    let gFileName      = null;  // name without .docx
    let gFileHandle    = null;  // FileSystemFileHandle
    let gSchema        = { title: 'Form', fields: [] };
    let gValues        = {};
    let gDocId         = null;
    let gDirty         = false;
    let gSDTs          = [];
    let gLastSchemaPushTs = 0;
    let gPreferDocOnNextLoad = false;   // prefer DOCX payload only right after doOpen()
    let gFileExt = 'docx'; // 'docx' | 'docm' | 'dotx' | 'dotm'

    // NEW: hold structured address values while editing
    const __addressValues = Object.create(null);

    // UI refs
    const btnOpen   = document.getElementById('btnOpen');
    const btnSave   = document.getElementById('btnSave');
    const btnExport = document.getElementById('btnExport');
    const statusEl  = document.getElementById('status');
    const permNote  = document.getElementById('permNote');
    const payloadEl = document.getElementById('payloadPreview');
    const formMount = document.getElementById('formMount');
    const tableBody = document.getElementById('sdt-tbody');
    const btnRegrant= document.getElementById('btnRegrant');
    const btnSaveFromPreview = document.getElementById('btnSaveFromPreview');
    const previewStatus = document.getElementById('previewStatus');
    const headersTreeEl = document.getElementById('headersTree');

    function splitNameAndExt(fileName) {
      const m = String(fileName).match(/\.(docx|docm|dotx|dotm)$/i);
      return {
        base: String(fileName).replace(/\.(docx|docm|dotx|dotm)$/i, ''),
        ext:  (m ? m[1] : 'docx').toLowerCase()
      };
    }

    function wordMimeFor(ext) {
      switch ((ext || '').toLowerCase()) {
        case 'docm': return 'application/vnd.ms-word.document.macroEnabled.12';
        case 'dotx': return 'application/vnd.openxmlformats-officedocument.wordprocessingml.template';
        case 'dotm': return 'application/vnd.ms-word.template.macroEnabled.12';
        default:     return 'application/vnd.openxmlformats-officedocument.wordprocessingml.document';
      }
    }

    async function sha256Hex(bufOrU8) {
      const tr = TRACE('sha256Hex', { type: (bufOrU8?.constructor?.name), len: bufOrU8?.byteLength || bufOrU8?.length });
      try {
        const ab = (bufOrU8 instanceof ArrayBuffer) ? bufOrU8
                  : (bufOrU8?.buffer instanceof ArrayBuffer) ? bufOrU8.buffer
                  : new Uint8Array(bufOrU8 || []).buffer;
        const d = await crypto.subtle.digest('SHA-256', ab);
        const hex = [...new Uint8Array(d)].map(b => b.toString(16).padStart(2, '0')).join('');
        tr.end({ hex });
        return hex;
      } catch (e) { tr.error('sha failed', e); tr.end(); return '(hash-error)'; }
    }

    const setStatus = (m) => {
      const tr = TRACE('setStatus', { text: m });
      try { statusEl.textContent = m; } finally { tr.end(); }
    };

    // =========================
    // PERSISTENCE SHIM (if missing)
    // =========================
    (function ensurePersist() {
      const tr = TRACE('ensurePersist');
      try {
        if (window.formSuitePersist) { tr.step('already present'); tr.end(); return; }
        tr.step('installing shim');
        let _meta = null;
        let _state = {};
        window.formSuitePersist = {
          getCurrentDocMeta() { tr.step('shim.getCurrentDocMeta', _meta); return _meta; },
          setCurrentDoc: async ({ bytes, handle, name }) => { tr.step('shim.setCurrentDoc', { bytes: !!bytes, name, handle: !!handle }); _meta = { docId: 'inline-' + Date.now(), name: name || 'document' }; return _meta; },
          setCurrentDocFromBytes: async (bytes, meta) => { tr.step('shim.setCurrentDocFromBytes', { bytes: !!bytes, meta }); _meta = { docId: 'inline-' + Date.now(), name: meta?.name || 'document' }; return _meta; },
          getCurrentDocBytes: async () => { tr.step('shim.getCurrentDocBytes -> null'); return null; },
          getBytes: async (_docId) => { tr.step('shim.getBytes -> null', _docId); return null; },
          getHandle: async (_docId) => { tr.step('shim.getHandle -> null', _docId); return null; },
          saveState: async (_docId, obj) => { tr.step('shim.saveState', { docId:_docId, keys:Object.keys(obj||{}) }); _state = { ..._state, ...(obj||{}) }; },
          loadState: async (_docId) => { tr.step('shim.loadState', { docId:_docId }); return _state; },
          putBytes: async (_docId, _bytes) => { tr.step('shim.putBytes', { docId:_docId, len: _bytes?.byteLength }); },
          ensurePermission: async (_h, _mode) => { tr.step('shim.ensurePermission', { mode:_mode }); return 'granted'; }
        };
      } finally { tr.end(); }
    })();

    // =========================
    // CROSS-TAB + LOCALSTORAGE
    // =========================
    const bcLegacy = ('BroadcastChannel' in window) ? new BroadcastChannel('form-suite-doc') : null;
    const bcCanon  = ('BroadcastChannel' in window) ? new BroadcastChannel('fs-active-doc') : null;

    function persistActiveMeta(meta) {
      try { localStorage.setItem(ACTIVE_LS_KEY, JSON.stringify({ docId: meta?.docId, name: meta?.name })); } catch {}
      try { localStorage.setItem(META_LS_KEY,   JSON.stringify({ docId: meta?.docId, name: meta?.name })); } catch {}
      try { bcCanon?.postMessage({ type: 'active:set', docId: meta?.docId, name: meta?.name, ts: Date.now() }); } catch {}
      try { bcLegacy?.postMessage({ type: 'doc-switched', docId: meta?.docId, name: meta?.name, ts: Date.now() }); } catch {}
    }
    function readActiveMeta() {
      try {
        const v = localStorage.getItem(ACTIVE_LS_KEY) || localStorage.getItem(META_LS_KEY);
        return v ? JSON.parse(v) : null;
      } catch { return null; }
    }
    function announceDocSwitch() {
      persistActiveMeta({ docId: gDocId, name: gFileName });
    }
    function announceDocUpdate() {
      try { bcLegacy?.postMessage({ type: 'doc-updated', docId: gDocId, name: gFileName, ts: Date.now() }); } catch {}
      try { bcCanon?.postMessage({ type: 'active:updated', docId: gDocId, name: gFileName, ts: Date.now() }); } catch {}
    }
    function clearActiveMeta() {
      try { localStorage.removeItem(ACTIVE_LS_KEY); } catch {}
      try { localStorage.removeItem(META_LS_KEY); } catch {}
      try { bcCanon?.postMessage({ type: 'active:clear', ts: Date.now() }); } catch {}
      try { bcLegacy?.postMessage({ type: 'doc-cleared', ts: Date.now() }); } catch {}
    }

    function clearUiForNewDoc(message = 'Loading new document…') {
      try {
        tableBody.innerHTML = '<tr><td colspan="5" class="empty">Loading…</td></tr>';
        formMount.innerHTML = '<div class="empty">No schema found.</div>';
        payloadEl.value = '';
        previewStatus.textContent = '';
        if (headersTreeEl) headersTreeEl.innerHTML = '<div class="empty">No headings.</div>';
        btnSave.disabled = true; btnExport.disabled = true; btnSaveFromPreview.disabled = true;
        permNote.style.display = 'none';
        setStatus(message);
      } catch {}
      gSchema = { title: 'Form', fields: [] };
      gValues = {};
      gDirty = false;
    }

    async function hardResetDocContext(reason = '') {
      const tr = TRACE('hardResetDocContext:start', { reason, docId: gDocId });
      try {
        if (gDocId) {
          await window.formSuitePersist?.saveState?.(gDocId, {});
          try { await window.formSuitePersist?.putBytes?.(gDocId, new Uint8Array()); } catch (e) { tr.warn('putBytes failed', e); }
        }
      } catch (e) { tr.error('saveState failed', e); }
      gArrayBuffer = null; gFileHandle = null; gFileName = null; gDocId = null; gSDTs = [];
      clearActiveMeta();
      try {
        tableBody.innerHTML = '<tr><td colspan="5" class="empty">No document loaded.</td></tr>';
        formMount.innerHTML = '<div class="empty">No schema found.</div>';
        payloadEl.value = '';
        previewStatus.textContent = '';
        btnSave.disabled = true; btnExport.disabled = true; btnSaveFromPreview.disabled = true;
        permNote.style.display = 'none';
        setStatus(reason ? `Cleared: ${reason}` : 'Cleared.');
      } catch (e) { tr.warn('DOM reset failed', e); }
      try { if (headersTreeEl) headersTreeEl.innerHTML = '<div class="empty">No headings.</div>'; } catch {}
      tr.end('reset complete');
    }

    // --- Broadcast listeners (legacy + canonical) ---
    bcLegacy?.addEventListener?.('message', async (ev) => {
      const tr = TRACE('BroadcastChannel(legacy):message', ev?.data);
      try {
        const m = ev.data || {};
        if (m.type === 'doc-switched' && m.docId && m.docId !== gDocId) {
          clearUiForNewDoc('Switching to another document…');
          let bytes = await window.formSuitePersist.getBytes?.(m.docId) || await window.formSuitePersist.getCurrentDocBytes?.();
          if (!bytes) { await hardResetDocContext('no bytes / no permission'); return; }
          gArrayBuffer = bytes.buffer ?? bytes;
          gFileName = m.name || gFileName;
          gDocId = m.docId;
          await renderFromCurrentBytes('(switched by other tab) ');
          await updateWriteAccessBanner();
        }
        if (m.type === 'doc-updated' && m.docId && m.docId === gDocId) {
          let bytes = await window.formSuitePersist.getBytes?.(gDocId) || await window.formSuitePersist.getCurrentDocBytes?.();
          if (!bytes) { await hardResetDocContext('no bytes / no permission'); return; }
          gArrayBuffer = bytes.buffer ?? bytes;
          await renderFromCurrentBytes('(updated by other tab) ');
          await updateWriteAccessBanner();
        }
        if (m.type === 'schema-updated' && m.docId && m.docId === gDocId) {
          gLastSchemaPushTs = m.ts || Date.now();
          const st = await window.formSuitePersist.loadState(gDocId);
          if (st?.schema) {
            const domVals = collectFormValues(st.schema);
            const wsVals  = st.values || {};
            gSchema = st.schema;
            gValues = { ...wsVals, ...domVals };
            buildForm(formMount, gSchema, gValues);
            await updatePreview(gValues);
            setStatus('Schema updated from Form Builder.');
          }
        }
        if (m.type === 'doc-cleared') {
          await hardResetDocContext('cleared by another tab');
        }
      } finally { tr.end(); }
    });

    bcCanon?.addEventListener?.('message', async (ev) => {
      const tr = TRACE('BroadcastChannel(canon):message', ev?.data);
      try {
        const m = ev.data || {};
        if (m.type === 'active:set') {
          if (m.docId && m.docId !== gDocId) {
            clearUiForNewDoc('Switching to another document…');
            let bytes = await window.formSuitePersist.getBytes?.(m.docId) || await window.formSuitePersist.getCurrentDocBytes?.();
            if (!bytes) { await hardResetDocContext('no bytes / no permission'); return; }
            gArrayBuffer = bytes.buffer ?? bytes;
            gFileName = m.name || gFileName;
            gDocId = m.docId;
            await renderFromCurrentBytes('(switched by other tab) ');
            await updateWriteAccessBanner();
          }
        }
        if (m.type === 'active:updated' && m.docId && m.docId === gDocId) {
          let bytes = await window.formSuitePersist.getBytes?.(gDocId) || await window.formSuitePersist.getCurrentDocBytes?.();
          if (!bytes) return;
          gArrayBuffer = bytes.buffer ?? bytes;
          await renderFromCurrentBytes('(updated by other tab) ');
        }
        if (m.type === 'active:clear') await hardResetDocContext('cleared by another tab');
      } finally { tr.end(); }
    });

    // --- Storage listeners (canonical first, legacy as fallback) ---
    window.addEventListener('storage', async (e) => {
      const tr = TRACE('storage:event', { key:e.key, newValue: !!e.newValue });
      try {
        if ((e.key === ACTIVE_LS_KEY || e.key === META_LS_KEY) && e.newValue) {
          const meta = JSON.parse(e.newValue || 'null');
          if (!meta?.docId || meta.docId === gDocId) return;
          clearUiForNewDoc('Switching to another document…');
          let bytes = await window.formSuitePersist.getBytes?.(meta.docId) || await window.formSuitePersist.getCurrentDocBytes?.();
          if (!bytes) { await hardResetDocContext('no bytes / no permission'); return; }
          gArrayBuffer = bytes.buffer ?? bytes;
          gFileName = meta.name || gFileName;
          gDocId = meta.docId;
          await renderFromCurrentBytes('(switched by other tab) ');
          await updateWriteAccessBanner();
        }
      } finally { tr.end(); }
    });

    // =========================
    // STABLE FOREGROUND REFRESH
    // =========================
    let __fgRefreshLock = false;
    async function safeGetBytes(docId) {
      const tr = TRACE('safeGetBytes', { docId });
      try {
        let bytes = await window.formSuitePersist.getBytes?.(docId);
        if (bytes) { tr.end({ src:'opfs', len: bytes.byteLength || bytes.length }); return bytes; }

        bytes = await window.formSuitePersist.getCurrentDocBytes?.();
        if (bytes) { tr.end({ src:'currentDocBytes', len: bytes.byteLength || bytes.length }); return bytes; }

        const h = await window.formSuitePersist.getHandle?.(docId);
        if (h?.getFile) {
          try {
            const f = await h.getFile();
            bytes = await f.arrayBuffer();
            tr.end({ src:'handle.getFile', len: bytes.byteLength || bytes.length });
            return bytes;
          } catch (e) { tr.warn('handle.getFile failed', e); }
        }

        tr.end({ src:'none' });
        return null;
      } catch (e) { tr.error('safeGetBytes failed', e); tr.end(); return null; }
    }

    async function rehydrateOnForeground(source) {
      const tr = TRACE('rehydrateOnForeground', { source, docId: gDocId, locked: __fgRefreshLock });
      if (__fgRefreshLock) { tr.step('locked; skip'); tr.end(); return; }
      __fgRefreshLock = true;
      try {
        if (!gDocId) { tr.step('no docId'); return; }

        await new Promise(r => setTimeout(r, 120));

        let bytes = await safeGetBytes(gDocId);
        if (!bytes) {
          await new Promise(r => setTimeout(r, 120));
          bytes = await safeGetBytes(gDocId);
        }

        if (bytes) {
          gArrayBuffer = bytes.buffer ?? bytes;
          await renderFromCurrentBytes(`(${source} refreshed) `);
          await updateWriteAccessBanner();
          tr.end('refreshed');
          return;
        }

        if (gArrayBuffer?.byteLength) {
          setStatus(`Refresh skipped (${source}): no bytes yet; keeping current.`);
          await updateWriteAccessBanner();
          tr.end('kept current buffer');
          return;
        }

        const h = await window.formSuitePersist.getHandle?.(gDocId);
        if (h) {
          setStatus(`Refresh postponed (${source}): handle exists; waiting for bytes.`);
          await updateWriteAccessBanner();
          tr.end('postponed; has handle');
          return;
        }

        await hardResetDocContext('lost access');
        tr.end('hard reset');
      } catch (e) {
        tr.error('rehydrate failed', e);
      } finally {
        __fgRefreshLock = false;
      }
    }

    document.addEventListener('visibilitychange', () => {
      if (document.visibilityState === 'visible') rehydrateOnForeground('visible');
    });
    window.addEventListener('focus', () => {
      rehydrateOnForeground('focus');
    });

    // =========================
    // ✅ WRITE ACCESS BANNER / PROMPT
    // =========================
    async function updateWriteAccessBanner({ tryPrompt = false } = {}) {
      const tr = TRACE('updateWriteAccessBanner', { tryPrompt, docId: gDocId, supportsFS });
      try {
        if (!supportsFS || !gDocId) { permNote.style.display = 'none'; tr.end('unsupported/no-doc'); return 'unsupported'; }

        let handle = gFileHandle || await window.formSuitePersist.getHandle?.(gDocId);
        if (!handle || !handle.queryPermission) { permNote.style.display = 'none'; tr.end('no-handle'); return 'no-handle'; }

        let p = await handle.queryPermission({ mode: 'readwrite' });
        tr.step('queryPermission', p);

        if (p !== 'granted' && tryPrompt) {
          try {
            const r = await handle.requestPermission({ mode: 'readwrite' });
            p = r || p;
            tr.step('requestPermission', r);
          } catch (e) {
            tr.warn('requestPermission failed', e);
          }
        }

        permNote.style.display = (p === 'granted') ? 'none' : 'block';
        if (p === 'granted') gFileHandle = handle;

        tr.end({ final: p });
        return p || 'denied';
      } catch (e) {
        tr.error('updateWriteAccessBanner failed', e);
        permNote.style.display = 'block';
        return 'error';
      }
    }

    // =========================
    // TAG MAP / PREVIEW HELPERS
    // =========================

    // ---------- Rules pruning against schema (NEW) ----------
    function getValidFieldIdSet(schema) {
      return new Set((schema?.fields || []).map(f => String(f.id)));
    }

    /**
     * Keep only rules whose `fieldId` exists in the schema.
     * Also prune condition references to non-existing fields.
     * Targets (heading indices) are kept if they look numeric.
     */
    function normalizeRulesForSchema(schema, rulesIn) {
      const rules = Array.isArray(rulesIn) ? rulesIn : [];
      const valid = getValidFieldIdSet(schema);
      const out = [];

      for (const r of rules) {
        if (!r) continue;
        const fieldId = String(r.fieldId ?? r.field ?? r.whenField ?? '');
        if (!fieldId || !valid.has(fieldId)) continue; // drop whole rule

        const rr = JSON.parse(JSON.stringify(r)); // safe clone

        if (Array.isArray(rr.conditions)) {
          rr.conditions = rr.conditions.filter(c => {
            if (!c) return false;
            const ref = c.fieldId ?? c.leftFieldId ?? c.rightFieldId;
            return !ref || valid.has(String(ref));
          });
        }

        // Keep only numeric-like targets (heading indices)
        if (Array.isArray(rr.targets)) {
          rr.targets = rr.targets.filter(t => {
            const key = t?.key ?? t?.idx ?? t?.id;
            if (key == null) return false;
            const n = Number(key);
            return Number.isFinite(n) && n > 0;
          });
        }

        out.push(rr);
      }
      return out;
    }

    function normalizeRules(rules){
      return Array.isArray(rules) ? rules : [];
    }

    function normalizeForSchema(schema, values, tagMap) {
      const fieldIds = new Set((schema?.fields || []).map(f => String(f.id)));
      const prunedValues = {};
      for (const [k, v] of Object.entries(values || {})) {
        if (fieldIds.has(String(k))) prunedValues[k] = v;
      }
      // Optional: keep tagMap only if it points to an existing field id
      const prunedTagMap = {};
      for (const [tag, fieldId] of Object.entries(tagMap || {})) {
        if (fieldIds.has(String(fieldId))) prunedTagMap[tag] = fieldId;
      }
      return { values: prunedValues, tagMap: prunedTagMap };
    }

    async function getTagMapFor(docId) {
      const tr = TRACE('getTagMapFor', { docId });
      try {
        const state = docId ? (await window.formSuitePersist.loadState(docId)) : null;
        const tagMap = (state?.payload?.CRONOS_PAYLOAD?.tagMap)
                    || (state?.cronos_payload?.tagMap)
                    || (state?.CRONOS_PAYLOAD?.tagMap)
                    || (state?.tagMap)
                    || {};
        tr.end({ tagCount: Object.keys(tagMap).length });
        return tagMap;
      } catch (e) { tr.error('failed', e); tr.end(); return {}; }
    }

    function loadSchemaFromLocalStorage() {
      const tr = TRACE('loadSchemaFromLocalStorage');
      try { const s = JSON.parse(localStorage.getItem(STORAGE_KEY) || 'null'); tr.end({ has:s?.fields?.length }); return s; }
      catch (e) { tr.error('parse fail', e); tr.end(); return null; }
    }

    // Collect values from the live form.
    // NEW: returns structured address objects from __addressValues.
    function collectFormValues(schema) {
      const tr = TRACE('collectFormValues', { fieldCount: schema?.fields?.length || 0 });
      try {
        const form = document.getElementById('liveForm');
        const out = {};
        if (!form || !schema) { tr.end('no form/schema'); return out; }
        for (const f of schema.fields) {
          if (f.type === 'multichoice') {
            const nodes = form.querySelectorAll(`input[type="checkbox"][name="${CSS.escape(f.id)}"]`);
            out[f.id] = Array.from(nodes).filter(n => n.checked).map(n => n.value);
            continue;
          }
          if (f.type === 'address') {
            out[f.id] = __addressValues[f.id] ?? null;
            continue;
          }
          const el = form.elements[f.id];
          out[f.id] = el ? el.value : null;
        }
        tr.end({ keys: Object.keys(out).length });
        return out;
      } catch (e) { tr.error('failed', e); tr.end(); return {}; }
    }

    async function updatePreview(values) {
      const tr = TRACE('updatePreview', { valueKeys: Object.keys(values||{}).length });
      try {
        if (!payloadEl) { tr.end('no payloadEl'); return; }

        const tagMapRaw = await getTagMapFor(gDocId);
        const wsState   = gDocId ? (await window.formSuitePersist.loadState(gDocId)) : null;

        const rawRules  = normalizeRules(wsState?.rules);
        const rules     = normalizeRulesForSchema(gSchema, rawRules);   // ✅ prune here

        const { values: prunedValues, tagMap: prunedTagMap } =
          normalizeForSchema(gSchema, values || {}, tagMapRaw);

        payloadEl.value = JSON.stringify({
          title:  gSchema?.title || 'Form',
          fields: gSchema?.fields || [],
          values: prunedValues,
          tagMap: prunedTagMap,
          rules
        }, null, 2);

        tr.end({ ok:true });
      } catch (e) { tr.error('failed', e); tr.end(); }
    }

    let previewTimer = null;
    function schedulePreviewUpdate() {
      const tr = TRACE('schedulePreviewUpdate');
      try {
        clearTimeout(previewTimer);
        previewTimer = setTimeout(async () => {
          const tr2 = TRACE('previewUpdate:tick');
          try {
            const vals = collectFormValues(gSchema);
            if (gDocId) await window.formSuitePersist.saveState(gDocId, { schema: gSchema, values: vals });
            await updatePreview(vals);
            gDirty = true;
            setStatus('Unsaved changes — press Save to update DOCX.');
          } catch (e) { tr2.error('tick failed', e); }
          finally { tr2.end(); }
        }, 250);
      } finally { tr.end(); }
    }

    function buildForm(container, schema, values) {
      const tr = TRACE('buildForm', { fields: schema?.fields?.length || 0 });
      try {
        container.innerHTML = '';
        if (!schema || !Array.isArray(schema.fields) || schema.fields.length === 0) {
          container.innerHTML = '<div class="empty">No manual schema. Create one in the Builder, or load a DOCX that already contains a payload schema.</div>';
          tr.end('empty schema');
          return;
        }

        const form = document.createElement('form');
        form.id = 'liveForm';
        form.noValidate = true;
        form.style.display = 'grid';
        form.style.gap = '12px';

        if (schema.title) {
          const h = document.createElement('h4');
          h.textContent = schema.title;
          h.style.margin = '0 0 6px';
          form.appendChild(h);
        }

        for (const f of schema.fields) {
          const w = TRACE('buildForm:field', f);
          const wrap = document.createElement('div');
          wrap.className = 'field';
          const label = document.createElement('label');
          label.htmlFor = f.id;
          label.textContent = f.label || f.id || '(field)';
          label.style.display = 'flex';
          label.style.justifyContent = 'space-between';
          label.style.alignItems = 'center';
          if (f.required) {
            const star = document.createElement('span');
            star.textContent = '•'; star.title = 'required'; star.style.fontWeight = '600'; star.style.color = '#ef4444';
            label.appendChild(star);
          }
          wrap.appendChild(label);

          let input;

          if (f.type === 'multichoice') {
            const box = document.createElement('div');
            box.style.display = 'grid'; box.style.gap = '6px';
            (f.options || []).forEach(opt => {
              const id = `${f.id}__${String(opt?.value ?? opt).replace(/\s+/g,'_')}`;
              const row = document.createElement('label');
              row.style.display = 'flex'; row.style.gap = '8px'; row.style.alignItems = 'center';
              const cb = document.createElement('input');
              cb.type = 'checkbox'; cb.name = f.id; cb.id = id; cb.value = String(opt?.value ?? opt);
              if (Array.isArray(values?.[f.id]) && values[f.id].includes(cb.value)) cb.checked = true;
              const span = document.createElement('span'); span.textContent = String(opt?.label ?? opt?.text ?? opt?.value ?? opt);
              row.appendChild(cb); row.appendChild(span); box.appendChild(row);
            });
            wrap.appendChild(box);
            box.addEventListener('change', schedulePreviewUpdate);
            form.appendChild(wrap);
            w.end();
            continue;

          } else if (f.type === 'select') {
            input = document.createElement('select');
            (f.options || []).forEach(opt => {
              const o = document.createElement('option');
              o.value = String(opt?.value ?? opt?.id ?? opt);
              o.textContent = String(opt?.label ?? opt?.text ?? opt?.value ?? opt);
              input.appendChild(o);
            });

          } else if (f.type === 'date') {
            input = document.createElement('input'); input.type = 'text'; input.dataset.type = 'date'; input.dataset.format = f.dateFormat || 'Y-m-d';

          // NEW: Address field mounts AddressAuto and stores structured value in __addressValues
          } else if (f.type === 'address') {
            const mountDiv = document.createElement('div');
            mountDiv.className = 'address-field';
            wrap.appendChild(mountDiv);

            // Initial structured value (or upgrade from legacy string)
            const initial =
              typeof values?.[f.id] === 'string'
                ? { formatted: values[f.id] }
                : (values?.[f.id] || null);

            // seed local state for collectFormValues()
            __addressValues[f.id] = initial || null;

            AddressAuto.mount(mountDiv, {
              id: f.id,
              label: f.label || 'Address',
              required: !!f.required,
              value: initial || null,
              onChange: (val) => {
                __addressValues[f.id] = val;     // keep full object
                schedulePreviewUpdate();          // reflect in preview + persistence
              }
            });

            form.appendChild(wrap);
            w.end();
            continue;

          } else {
            input = document.createElement('input'); input.type = 'text';
          }

          input.id = f.id; input.name = f.id;
          if (f.required) input.required = true;
          if (values && values[f.id] != null) input.value = values[f.id];

          input.addEventListener('change', schedulePreviewUpdate);
          input.addEventListener('input', schedulePreviewUpdate);
          wrap.appendChild(input);

          if (f.type === 'date') {
            setTimeout(() => {
              const tt = TRACE('flatpickr:init', { id: input.id, format: input.dataset.format });
              try {
                if (window.flatpickr) {
                  window.flatpickr(input, {
                    dateFormat: input.dataset.format || 'Y-m-d',
                    allowInput: true,
                    onChange: schedulePreviewUpdate,
                    onValueUpdate: schedulePreviewUpdate
                  });
                }
              } finally { tt.end(); }
            }, 0);
          }

          form.appendChild(wrap);
          w.end();
        }

        container.appendChild(form);
        tr.end('form built');
      } catch (e) { tr.error('failed', e); tr.end(); }
    }

    // =========================
    // SDT PARSING (JS)
    // =========================
    const W_NS = "http://schemas.openxmlformats.org/wordprocessingml/2006/main";
    function xmlText(el) {
      let s = '';
      const rec = n => {
        if (!n) return;
        if (n.nodeType === 3) { s += n.nodeValue; return; }
        if (n.nodeType === 1) {
          const ln = n.localName;
          if (ln === 'p' || ln === 'cr' || ln === 'br') s += '\n';
          for (const ch of n.childNodes) rec(ch);
        }
      };
      rec(el);
      return s.replace(/\s+\n/g,'\n').replace(/\n{3,}/g,'\n\n').trim();
    }

    async function parseSDTs_JS(arrayBuffer) {
      const tr = TRACE('parseSDTs_JS', { hasBuffer: !!arrayBuffer, len: arrayBuffer?.byteLength });
      try {
        if (!arrayBuffer) return { sdts: [], scan: [], total: 0 };
        const zip = await JSZip.loadAsync(arrayBuffer);
        const parts = zip.file(/^word\/(?!_rels\/|theme\/|fontTable\.xml|styles\.xml|numbering\.xml|settings\.xml|webSettings\.xml).*\.xml$/i) || [];
        tr.step('parts', parts.map(p => p.name));
        const parser = new DOMParser();
        const sdts = [];
        const scan = [];
        for (const f of parts) {
          const pf = TRACE('parseSDTs_JS:file', f.name);
          const xmlTextContent = await f.async('string');
          let err = null, countBefore = sdts.length;
          try {
            const xml = parser.parseFromString(xmlTextContent, "application/xml");
            const found = Array.from(xml.getElementsByTagNameNS(W_NS, 'sdt'));
            for (const sdt of found) {
              const pr = sdt.getElementsByTagNameNS(W_NS, 'sdtPr')[0];
              const content = sdt.getElementsByTagNameNS(W_NS, 'sdtContent')[0] || sdt;
              let tag = '', alias = '';
              if (pr) {
                const tEl = pr.getElementsByTagNameNS(W_NS, 'tag')[0];
                if (tEl) tag = tEl.getAttributeNS(W_NS, 'val') || tEl.getAttribute('w:val') || '';
                const aEl = pr.getElementsByTagNameNS(W_NS, 'alias')[0];
                if (aEl) alias = aEl.getAttributeNS(W_NS, 'val') || aEl.getAttribute('w:val') || '';
              }
              sdts.push({ part: f.name.split('/').pop().replace('.xml',''), tag, alias, text: xmlText(content) });
            }
          } catch (e) { err = e?.message || String(e); pf.warn('xml parse error', e); }
          scan.push({ path: f.name, part: f.name.split('/').pop().replace('.xml',''), size: xmlTextContent.length, sdt_count: sdts.length - countBefore, error: err });
          pf.end({ added: sdts.length - countBefore, error: err });
        }
        tr.end({ total: sdts.length, scanned: scan.length });
        return { sdts, scan, total: sdts.length };
      } catch (e) { tr.error('failed', e); tr.end(); return { sdts: [], scan: [], total: 0 }; }
    }

    // =========================
    // PYODIDE (payload/SDT writes)
    // =========================
    let pyodideReady = (async () => {
      const tr = TRACE('pyodide:bootstrap');
      try {
        const s = document.createElement('script');
        s.src = "https://cdn.jsdelivr.net/pyodide/v0.24.1/full/pyodide.js";
        document.head.appendChild(s);
        await new Promise(r => s.onload = r);
        const py = await loadPyodide({ indexURL: "https://cdn.jsdelivr.net/pyodide/v0.24.1/full/" });
        tr.step('pyodide loaded');
        await py.runPythonAsync(`
    import io, zipfile, json
    import xml.etree.ElementTree as ET
    _W_NS = "http://schemas.openxmlformats.org/wordprocessingml/2006/main"
    NS = {"w": _W_NS}
    def _q(local): return f"{{{_W_NS}}}{local}"

    def read_docvar_settings(doc_bytes: bytes, name: str) -> str | None:
        f = io.BytesIO(doc_bytes)
        with zipfile.ZipFile(f) as z:
            try: data = z.read("word/settings.xml")
            except KeyError: return None
        try: root = ET.fromstring(data)
        except ET.ParseError: return None
        docVars = root.find("w:docVars", NS)
        if docVars is None: return None
        for dv in docVars.findall("w:docVar", NS):
            if dv.attrib.get(_q("name")) == name:
                return dv.attrib.get(_q("val"), "") or ""
        return None

    def write_docvar_settings(doc_bytes: bytes, name: str, value: str) -> bytes:
        f_in = io.BytesIO(doc_bytes); out = io.BytesIO()
        with zipfile.ZipFile(f_in) as zin, zipfile.ZipFile(out, "w", zipfile.ZIP_DEFLATED) as zout:
            try: settings_xml = zin.read("word/settings.xml")
            except KeyError:
                settings_xml = b'<?xml version="1.0" encoding="UTF-8" standalone="yes"?><w:settings xmlns:w="http://schemas.openxmlformats.org/wordprocessingml/2006/main"/>'
            for item in zin.infolist():
                if item.filename != "word/settings.xml":
                    zout.writestr(item, zin.read(item.filename))
            root = ET.fromstring(settings_xml)
            docVars = root.find("w:docVars", NS)
            if docVars is None: 
                docVars = ET.SubElement(root, _q("docVars"))
            target = None
            for dv in docVars.findall("w:docVar", NS):
                if dv.attrib.get(_q("name")) == name: 
                    target = dv; break
            if target is None:
                ET.SubElement(docVars, _q("docVar"), {_q("name"): name, _q("val"): value or ""})
            else:
                target.set(_q("val"), value or "")
            data = ET.tostring(root, encoding="utf-8", xml_declaration=True)
            zout.writestr("word/settings.xml", data)
        return out.getvalue()

    def read_docvar_custom(doc_bytes: bytes, name: str) -> str | None:
        f = io.BytesIO(doc_bytes)
        with zipfile.ZipFile(f) as z:
            try: docprops = z.read("docProps/custom.xml")
            except KeyError: return None
        try: root = ET.fromstring(docprops)
        except ET.ParseError: return None
        for v in root:
            if v.tag.endswith("property") and v.attrib.get("name") == name:
                for c in v: return c.text or ""
        return None

    def _set_sdt_text(content_el, value):
        texts = content_el.findall(".//w:t", {"w": _W_NS})
        if texts:
            first = True
            for t in texts:
                if first:
                    t.text = value
                    first = False
                else:
                    t.text = ""
            return
        has_block = (content_el.find(".//w:p", {"w": _W_NS}) is not None) or (content_el.find(".//w:tbl", {"w": _W_NS}) is not None)
        for ch in list(content_el): content_el.remove(ch)
        if has_block:
            p = ET.SubElement(content_el, _q("p")); r = ET.SubElement(p, _q("r"))
        else:
            r = ET.SubElement(content_el, _q("r"))
        t = ET.SubElement(r, _q("t")); t.text = value
        if (value.strip() != value) or ("\\n" in value) or ("  " in value):
            t.set("{http://www.w3.org/XML/1998/namespace}space", "preserve")

    def write_sdts_by_tag(doc_bytes: bytes, mapping_json: str) -> bytes:
        try: mapping = json.loads(mapping_json or "{}")
        except Exception: mapping = {}
        f_in = io.BytesIO(doc_bytes); out = io.BytesIO()
        with zipfile.ZipFile(f_in) as zin, zipfile.ZipFile(out, "w", zipfile.ZIP_DEFLATED) as zout:
            def is_target(name):
                if not (name.startswith("word/") and name.endswith(".xml")): return False
                skip = {"word/styles.xml","word/numbering.xml","word/theme/theme1.xml","word/fontTable.xml","word/settings.xml","word/webSettings.xml"}
                return name not in skip and not name.startswith("word/_rels/")
            for item in zin.infolist():
                name = item.filename
                data = zin.read(name)
                if not is_target(name):
                    zout.writestr(name, data); continue
                try:
                    root = ET.fromstring(data)
                except ET.ParseError:
                    zout.writestr(name, data); continue
                changed = False
                for sdt in root.findall(".//w:sdt", {"w": _W_NS}):
                    pr = sdt.find("w:sdtPr", {"w": _W_NS})
                    if pr is None: continue
                    tag_el = pr.find("w:tag", {"w": _W_NS})
                    tag_val = (tag_el.get(_q("val")) if tag_el is not None else "") or ""
                    if tag_val and tag_val in mapping:
                        val = mapping.get(tag_val, "")
                        if not isinstance(val, str):
                            try: import json as _json; val = _json.dumps(val, ensure_ascii=False)
                            except Exception: val = str(val)
                        content_el = sdt.find("w:sdtContent", {"w": _W_NS}) or sdt
                        _set_sdt_text(content_el, val)
                        changed = True
                zout.writestr(name, ET.tostring(root, encoding="utf-8", xml_declaration=True) if changed else data)
        return out.getvalue()

      def _ensure_fsHidden_style(zfin, names):
          if "word/styles.xml" in names:
              try: root = ET.fromstring(zfin.read("word/styles.xml"))
              except ET.ParseError: root = ET.Element(_q("styles"))
          else:
              root = ET.Element(_q("styles"))
          have = False
          for st in root.findall(_q("style")):
              if st.get(_q("type")) == "character" and st.get(_q("styleId")) == "fsHidden":
                  have = True; break
          if not have:
              st = ET.Element(_q("style"), {_q("type"): "character", _q("styleId"): "fsHidden"})
              ET.SubElement(st, _q("name"), {_q("val"): "fsHidden"})
              rpr = ET.SubElement(st, _q("rPr"))
              ET.SubElement(rpr, _q("vanish"))
              root.append(st)
          return ET.tostring(root, encoding="utf-8", xml_declaration=True)

    def _heading_level(p_el):
        ppr = p_el.find(_q("pPr"))
        if ppr is not None:
            ol = ppr.find(_q("outlineLvl"))
            if ol is not None and ol.get(_q("val")) is not None:
                try: return int(ol.get(_q("val"))) + 1
                except: pass
            ps = ppr.find(_q("pStyle"))
            if ps is not None and ps.get(_q("val")):
                v = ps.get(_q("val")).lower()
                if v.startswith("heading"):
                    try: return int(v.replace("heading","").strip())
                    except: return None
        return None

    def _apply_rStyle_hidden_to_runs(el):
        for r in el.findall(".//w:r", {"w": _W_NS}):
            rpr = r.find(_q("rPr"))
            if rpr is None:
                rpr = ET.SubElement(r, _q("rPr"))
            has = False
            for rs in rpr.findall(_q("rStyle")):
                if rs.get(_q("val")) == "fsHidden":
                    has = True; break
            if not has:
                ET.SubElement(rpr, _q("rStyle"), {_q("val"): "fsHidden"})

    def _clear_table_hidden_markers(tbl_el):
        tbl_pr = tbl_el.find(_q("tblPr"))
        if tbl_pr is not None:
            for node in list(tbl_pr.findall(_q("hidden"))):
                tbl_pr.remove(node)
        for tr in tbl_el.findall(".//w:tr", {"w": _W_NS}):
            tr_pr = tr.find(_q("trPr"))
            if tr_pr is None:
                continue
            for node in list(tr_pr.findall(_q("hidden"))):
                tr_pr.remove(node)

    def _mark_table_hidden(tbl_el):
        tbl_pr = tbl_el.find(_q("tblPr"))
        if tbl_pr is None:
            tbl_pr = ET.SubElement(tbl_el, _q("tblPr"))
        hidden = tbl_pr.find(_q("hidden"))
        if hidden is None:
            ET.SubElement(tbl_pr, _q("hidden"), {_q("val"): "true"})
        else:
            hidden.set(_q("val"), "true")
        for tr in tbl_el.findall(".//w:tr", {"w": _W_NS}):
            tr_pr = tr.find(_q("trPr"))
            if tr_pr is None:
                tr_pr = ET.SubElement(tr, _q("trPr"))
            hidden = tr_pr.find(_q("hidden"))
            if hidden is None:
                ET.SubElement(tr_pr, _q("hidden"), {_q("val"): "true"})
            else:
                hidden.set(_q("val"), "true")

    def _iter_blocks_within(container, top_level):
        for node in list(container):
            if node.tag == _q("sdt"):
                inner = node.find(_q("sdtContent"))
                if inner is not None:
                    yield from _iter_blocks_within(inner, top_level)
                else:
                    yield {"element": node, "type": "other", "level": None, "top": top_level}
            elif node.tag == _q("p"):
                yield {"element": node, "type": "p", "level": _heading_level(node), "top": top_level}
            elif node.tag == _q("tbl"):
                yield {"element": node, "type": "tbl", "level": None, "top": top_level}
            else:
                yield {"element": node, "type": "other", "level": None, "top": top_level}

    def _collect_body_blocks(body_el):
        blocks = []
        for child in list(body_el):
            if child.tag == _q("sdt"):
                content = child.find(_q("sdtContent"))
                if content is not None:
                    blocks.extend(_iter_blocks_within(content, child))
                else:
                    blocks.append({"element": child, "type": "other", "level": None, "top": child})
            elif child.tag == _q("p"):
                blocks.append({"element": child, "type": "p", "level": _heading_level(child), "top": child})
            elif child.tag == _q("tbl"):
                blocks.append({"element": child, "type": "tbl", "level": None, "top": child})
            else:
                blocks.append({"element": child, "type": "other", "level": None, "top": child})
        return blocks

    def _mark_block_hidden(el):
        if el is None:
            return
        _apply_rStyle_hidden_to_runs(el)
        if el.tag == _q("tbl"):
            _mark_table_hidden(el)
        for tbl in el.findall(".//w:tbl", {"w": _W_NS}):
            _apply_rStyle_hidden_to_runs(tbl)
            _mark_table_hidden(tbl)

<<<<<<< HEAD
      def apply_visibility(u8, idx_to_action_json):
          try: idx_to_action = {int(k): v for (k,v) in json.loads(idx_to_action_json).items()}
          except Exception: idx_to_action = {}
          data = bytes(u8)
          outbuf = io.BytesIO()
          with zipfile.ZipFile(io.BytesIO(data), "r") as zfin:
              names = list(zfin.namelist())
              styles_xml = _ensure_fsHidden_style(zfin, set(names))
              raw_entries = {n: zfin.read(n) for n in names if n != "word/styles.xml"}

              def is_doc_part(n):
                  if not (n.startswith("word/") and n.endswith(".xml")): return False
                  skip = {"word/styles.xml","word/numbering.xml","word/theme/theme1.xml","word/fontTable.xml","word/settings.xml","word/webSettings.xml"}
                  return n not in skip and not n.startswith("word/_rels/")

              parts_roots = {}
              for n in names:
                  if not is_doc_part(n): continue
                  payload = raw_entries.get(n)
                  if payload is None:
                      parts_roots[n] = None
                      continue
                  try:
                      root = ET.fromstring(payload)
                  except ET.ParseError:
                      parts_roots[n] = None
                      continue
                  for r in root.findall(".//w:r", {"w": _W_NS}):
                      rpr = r.find(_q("rPr"))
                      if rpr is None: continue
                      for rs in list(rpr.findall(_q("rStyle"))):
                          if rs.get(_q("val")) == "fsHidden":
                              rpr.remove(rs)
                  for tbl in root.findall(".//w:tbl", {"w": _W_NS}):
                      _clear_table_hidden_markers(tbl)
                  parts_roots[n] = root

              global_idx = 0
              for n in names:
                  if not is_doc_part(n): continue
                  root = parts_roots.get(n)
                  if root is None:
                      continue
                  body = root.find(_q("body"))
                  if body is None:
                      raw_entries[n] = ET.tostring(root, encoding="utf-8", xml_declaration=True)
                      continue
                  elems = _collect_body_blocks(body)
                  heading_positions = []
                  for i, blk in enumerate(elems):
                      if blk.get("type") == "p" and blk.get("level") is not None:
                          global_idx += 1
                          heading_positions.append((i, blk.get("level"), global_idx))
                  for h_i, (pos, lvl, idx) in enumerate(heading_positions):
                      if idx_to_action.get(idx) != "HIDE":
                          continue
                      if h_i + 1 < len(heading_positions):
                          end = len(elems)
                          for j in range(h_i+1, len(heading_positions)):
                              np, nl, _ = heading_positions[j]
                              if nl <= lvl:
                                  end = np
                                  break
                      else:
                          end = len(elems)
                      seen = set()
                      for j in range(pos, end):
                          blk = elems[j]
                          top = blk.get("top")
                          if top is None:
                              continue
                          key = id(top)
                          if key in seen:
                              continue
                          seen.add(key)
                          if top.tag in {_q("p"), _q("tbl"), _q("sdt")}:
                              _mark_block_hidden(top)
                  raw_entries[n] = ET.tostring(root, encoding="utf-8", xml_declaration=True)

          with zipfile.ZipFile(outbuf, "w", compression=zipfile.ZIP_DEFLATED) as zfout:
              for n in names:
                  if n == "word/styles.xml":
                      continue
                  zfout.writestr(n, raw_entries.get(n, b""))
              zfout.writestr("word/styles.xml", styles_xml)

          return outbuf.getvalue()
=======
    def apply_visibility(u8, idx_to_action_json):
        try: idx_to_action = {int(k): v for (k,v) in json.loads(idx_to_action_json).items()}
        except Exception: idx_to_action = {}
        data = bytes(u8)
        outbuf = io.BytesIO()
        with zipfile.ZipFile(io.BytesIO(data), "r") as zfin, zipfile.ZipFile(outbuf, "w", compression=zipfile.ZIP_DEFLATED) as zfout:
            names = zfin.namelist()
            for n in names:
                if n == "word/styles.xml": continue
                zfout.writestr(n, zfin.read(n))
            _ensure_fsHidden_style(zfin, zfout, set(names))
            def is_doc_part(n):
                if not (n.startswith("word/") and n.endswith(".xml")): return False
                skip = {"word/styles.xml","word/numbering.xml","word/theme/theme1.xml","word/fontTable.xml","word/settings.xml","word/webSettings.xml"}
                return n not in skip and not n.startswith("word/_rels/")
            parts_roots = {}
            for n in names:
                if not is_doc_part(n): continue
                try: root = ET.fromstring(zfin.read(n))
                except ET.ParseError:
                    parts_roots[n] = None
                    continue
                for r in root.findall(".//w:r", {"w": _W_NS}):
                    rpr = r.find(_q("rPr"))
                    if rpr is None: continue
                    for rs in list(rpr.findall(_q("rStyle"))):
                        if rs.get(_q("val")) == "fsHidden":
                            rpr.remove(rs)
                for tbl in root.findall(".//w:tbl", {"w": _W_NS}):
                    _clear_table_hidden_markers(tbl)
                parts_roots[n] = root
            global_idx = 0
            for n in names:
                if not is_doc_part(n): continue
                root = parts_roots.get(n)
                if root is None: continue
                body = root.find(_q("body"))
                if body is None:
                    zfout.writestr(n, ET.tostring(root, encoding="utf-8", xml_declaration=True)); continue
                elems = _collect_body_blocks(body)
                heading_positions = []
                for i, blk in enumerate(elems):
                    if blk.get("type") == "p" and blk.get("level") is not None:
                        global_idx += 1
                        heading_positions.append((i, blk.get("level"), global_idx))
                for h_i, (pos, lvl, idx) in enumerate(heading_positions):
                    if idx_to_action.get(idx) != "HIDE":
                        continue
                    if h_i + 1 < len(heading_positions):
                        end = len(elems)
                        for j in range(h_i+1, len(heading_positions)):
                            np, nl, _ = heading_positions[j]
                            if nl <= lvl:
                                end = np
                                break
                    else:
                        end = len(elems)
                    seen = set()
                    for j in range(pos, end):
                        blk = elems[j]
                        top = blk.get("top")
                        if top is None:
                            continue
                        key = id(top)
                        if key in seen:
                            continue
                        seen.add(key)
                        if top.tag in {_q("p"), _q("tbl"), _q("sdt")}:
                            _mark_block_hidden(top)
                zfout.writestr(n, ET.tostring(root, encoding="utf-8", xml_declaration=True))
        return outbuf.getvalue()
>>>>>>> 54f15f0a
        `);
        tr.end('pyodide ready');
        return py;
      } catch (e) { tr.error('bootstrap failed', e); tr.end(); throw e; }
    })();

    async function readDocVarSettings(arrayBufferOrBytes, name) {
      const tr = TRACE('readDocVarSettings', { name });
      try {
        const py = await pyodideReady;
        const u8in = arrayBufferOrBytes instanceof Uint8Array ? arrayBufferOrBytes : new Uint8Array(arrayBufferOrBytes);
        const fn = py.globals.get('read_docvar_settings');
        const pyBytes = py.toPy(u8in);
        let pyOut;
        try { pyOut = fn(pyBytes, name); }
        finally { try{fn.destroy();}catch{} try{pyBytes.destroy();}catch{} }
        let txt = null;
        if (pyOut?.toJs) txt = pyOut.toJs({ create_proxies:false });
        else txt = pyOut ?? null;
        try { pyOut.destroy?.(); } catch {}
        tr.end({ found: !!txt, len: txt?.length });
        return txt;
      } catch (e) { tr.error('failed', e); tr.end(); return null; }
    }

    async function readDocVarCustom(arrayBufferOrBytes, name) {
      const tr = TRACE('readDocVarCustom', { name });
      try {
        const py = await pyodideReady;
        const u8in = arrayBufferOrBytes instanceof Uint8Array ? arrayBufferOrBytes : new Uint8Array(arrayBufferOrBytes);
        const fn = py.globals.get('read_docvar_custom');
        const pyBytes = py.toPy(u8in);
        let pyOut;
        try { pyOut = fn(pyBytes, name); }
        finally { try{fn.destroy();}catch{} try{pyBytes.destroy();}catch{} }
        let txt = null;
        if (pyOut?.toJs) txt = pyOut.toJs({ create_proxies:false });
        else txt = pyOut ?? null;
        try { pyOut.destroy?.(); } catch {}
        tr.end({ found: !!txt, len: txt?.length });
        return txt;
      } catch (e) { tr.error('failed', e); tr.end(); return null; }
    }

    async function writeDocVarSettings(arrayBufferOrBytes, name, value) {
      const tr = TRACE('writeDocVarSettings', { name, valueLen: (value||'').length });
      try {
        const py = await pyodideReady;
        const u8in = arrayBufferOrBytes instanceof Uint8Array ? arrayBufferOrBytes : new Uint8Array(arrayBufferOrBytes);
        const fn = py.globals.get('write_docvar_settings');
        const pyBytes = py.toPy(u8in);
        let pyOut;
        try { pyOut = fn(pyBytes, name, String(value ?? "")); }
        finally { try{fn.destroy();}catch{} try{pyBytes.destroy();}catch{} }
        let u8;
        if (pyOut?.toJs) u8 = pyOut.toJs({ create_proxies:false });
        else if (pyOut?.getBuffer) u8 = new Uint8Array(pyOut.getBuffer());
        else u8 = new Uint8Array([]);
        try { pyOut.destroy?.(); } catch {}
        tr.end({ outLen: u8?.byteLength });
        return u8;
      } catch (e) { tr.error('failed', e); tr.end(); throw e; }
    }

    async function writeSDTs(arrayBufferOrBytes, tagToTextObj) {
      const tr = TRACE('writeSDTs', { tagCount: Object.keys(tagToTextObj||{}).length });
      try {
        const py = await pyodideReady;
        const u8in = arrayBufferOrBytes instanceof Uint8Array ? arrayBufferOrBytes : new Uint8Array(arrayBufferOrBytes);
        const fn = py.globals.get('write_sdts_by_tag');
        const pyBytes   = py.toPy(u8in);
        const pyMap     = py.toPy(JSON.stringify(tagToTextObj || {}));
        let pyOut;
        try { pyOut = fn(pyBytes, pyMap); }
        finally { try{fn.destroy();}catch{} try{pyBytes.destroy();}catch{} try{pyMap.destroy();}catch{} }
        let u8;
        if (pyOut?.toJs) u8 = pyOut.toJs({ create_proxies:false });
        else if (pyOut?.getBuffer) u8 = new Uint8Array(pyOut.getBuffer());
        else u8 = new Uint8Array([]);
        try { pyOut.destroy?.(); } catch {}
        tr.end({ outLen: u8?.byteLength });
        return u8;
      } catch (e) { tr.error('failed', e); tr.end(); throw e; }
    }

    // =========================
    // RENDER FROM CURRENT BYTES
    // =========================
    async function renderFromCurrentBytes(prefix = '') {
      const tr = TRACE('renderFromCurrentBytes', { prefix, hasBuf: !!gArrayBuffer, len: gArrayBuffer?.byteLength });
      try {
        tr.step('buffer sha', await sha256Hex(gArrayBuffer));

        // 1) SDTs
        const parsed = await parseSDTs_JS(gArrayBuffer);
        gSDTs = parsed.sdts || [];
        renderSDTsView(parsed);

        // 2) Headings
        let headingsParsed = { flat: [], tree: [], count: 0 };
        try {
          headingsParsed = await parseHeadings_JS(gArrayBuffer);
          renderHeadingsTreeView(headingsParsed.tree);
        } catch (e) {
          tr.warn('headings parse/render failed', e);
          try { if (headersTreeEl) headersTreeEl.innerHTML = '<div class="empty">No headings.</div>'; } catch {}
        }

        // 3) Payload (schema/values/tagMap/rules)
        let payloadRaw = await readDocVarSettings(gArrayBuffer, PAYLOAD_KEY);
        if (payloadRaw == null) payloadRaw = await readDocVarCustom(gArrayBuffer, PAYLOAD_KEY);

        let payload = null;
        try { payload = payloadRaw ? JSON.parse(payloadRaw) : null; } catch { payload = null; }

        const wsState   = await window.formSuitePersist.loadState(gDocId);
        const wsSchema  = wsState?.schema || null;
        const wsValues  = wsState?.values || {};
        const wsRules   = normalizeRules(wsState?.rules);
        const wsTagMap  = wsState?.tagMap || {};

        const asTs = (x)=> { const t = Date.parse(x || ''); return Number.isFinite(t) ? t : 0; };
        const pHasSchema = Array.isArray(payload?.fields) && payload.fields.length > 0;
        const pUpdatedTs = asTs(payload?.updatedAt);
        const wsSchemaTs = asTs(wsState?.schemaUpdatedAt);

        let chosenSchema, statusSource;
        if (wsSchema && (wsSchemaTs >= pUpdatedTs || !pHasSchema)) {
          chosenSchema = wsSchema; statusSource = 'Using newer schema from Builder/workspace.';
        } else if (pHasSchema) {
          chosenSchema = { title: payload.title || 'Form', fields: payload.fields };
          statusSource = 'Loaded schema from DOCX payload.';
        } else {
          chosenSchema = { title: 'Form', fields: [] };
          statusSource = 'No schema stored for this DOCX yet.';
        }

        const mergedValues = { ...(payload?.values || {}), ...(wsValues || {}) };
        const mergedTagMap = { ...(payload?.tagMap || {}), ...(wsTagMap || {}) };
        const mergedRules  = wsRules.length ? wsRules : normalizeRules(payload?.rules);
        const prunedRules  = normalizeRulesForSchema(chosenSchema, mergedRules);

        const { values: prunedValues, tagMap: prunedTagMap } =
          normalizeForSchema(chosenSchema, mergedValues, mergedTagMap);

        gSchema = chosenSchema;
        gValues = prunedValues;

        // 4) Persist everything
        await window.formSuitePersist.saveState(gDocId, {
          schema: gSchema,
          values: gValues,
          tagMap: prunedTagMap,
          rules:  prunedRules,
          headings: headingsParsed.flat,
          headingsTree: headingsParsed.tree,
          headingsUpdatedAt: new Date().toISOString()
        });

        // Broadcast headings availability
        try { bcLegacy?.postMessage({ type: 'headings-updated', docId: gDocId, ts: Date.now() }); } catch {}
        try { bcCanon?.postMessage({ type: 'headings-updated', docId: gDocId, ts: Date.now() }); } catch {}

        // 5) Build live form + preview
        buildForm(formMount, gSchema, gValues);
        await updatePreview(gValues);
        gDirty = false;

        // 6) Enable actions
        btnSave.disabled = false;
        btnExport.disabled = false;
        btnSaveFromPreview.disabled = false;

        // 7) Status
        setStatus(`${prefix}${statusSource} SDTs: ${gSDTs.length}. Fields: ${gSchema.fields.length}. Headings: ${headingsParsed.count}.`);
        tr.end({ sdtCount: gSDTs.length, fieldCount: gSchema.fields.length, headings: headingsParsed.count, statusSource });
      } catch (e) { tr.error('failed', e); tr.end(); throw e; }
    }

    function renderSDTsView(parsed) {
      const tr = TRACE('renderSDTsView', { total: parsed?.total, rows: parsed?.sdts?.length });
      try {
        tableBody.innerHTML = '';
        const sdts = parsed?.sdts || [];
        if (!sdts.length) {
          const trEl = document.createElement('tr');
          const td = document.createElement('td');
          td.colSpan = 5;
          td.textContent = 'No SDTs found in this document.';
          trEl.appendChild(td);
          tableBody.appendChild(trEl);
        } else {
          sdts.forEach((row, i) => {
            const trEl = document.createElement('tr');
            const tdIdx = document.createElement('td'); tdIdx.textContent = String(i + 1); trEl.appendChild(tdIdx);
            const tdPart = document.createElement('td'); tdPart.textContent = row.part || ''; trEl.appendChild(tdPart);
            const tdTag = document.createElement('td'); tdTag.textContent = row.tag || ''; trEl.appendChild(tdTag);
            const tdAlias = document.createElement('td'); tdAlias.textContent = row.alias || ''; trEl.appendChild(tdAlias);
            const tdText = document.createElement('td'); tdText.textContent = row.text || ''; trEl.appendChild(tdText);
            tableBody.appendChild(trEl);
          });
        }
      } finally { tr.end(); }
    }

    // =========================
    // BOOT (auto-restore)
    // =========================
    (async function boot() {
      const tr = TRACE('boot');
      try {
        let meta = readActiveMeta();
        tr.step('readActiveMeta', meta);
        if (!meta?.docId) { meta = window.formSuitePersist?.getCurrentDocMeta?.(); tr.step('getCurrentDocMeta', meta); }
        if (!meta?.docId) { tr.end('no meta; idle'); return; }

        clearUiForNewDoc('Restoring document…');

        let bytes = await window.formSuitePersist.getBytes?.(meta.docId)
                || await window.formSuitePersist.getCurrentDocBytes?.();
        tr.step('persistence bytes', { len: bytes?.byteLength || bytes?.length });

        if (!bytes && supportsFS) {
          try {
            const h = await window.formSuitePersist.getHandle?.(meta.docId);
            tr.step('getHandle (2nd chance)', { has: !!h });
            if (h?.getFile) {
              try { await window.formSuitePersist.ensurePermission?.(h, 'read'); } catch {}
              const f = await h.getFile();
              bytes = new Uint8Array(await f.arrayBuffer());
              gFileHandle = h;
              if (!gFileName) {
                const { base, ext } = splitNameAndExt(f.name || meta.name || 'document.docx');
                gFileName = base || 'document';
                gFileExt  = ext || 'docx';
              }
              tr.step('2nd chance handle.getFile ok', { size: bytes.byteLength });
            }
          } catch (e) {
            tr.warn('2nd chance via handle failed', e);
          }
        }
        if (!bytes && supportsFS) {
          try {
            const h = await window.formSuitePersist.getHandle?.(meta.docId);
            tr.step('getHandle', { has: !!h });
            if (h) {
              try { await window.formSuitePersist.ensurePermission?.(h, 'read'); } catch (e) { tr.warn('ensurePermission failed', e); }
              const f = await h.getFile();
              bytes = new Uint8Array(await f.arrayBuffer());
              gFileHandle = h;
              const { base, ext } = splitNameAndExt(f.name || meta.name || 'document.docx');
              gFileName = base || 'document';
              gFileExt  = ext || 'docx';
              tr.step('handle.getFile ok', { name: `${gFileName}.${gFileExt}`, len: bytes.byteLength });
            }
          } catch (e) { tr.warn('handle path failed', e); }
        }

        if (!bytes) { await hardResetDocContext('no bytes / no permission'); tr.end('no bytes'); return; }

        gArrayBuffer = bytes.buffer ?? bytes;

        if (!gFileName) {
          const { base, ext } = splitNameAndExt(meta.name || 'document.docx');
          gFileName = base || 'document';
          gFileExt  = ext || 'docx';
        }
        gDocId = meta.docId;

        tr.step('restored', { docId: gDocId, name: `${gFileName}.${gFileExt}`, len: gArrayBuffer?.byteLength, sha: await sha256Hex(gArrayBuffer) });

        await renderFromCurrentBytes();
        await updateWriteAccessBanner();

        btnSave.disabled = false; btnExport.disabled = false;
        if (btnSaveFromPreview) btnSaveFromPreview.disabled = false;
      } catch (e) { tr.error('boot failed', e); }
      finally { tr.end(); }
    })();

    // =========================
    // PERSIST WRAPPER
    // =========================
    async function persistCurrentDoc(bytesU8, handle, nameNoExt, ext = 'docx') {
      const tr = TRACE('persistCurrentDoc', { hasBytes: !!bytesU8, handle: !!handle, nameNoExt, ext });
      try {
        const safeExt = (ext || 'docx').toLowerCase();
        const name = `${(nameNoExt || 'document').replace(/\.(docx|docm|dotx|dotm)$/i,'')}.${safeExt}`;
        tr.step('computed name', name);
        tr.step('hash', await sha256Hex(bytesU8));
        if (window.formSuitePersist?.setCurrentDoc) {
          const meta = await window.formSuitePersist.setCurrentDoc({ bytes: bytesU8, handle, name });
          tr.end(meta); return meta;
        }
        if (window.formSuitePersist?.setCurrentDocFromBytes) {
          const meta = await window.formSuitePersist.setCurrentDocFromBytes(bytesU8, { name, handle });
          tr.end(meta); return meta;
        }
        const meta = { docId: 'inline-' + Date.now(), name };
        tr.end(meta);
        return meta;
      } catch (e) { tr.error('failed', e); tr.end(); throw e; }
    }

    // ---------- Rules → Visibility map (SHOW supersedes HIDE) ----------
    function loadRulesForDoc(state) {
      return (
        state?.rules ||
        state?.payload?.rules ||
        state?.CRONOS_RULES ||
        state?.cronos_rules ||
        []
      );
    }

    function ruleMatchesValue(op, expected, actual) {
      const a = actual;
      if (op === 'equals')    return String(a) === String(expected);
      if (op === 'notEquals') return String(a) !== String(expected);
      if (op === 'anyOf') {
        const arr = Array.isArray(expected) ? expected.map(String) : [String(expected)];
        if (Array.isArray(a)) return a.map(String).some(v => arr.includes(v));
        return arr.includes(String(a));
      }
      if (op === 'allOf') {
        const arr = Array.isArray(expected) ? expected.map(String) : [String(expected)];
        if (!Array.isArray(a)) return false;
        const aset = new Set(a.map(String));
        return arr.every(v => aset.has(v));
      }
      if (op === 'contains')  return String(a ?? '').toLowerCase().includes(String(expected ?? '').toLowerCase());
      return false;
    }

    function evaluateRulesToVisibility(schema, values, rules) {
      const out = Object.create(null);
      if (!Array.isArray(rules) || !rules.length) return out;

      const cleanVals = values || {};
      const getVal = (fid) => cleanVals[fid];

      for (const r of rules) {
        if (!r) continue;
        const action = (String(r.action || '').toUpperCase() === 'SHOW') ? 'SHOW'
                    : (String(r.action || '').toUpperCase() === 'HIDE') ? 'HIDE'
                    : null;
        if (!action) continue;

        const fieldId = r.fieldId || r.field || r.whenField;
        const op      = r.op || r.operator || 'equals';
        const exp     = r.values ?? r.value ?? r.expected;
        const targets = Array.isArray(r.targets) ? r.targets : [];

        const actual  = getVal(fieldId);
        if (!ruleMatchesValue(op, exp, actual)) continue;

        for (const t of targets) {
          const key = t?.key ?? t?.idx ?? t?.id;
          if (key == null) continue;
          const idx = Number(key);
          if (!Number.isFinite(idx)) continue;
          const prev = out[idx];
          if (action === 'SHOW') out[idx] = 'SHOW';
          else if (action === 'HIDE' && prev !== 'SHOW') out[idx] = 'HIDE';
        }
      }
      return out;
    }

    // ---------- Bridge to Python: apply visibility using fsHidden ----------
    async function applyVisibilityByRules(bytesU8, visibilityMap) {
      if (!visibilityMap || !Object.keys(visibilityMap).length) return bytesU8;
      const py = await pyodideReady;
      const fn = py.globals.get('apply_visibility');
      const pyBytes = py.toPy(bytesU8 instanceof Uint8Array ? bytesU8 : new Uint8Array(bytesU8));
      const pyMap   = py.toPy(JSON.stringify(visibilityMap));
      let pyOut;
      try { pyOut = fn(pyBytes, pyMap); }
      finally { try{fn.destroy();}catch{} try{pyBytes.destroy();}catch{} try{pyMap.destroy();}catch{} }
      let u8;
      if (pyOut?.toJs) u8 = pyOut.toJs({ create_proxies:false });
      else if (pyOut?.getBuffer) u8 = new Uint8Array(pyOut.getBuffer());
      else u8 = new Uint8Array([]);
      try { pyOut.destroy?.(); } catch {}
      return u8;
    }

    // =========================
    // FILE OPEN / SAVE / EXPORT
    // =========================
    async function doOpen() {
      const tr = TRACE('doOpen');
      try {
        clearUiForNewDoc('Opening…');

        const [handle] = await showOpenFilePicker({
          multiple: false,
          types: [{
            description: 'Word document',
            accept: {
              'application/vnd.openxmlformats-officedocument.wordprocessingml.document': ['.docx'],
              'application/vnd.ms-word.document.macroEnabled.12': ['.docm'],
              'application/vnd.openxmlformats-officedocument.wordprocessingml.template': ['.dotx'],
              'application/vnd.ms-word.template.macroEnabled.12': ['.dotm']
            }
          }]
        });

        gFileHandle = handle;
        const file = await handle.getFile();
        const { base, ext } = splitNameAndExt(file.name || 'document.docx');
        gFileName = base || 'document';
        gFileExt  = ext;

        const bytes = new Uint8Array(await file.arrayBuffer());
        gArrayBuffer = bytes.buffer;

        tr.step('opened', { name: `${gFileName}.${gFileExt}`, size: bytes.byteLength, sha: await sha256Hex(bytes) });

        const metaObj = await persistCurrentDoc(bytes, gFileHandle, gFileName, gFileExt);
        gDocId = metaObj.docId;
        persistActiveMeta(metaObj);
        announceDocSwitch();
        gPreferDocOnNextLoad = true;
        await renderFromCurrentBytes();

        await updateWriteAccessBanner({ tryPrompt: true });

        btnSave.disabled = false; btnExport.disabled = false;
        if (btnSaveFromPreview) btnSaveFromPreview.disabled = false;
      } catch (e) {
        if (e?.name === 'AbortError') { tr.step('user canceled'); return; }
        tr.error('open failed', e);
        setStatus(`Error opening file: ${e.message || e}`);
      } finally { tr.end(); }
    }

    async function ensureWritePermission(handle) {
      const tr = TRACE('ensureWritePermission', { haveHandle: !!handle });
      try {
        if (!handle?.requestPermission) return 'denied';
        let p = await handle.queryPermission?.({ mode: 'readwrite' });
        tr.step('queryPermission', p);
        if (p === 'granted') return 'granted';
        const r = await handle.requestPermission?.({ mode: 'readwrite' });
        tr.end({ requestPermission: r });
        return r || 'denied';
      } catch (e) { tr.error('perm failed', e); tr.end(); return 'denied'; }
    }

    async function doSave() {
      const tr = TRACE('doSave', { hasBuf: !!gArrayBuffer, docId: gDocId });
      try {
        if (!gArrayBuffer) { tr.warn('no buffer'); return; }
        const restored = gDocId ? (await window.formSuitePersist.loadState(gDocId)) : null;
        if (restored?.schema) gSchema = restored.schema;

        const domVals  = collectFormValues(gSchema);
        const baseVals = (restored && restored.values) ? restored.values : {};
        const rawRules = normalizeRules(restored?.rules);
        const rules    = normalizeRulesForSchema(gSchema, rawRules);
        const tagMapRaw= restored?.tagMap || await getTagMapFor(gDocId);

        const { values: prunedValues, tagMap: prunedTagMap } =
          normalizeForSchema(gSchema, { ...baseVals, ...domVals }, tagMapRaw);

        gValues = prunedValues;
        await updatePreview(gValues);

        setStatus('Writing payload to DOCX (settings.xml)…');

        const payload = JSON.stringify({
          title:  gSchema.title || 'Form',
          fields: gSchema.fields || [],
          values: gValues || {},
          tagMap: prunedTagMap,
          rules,
          updatedAt: new Date().toISOString()
        });

        const updated = await writeDocVarSettings(gArrayBuffer, PAYLOAD_KEY, payload);
        gArrayBuffer = updated.buffer;

        if (gDocId) await window.formSuitePersist.saveState(gDocId, { schema: gSchema, values: gValues, rules, tagMap: prunedTagMap });
        if (gDocId) await window.formSuitePersist.putBytes(gDocId, updated);
        const metaObj = await persistCurrentDoc(updated, gFileHandle, gFileName, gFileExt);
        gDocId = metaObj.docId;
        persistActiveMeta(metaObj);
        announceDocUpdate();

        if (supportsFS) {
          const handle = gFileHandle || await window.formSuitePersist.getHandle?.(gDocId);
          if (handle?.createWritable) {
            const perm = await ensureWritePermission(handle);
            if (perm === 'granted') {
              const stream = await handle.createWritable();
              await stream.write(updated);
              await stream.close();
              setStatus(`Saved back to "${handle.name || (gFileName + '.' + gFileExt)}".`);
              gFileHandle = handle;
              gDirty = false;
              await updateWriteAccessBanner();
              tr.end('wrote back'); return;
            } else {
              await updateWriteAccessBanner();
            }
          }
        }

        const mime = wordMimeFor(gFileExt);
        const blob = new Blob([updated], { type: mime });
        const a = document.createElement('a');
        a.href = URL.createObjectURL(blob);
        a.download = `${gFileName}.${gFileExt}`;
        document.body.appendChild(a); a.click(); a.remove();
        setStatus('Saved: downloaded updated copy.');
        gDirty = false;
        tr.end('downloaded copy');
      } catch (e) { tr.error('save failed', e); setStatus(`Error saving: ${e.message || e}`); }
      finally { tr.end(); }
    }

    async function doExport() {
      const tr = TRACE('doExport', { hasBuf: !!gArrayBuffer, docId: gDocId });
      try {
        if (!gArrayBuffer) { tr.warn('no buffer'); return; }

        const restored = gDocId ? (await window.formSuitePersist.loadState(gDocId)) : null;
        if (restored?.schema) gSchema = restored.schema;

        const domVals   = collectFormValues(gSchema);
        const baseVals  = (restored && restored.values) ? restored.values : {};
        const rawRules  = normalizeRules(restored?.rules);
        const rules     = normalizeRulesForSchema(gSchema, rawRules);
        const tagMapRaw = restored?.tagMap || await getTagMapFor(gDocId);

        const { values: prunedValues, tagMap: prunedTagMap } =
          normalizeForSchema(gSchema, { ...baseVals, ...domVals }, tagMapRaw);

        gValues = prunedValues;
        setStatus('Preparing export…');

        // 1) write CRONOS_PAYLOAD
        const payload = JSON.stringify({
          title:  gSchema.title || 'Form',
          fields: gSchema.fields || [],
          values: gValues || {},
          tagMap: prunedTagMap,
          rules,
          updatedAt: new Date().toISOString()
        });
        const updated = await writeDocVarSettings(gArrayBuffer, PAYLOAD_KEY, payload);

        // 2) replace SDTs using tagMap → values
        const sdtMap = {};
        for (const [tag, fieldId] of Object.entries(prunedTagMap)) {
          let v = gValues?.[fieldId];
          if (v == null) v = '';
          if (typeof v === 'object') {
            // Prefer a clean line for address objects
            v = v.formatted ?? (function(){ try { return JSON.stringify(v); } catch { return String(v); } })();
          }
          sdtMap[tag] = String(v);
        }
        let updated2 = await writeSDTs(updated, sdtMap);
        gArrayBuffer = updated2.buffer;

        // 3.5) evaluate rules → visibility map (SHOW supersedes HIDE)
        const visibilityMap = evaluateRulesToVisibility(gSchema, gValues, loadRulesForDoc(restored));

        // 4) apply visibility (reset all fsHidden, then apply current HIDE ranges)
        if (Object.keys(visibilityMap).length) {
          updated2 = await applyVisibilityByRules(updated2, visibilityMap);
          gArrayBuffer = updated2.buffer;
        }

        // 5) persist state + bytes in workspace
        if (gDocId) await window.formSuitePersist.saveState(gDocId, { schema: gSchema, values: gValues, rules, tagMap: prunedTagMap });
        if (gDocId) await window.formSuitePersist.putBytes(gDocId, updated2);
        const metaObj = await persistCurrentDoc(updated2, gFileHandle, gFileName, gFileExt);
        gDocId = metaObj.docId;
        persistActiveMeta(metaObj);
        announceDocUpdate();

        // 6) Save As…
        const suggested = `${gFileName} (export).${gFileExt}`;

        if (supportsFS) {
          try {
            const handle = await showSaveFilePicker({
              suggestedName: suggested,
              types: [{
                description: 'Word document',
                accept: { [wordMimeFor(gFileExt)]: [`.${gFileExt}`] }
              }]
            });
            const stream = await handle.createWritable();
            await stream.write(updated2);
            await stream.close();
            setStatus(`Exported as “${handle.name || suggested}”.`);
            gDirty = false;
            return;
          } catch (e) {
            if (e?.name === 'AbortError') { setStatus('Export canceled.'); return; }
            tr.warn('showSaveFilePicker failed, falling back', e);
          }
        }

        const mime = wordMimeFor(gFileExt);
        const blob = new Blob([updated2], { type: mime });
        const a = document.createElement('a');
        a.href = URL.createObjectURL(blob);
        a.download = suggested;
        document.body.appendChild(a); a.click(); a.remove();
        setStatus('Exported: downloaded copy.');
        gDirty = false;
      } catch (e) {
        tr.error('export failed', e);
        setStatus(`Error exporting: ${e.message || e}`);
      } finally {
        tr.end();
      }
    }

    // =========================
    // PAYLOAD PREVIEW (editable)
    // =========================
    let __payloadApplyTimer = null;
    let __payloadEditBusy = false;

    async function applyPayloadObject(obj, { broadcast = true, save = true } = {}) {
      const tr = TRACE('applyPayloadObject', { broadcast, save, keys: Object.keys(obj||{}).length });
      try {
        if (!obj || typeof obj !== 'object') { tr.warn('no object'); return; }

        const nextSchema = { title: obj.title || 'Form', fields: Array.isArray(obj.fields) ? obj.fields : [] };
        const nextValues = (obj.values && typeof obj.values === 'object') ? obj.values : {};
        const nextTagMap = (obj.tagMap && typeof obj.tagMap === 'object') ? obj.tagMap : {};
        const rawRules   = normalizeRules(obj.rules);
        const nextRules  = normalizeRulesForSchema(nextSchema, rawRules);
        const nowIso     = new Date().toISOString();

        const { values: prunedValues, tagMap: prunedTagMap } =
          normalizeForSchema(nextSchema, nextValues, nextTagMap);

        gSchema = nextSchema;
        gValues = prunedValues;

        if (gDocId && save) {
          await window.formSuitePersist.saveState(gDocId, {
            schema: gSchema,
            values: gValues,
            tagMap: prunedTagMap,
            rules:  nextRules,
            payload: { CRONOS_PAYLOAD: {
              title: gSchema.title, fields: gSchema.fields, values: gValues, tagMap: prunedTagMap, rules: nextRules
            }},
            schemaUpdatedAt: nowIso
          });
        } else {
          try { localStorage.setItem(STORAGE_KEY, JSON.stringify({ title: gSchema.title, fields: gSchema.fields })); } catch {}
        }

        buildForm(document.getElementById('formMount'), gSchema, gValues);
        await updatePreview(gValues);

        if (broadcast) {
          try { bcLegacy?.postMessage({ type: 'schema-updated', docId: gDocId, ts: Date.now() }); } catch {}
          try { bcCanon?.postMessage({ type: 'schema-updated', docId: gDocId, ts: Date.now() }); } catch {}
        }

        gDirty = true;
        setStatus('Payload applied (normalized). Not yet saved to DOCX.');
        if (previewStatus) { previewStatus.textContent = 'Applied'; setTimeout(()=> previewStatus.textContent='', 1200); }
        tr.end('applied');
      } catch (e) { tr.error('failed', e); tr.end(); }
    }

    if (payloadEl) {
      payloadEl.addEventListener('input', () => {
        const tr = TRACE('payloadEl:input');
        try {
          clearTimeout(__payloadApplyTimer);
          __payloadApplyTimer = setTimeout(async () => {
            const tr2 = TRACE('payloadEl:debouncedApply');
            if (__payloadEditBusy) { tr2.step('busy skip'); tr2.end(); return; }
            try {
              const txt = payloadEl.value;
              const obj = JSON.parse(txt);
              __payloadEditBusy = true;
              await applyPayloadObject(obj);
            } catch (e) {
              if (previewStatus) previewStatus.textContent = 'Invalid JSON';
              tr2.warn('invalid JSON', e);
            } finally {
              __payloadEditBusy = false;
              tr2.end();
            }
          }, 350);
        } finally { tr.end(); }
      });
    }

    // =========================
    // WIRE UP UI
    // =========================
    btnOpen.addEventListener('click', doOpen);
    btnSave.addEventListener('click', doSave);
    btnExport.addEventListener('click', doExport);
    btnSaveFromPreview?.addEventListener('click', doSave);

    btnRegrant.addEventListener('click', async () => {
      const tr = TRACE('btnRegrant:click');
      try { await updateWriteAccessBanner({ tryPrompt: true }); }
      catch (e) { tr.error('regrant failed', e); permNote.style.display='block'; }
      finally { tr.end(); }
    });

    window.addEventListener('beforeunload', async () => {
      const tr = TRACE('beforeunload');
      try {
        if (!gDocId) { tr.end('no docId'); return; }
        const vals = collectFormValues(gSchema);
        await window.formSuitePersist.saveState(gDocId, { schema: gSchema, values: { ...(gValues||{}), ...vals } });
        persistActiveMeta({ docId: gDocId, name: gFileName });
      } catch (e) { tr.warn('beforeunload failed', e); }
      finally { tr.end(); }
    });

    // =========================
    // TRIPLE-CLICK FOCUS NAV
    // =========================
    (function() {
      const logo = document.querySelector('header .logo');
      const header = document.querySelector('header .row');
      if (!logo || !header) return;

      let clickCount = 0;
      let clickTimer = null;
      let focusMode = false;

      logo.addEventListener('click', () => {
        clickCount++;
        clearTimeout(clickTimer);
        clickTimer = setTimeout(() => { clickCount = 0; }, 600);

        if (clickCount === 3) {
          clickCount = 0;
          focusMode = !focusMode;

          if (focusMode) {
            header.querySelectorAll('a, span.muted').forEach(el => {
              if (!el.closest('.brand')) el.style.display = 'none';
            });
            if (!location.pathname.endsWith('index.html')) location.href = 'index.html';
          } else {
            header.querySelectorAll('a, span.muted').forEach(el => { el.style.display = ''; });
          }
        }
      });
    })();

    // =========================
    // HEADINGS (H1..H9) PARSING & TREE
    // =========================
    function levelFromStyleHint(str) {
      if (!str) return 0;
      const s = String(str).trim().toLowerCase();
      const patterns = [
        /heading\s*([1-9])/,
        /überschrift\s*([1-9])/,
        /titre\s*([1-9])/,
        /t[ií]tulo\s*([1-9])/,
        /encabezado\s*([1-9])/,
        /rubrik\s*([1-9])/,
        /zagolovok\s*([1-9])/,
        /заголовок\s*([1-9])/,
      ];
      for (const re of patterns) {
        const m = s.match(re);
        if (m) return parseInt(m[1], 10);
      }
      const m2 = s.match(/^heading([1-9])$/i);
      if (m2) return parseInt(m2[1], 10);
      return 0;
    }

    async function buildStyleOutlineMap(arrayBuffer) {
      const tr = TRACE('buildStyleOutlineMap');
      try {
        const zip = await JSZip.loadAsync(arrayBuffer);
        const stylesFile = zip.file('word/styles.xml');
        if (!stylesFile) { tr.end('no styles.xml'); return {}; }

        const xmlTextContent = await stylesFile.async('string');
        const parser = new DOMParser();
        const xml = parser.parseFromString(xmlTextContent, "application/xml");

        const byId = {};
        const styles = xml.getElementsByTagNameNS(W_NS, 'style');
        for (let i = 0; i < styles.length; i++) {
          const st = styles[i];
          if ((st.getAttributeNS(W_NS, 'type') || st.getAttribute('w:type')) !== 'paragraph') continue;

          const id = st.getAttributeNS(W_NS, 'styleId') || st.getAttribute('w:styleId') || '';
          if (!id) continue;

          const nameEl = st.getElementsByTagNameNS(W_NS, 'name')[0];
          const name = nameEl ? (nameEl.getAttributeNS(W_NS, 'val') || nameEl.getAttribute('w:val') || '') : '';

          const basedEl = st.getElementsByTagNameNS(W_NS, 'basedOn')[0];
          const basedOn = basedEl ? (basedEl.getAttributeNS(W_NS, 'val') || basedEl.getAttribute('w:val') || '') : '';

          let rawLevel = 0;
          const pPr = st.getElementsByTagNameNS(W_NS, 'pPr')[0];
          if (pPr) {
            const outline = pPr.getElementsByTagNameNS(W_NS, 'outlineLvl')[0];
            if (outline) {
              const v = outline.getAttributeNS(W_NS, 'val') || outline.getAttribute('w:val') || null;
              if (v != null && v !== '') {
                const n = parseInt(v, 10);
                if (Number.isFinite(n)) rawLevel = Math.min(Math.max(n + 1, 1), 9);
              }
            }
          }
          if (!rawLevel) {
            rawLevel = levelFromStyleHint(id) || levelFromStyleHint(name) || 0;
          }
          byId[id] = { id, name, basedOn, rawLevel };
        }

        const resolved = {};
        const resolveLevel = (id, depth = 0) => {
          if (!id || !byId[id] || depth > 12) return 0;
          if (resolved[id] != null) return resolved[id];
          const info = byId[id];
          if (info.rawLevel) { resolved[id] = info.rawLevel; return info.rawLevel; }
          const parent = info.basedOn;
          const lvl = resolveLevel(parent, depth + 1);
          resolved[id] = lvl || 0;
          return resolved[id];
        };
        Object.keys(byId).forEach(id => resolveLevel(id));

        tr.end({ styles: Object.keys(byId).length, mapped: Object.keys(resolved).length });
        return resolved;
      } catch (e) {
        tr.error('buildStyleOutlineMap failed', e); tr.end();
        return {};
      }
    }

    function paraText(pEl) {
      const ts = pEl.getElementsByTagNameNS(W_NS, 't');
      let s = '';
      for (let i = 0; i < ts.length; i++) s += ts[i].textContent;
      return s.trim();
    }

    function detectHeadingLevel(pEl, styleMap) {
      const pPr = pEl.getElementsByTagNameNS(W_NS, 'pPr')[0];
      if (pPr) {
        const outline = pPr.getElementsByTagNameNS(W_NS, 'outlineLvl')[0];
        if (outline) {
          const v = outline.getAttributeNS(W_NS, 'val') || outline.getAttribute('w:val') || null;
          if (v != null && v !== '') {
            const n = parseInt(v, 10);
            if (Number.isFinite(n)) return Math.min(Math.max(n + 1, 1), 9);
          }
        }
        const pStyle = pPr.getElementsByTagNameNS(W_NS, 'pStyle')[0];
        if (pStyle) {
          const styleId = pStyle.getAttributeNS(W_NS, 'val') || pStyle.getAttribute('w:val') || '';
          const lvl = styleMap?.[styleId];
          if (lvl && Number.isFinite(lvl)) return lvl;
        }
      }
      return 0;
    }

    function numberHeadingsTree(tree) {
      const walk = (nodes, prefix=[]) => {
        for (let i = 0; i < nodes.length; i++) {
          const n = nodes[i];
          const current = [...prefix, i + 1];
          n.num = current.join('.');
          if (Array.isArray(n.children) && n.children.length) {
            walk(n.children, current);
          }
        }
      };
      walk(tree, []);
      return tree;
    }

    async function parseHeadings_JS(arrayBuffer) {
      const tr = TRACE('parseHeadings_JS', { hasBuffer: !!arrayBuffer, len: arrayBuffer?.byteLength });
      try {
        if (!arrayBuffer) return { flat: [], tree: [], count: 0 };

        const styleMap = await buildStyleOutlineMap(arrayBuffer);
        tr.step('styleMap', { entries: Object.keys(styleMap || {}).length });

        const zip = await JSZip.loadAsync(arrayBuffer);
        const parts = zip.file(/^word\/(?!_rels\/|theme\/|fontTable\.xml|styles\.xml|numbering\.xml|settings\.xml|webSettings\.xml).*\.xml$/i) || [];
        const parser = new DOMParser();
        const out = [];
        let idx = 0;

        for (const f of parts) {
          const pf = TRACE('parseHeadings_JS:file', f.name);
          const xmlTextContent = await f.async('string');
          try {
            const xml = parser.parseFromString(xmlTextContent, "application/xml");
            const paras = xml.getElementsByTagNameNS(W_NS, 'p');
            for (let i = 0; i < paras.length; i++) {
              const p = paras[i];
              const lvl = detectHeadingLevel(p, styleMap);
              if (!lvl) continue;
              const text = paraText(p);
              if (!text) continue;
              out.push({
                idx: ++idx,
                level: lvl,
                text,
                part: f.name.split('/').pop().replace('.xml','')
              });
            }
            pf.end({ added: idx });
          } catch (e) {
            pf.warn('xml parse error', e);
            pf.end({ added: 0, error: String(e?.message || e) });
          }
        }

        const tree = buildHeadingTree(out);
        tr.end({ count: out.length, rootChildren: tree.length });
        return { flat: out, tree, count: out.length };
      } catch (e) {
        tr.error('failed', e); tr.end();
        return { flat: [], tree: [], count: 0 };
      }
    }

    function buildHeadingTree(list) {
      const root = [];
      const stack = [];
      for (const h of list) {
        const node = { level: h.level, text: h.text, part: h.part, idx: h.idx, children: [] };
        while (stack.length && stack[stack.length - 1].level >= node.level) stack.pop();
        if (!stack.length) {
          root.push(node);
        } else {
          stack[stack.length - 1].children.push(node);
        }
        stack.push(node);
      }
      return root;
    }

    function renderHeadingsTreeView(tree) {
      const tr = TRACE('renderHeadingsTreeView', { nodes: tree?.length || 0 });
      try {
        if (!headersTreeEl) return;
        headersTreeEl.innerHTML = '';
        if (!tree || !tree.length) {
          headersTreeEl.innerHTML = '<div class="empty">No headings found (no paragraphs styled as headings).</div>';
          tr.end('empty'); return;
        }

        numberHeadingsTree(tree);

        const mk = (nodes) => {
          const ul = document.createElement('ul');
          ul.style.margin = '0 0 0 1rem';
          ul.style.padding = '0.1rem 0 0.1rem 0.6rem';
          for (const n of nodes) {
            const li = document.createElement('li');
            li.style.listStyle = 'none';

            const line = document.createElement('div');
            line.style.display = 'flex';
            line.style.gap = '6px';
            line.style.alignItems = 'baseline';

            const num = document.createElement('span');
            num.textContent = n.num;
            num.style.minWidth = '4ch';
            num.style.textAlign = 'right';
            num.style.fontVariantNumeric = 'tabular-nums';
            num.style.opacity = '0.9';
            num.style.fontWeight = n.level <= 2 ? '700' : '600';

            const text = document.createElement('span');
            text.textContent = n.text;
            text.title = `${n.part} • H${n.level}`;
            text.style.fontWeight = n.level <= 2 ? '600' : '400';

            const part = document.createElement('span');
            part.textContent = `· ${n.part}`;
            part.className = 'muted';
            part.style.fontSize = '0.75rem';

            line.appendChild(num);
            line.appendChild(text);
            line.appendChild(part);
            li.appendChild(line);

            if (n.children?.length) li.appendChild(mk(n.children));
            ul.appendChild(li);
          }
          return ul;
        };

        headersTreeEl.appendChild(mk(tree));
        tr.end('rendered');
      } catch (e) { tr.error('failed', e); tr.end(); }
    }

  </script>
</body>
</html>
<|MERGE_RESOLUTION|>--- conflicted
+++ resolved
@@ -1,2286 +1,2196 @@
-<!doctype html>
-<html lang="en">
-<head>
-  <meta charset="utf-8" />
-  <title>Form Suite — Extractor</title>
-  <link rel="icon" href="favicon.ico" type="image/gif" sizes="32x32">
-  <link rel="shortcut icon" href="favicon.ico" type="image/gif">
-  <meta name="viewport" content="width=device-width,initial-scale=1" />
-
-  <link rel="stylesheet" href="https://cdn.jsdelivr.net/npm/flatpickr/dist/flatpickr.min.css">
-  <link rel="stylesheet" href="style.css">
-
-  <!-- Persistence layer (provides window.formSuitePersist) -->
-  <script src="persistence.js"></script>
-  <!-- flatpickr JS (date inputs) -->
-  <script src="https://cdn.jsdelivr.net/npm/flatpickr"></script>
-  <!-- JSZip for JS-based SDT scanning (parity with Tag Matcher) -->
-  <script src="https://cdn.jsdelivr.net/npm/jszip@3.10.1/dist/jszip.min.js"></script>
-  <!-- for the autocompletion of the adress-->
-  <script src="address-autocomplete.js"></script>
-</head>
-<body>
-  <header>
-    <div class="row">
-      <span class="brand logo-md">
-        <img src="logo.gif" alt="Form Suite logo" class="logo" />
-        <strong>Form Suite</strong>
-      </span>
-      <span class="muted">·</span><a href="index.html">Form</a>
-      <span class="muted">·</span><a href="builder.html" id="openBuilder">Form Builder</a>
-      <span class="muted">·</span><a href="matcher.html">Tag Matcher</a>
-      <span class="muted">·</span><a href="rules.html">Rules</a>
-      <span class="muted">·</span><span class="muted">Extractor</span>
-    </div>
-  </header>
-
-  <main>
-    <section class="panel">
-      <h2 style="margin:0 0 10px">Inspect SDTs & store manual form payload in the DOCX</h2>
-      <div class="row" style="gap:8px;flex-wrap:wrap">
-        <button id="btnOpen">Open DOCX…</button>
-        <button id="btnSave" disabled>Save (payload only)</button>
-        <button id="btnExport" disabled>Export (payload + replace tags)</button>
-        <span class="muted" id="status" style="margin-left:auto">Idle</span>
-      </div>
-
-      <!-- Restored banner -->
-      <div id="permNote" class="note warn" style="display:none;margin-top:10px">
-        This DOCX was opened via picker but I don’t have write permission to the original file.
-        Clicking <em>Save</em> will download a copy instead of writing back.
-        <button id="btnRegrant" class="ghost" style="margin-left:8px">Grant write access</button>
-      </div>
-    </section>
-
-    <div class="grid-3">
-      <section class="panel">
-        <details close>
-          <summary><strong>Found SDTs</strong></summary>
-          <div style="overflow:auto;">
-            <table id="sdt-table">
-              <thead>
-                <tr>
-                  <th>#</th>
-                  <th>Part</th>
-                  <th>w:tag</th>
-                  <th>w:alias</th>
-                  <th>Text</th>
-                </tr>
-              </thead>
-              <tbody id="sdt-tbody"></tbody>
-            </table>
-          </div>
-        </details>
-      </section>
-
-      <section class="panel">
-        <details close>
-          <summary><strong>CRONOS_PAYLOAD Preview</strong></summary>
-          <textarea id="payloadPreview" spellcheck="false" style="min-height:420px"></textarea>
-          <div class="row" style="margin-top:6px; gap:8px;">
-            <button id="btnSaveFromPreview" class="secondary" disabled>Save</button>
-            <span class="muted" id="previewStatus"></span>
-          </div>
-        </details>
-      </section>
-
-      <section class="panel">
-        <details close>
-          <summary><strong>Headers/Subheaders</strong></summary>
-          <div id="headersTree" class="tree" style="max-height:420px;overflow:auto;padding:6px 4px;"></div>
-        </details>
-      </section>
-
-      <section class="panel">
-        <details close>
-          <summary><strong>Live Form (from payload schema)</strong></summary>
-          <div id="formMount"></div>
-        </details>
-      </section>
-    </div>
-  </main>
-
-  <script>
-    // =========================
-    // 🔎 DEBUG / TRACE PRIMITIVES
-    // =========================
-    const DEBUG = { on: true, seq: 0 };
-    const _t = () => new Date().toISOString().slice(11, 23);
-    const tag = (name) => `%c[Extractor ${_t()} #${++DEBUG.seq}] ${name}`;
-    const tagStyle = 'color:#6b7280;font-weight:600';
-
-    function TRACE(name, details) {
-      const label = `${name} :: ${_t()} :: #${DEBUG.seq+1}`;
-      console.groupCollapsed(tag(name), tagStyle, details ?? '');
-      console.time(label);
-      return {
-        step: (msg, data) => console.log(tag(`  ↳ ${msg}`), tagStyle, data ?? ''),
-        warn: (msg, data) => console.warn(tag(`  ⚠ ${msg}`), tagStyle, data ?? ''),
-        error: (msg, err) => console.error(tag(`  ✖ ${msg}`), tagStyle, err),
-        end: (extra) => { if (extra) console.log(tag('done'), tagStyle, extra); console.timeEnd(label); console.groupEnd(); }
-      };
-    }
-
-    window.addEventListener('error', (e) => {
-      console.error(tag('window.error'), tagStyle, { message: e.message, filename: e.filename, lineno: e.lineno, colno: e.colno, error: e.error });
-    });
-    window.addEventListener('unhandledrejection', (e) => {
-      console.error(tag('window.unhandledrejection'), tagStyle, e.reason);
-    });
-
-    // =========================
-    // CONSTANTS & STATE
-    // =========================
-    const STORAGE_KEY  = 'FORM_SCHEMA_V1';
-    const PAYLOAD_KEY  = 'CRONOS_PAYLOAD';
-    const META_LS_KEY  = 'FS_CURRENT_DOC_META';       // legacy mirror
-    const ACTIVE_LS_KEY= 'FS_ACTIVE_DOC_META';        // canonical
-    const supportsFS   = 'showOpenFilePicker' in window && 'showSaveFilePicker' in window;
-
-    let gArrayBuffer   = null;
-    let gFileName      = null;  // name without .docx
-    let gFileHandle    = null;  // FileSystemFileHandle
-    let gSchema        = { title: 'Form', fields: [] };
-    let gValues        = {};
-    let gDocId         = null;
-    let gDirty         = false;
-    let gSDTs          = [];
-    let gLastSchemaPushTs = 0;
-    let gPreferDocOnNextLoad = false;   // prefer DOCX payload only right after doOpen()
-    let gFileExt = 'docx'; // 'docx' | 'docm' | 'dotx' | 'dotm'
-
-    // NEW: hold structured address values while editing
-    const __addressValues = Object.create(null);
-
-    // UI refs
-    const btnOpen   = document.getElementById('btnOpen');
-    const btnSave   = document.getElementById('btnSave');
-    const btnExport = document.getElementById('btnExport');
-    const statusEl  = document.getElementById('status');
-    const permNote  = document.getElementById('permNote');
-    const payloadEl = document.getElementById('payloadPreview');
-    const formMount = document.getElementById('formMount');
-    const tableBody = document.getElementById('sdt-tbody');
-    const btnRegrant= document.getElementById('btnRegrant');
-    const btnSaveFromPreview = document.getElementById('btnSaveFromPreview');
-    const previewStatus = document.getElementById('previewStatus');
-    const headersTreeEl = document.getElementById('headersTree');
-
-    function splitNameAndExt(fileName) {
-      const m = String(fileName).match(/\.(docx|docm|dotx|dotm)$/i);
-      return {
-        base: String(fileName).replace(/\.(docx|docm|dotx|dotm)$/i, ''),
-        ext:  (m ? m[1] : 'docx').toLowerCase()
-      };
-    }
-
-    function wordMimeFor(ext) {
-      switch ((ext || '').toLowerCase()) {
-        case 'docm': return 'application/vnd.ms-word.document.macroEnabled.12';
-        case 'dotx': return 'application/vnd.openxmlformats-officedocument.wordprocessingml.template';
-        case 'dotm': return 'application/vnd.ms-word.template.macroEnabled.12';
-        default:     return 'application/vnd.openxmlformats-officedocument.wordprocessingml.document';
-      }
-    }
-
-    async function sha256Hex(bufOrU8) {
-      const tr = TRACE('sha256Hex', { type: (bufOrU8?.constructor?.name), len: bufOrU8?.byteLength || bufOrU8?.length });
-      try {
-        const ab = (bufOrU8 instanceof ArrayBuffer) ? bufOrU8
-                  : (bufOrU8?.buffer instanceof ArrayBuffer) ? bufOrU8.buffer
-                  : new Uint8Array(bufOrU8 || []).buffer;
-        const d = await crypto.subtle.digest('SHA-256', ab);
-        const hex = [...new Uint8Array(d)].map(b => b.toString(16).padStart(2, '0')).join('');
-        tr.end({ hex });
-        return hex;
-      } catch (e) { tr.error('sha failed', e); tr.end(); return '(hash-error)'; }
-    }
-
-    const setStatus = (m) => {
-      const tr = TRACE('setStatus', { text: m });
-      try { statusEl.textContent = m; } finally { tr.end(); }
-    };
-
-    // =========================
-    // PERSISTENCE SHIM (if missing)
-    // =========================
-    (function ensurePersist() {
-      const tr = TRACE('ensurePersist');
-      try {
-        if (window.formSuitePersist) { tr.step('already present'); tr.end(); return; }
-        tr.step('installing shim');
-        let _meta = null;
-        let _state = {};
-        window.formSuitePersist = {
-          getCurrentDocMeta() { tr.step('shim.getCurrentDocMeta', _meta); return _meta; },
-          setCurrentDoc: async ({ bytes, handle, name }) => { tr.step('shim.setCurrentDoc', { bytes: !!bytes, name, handle: !!handle }); _meta = { docId: 'inline-' + Date.now(), name: name || 'document' }; return _meta; },
-          setCurrentDocFromBytes: async (bytes, meta) => { tr.step('shim.setCurrentDocFromBytes', { bytes: !!bytes, meta }); _meta = { docId: 'inline-' + Date.now(), name: meta?.name || 'document' }; return _meta; },
-          getCurrentDocBytes: async () => { tr.step('shim.getCurrentDocBytes -> null'); return null; },
-          getBytes: async (_docId) => { tr.step('shim.getBytes -> null', _docId); return null; },
-          getHandle: async (_docId) => { tr.step('shim.getHandle -> null', _docId); return null; },
-          saveState: async (_docId, obj) => { tr.step('shim.saveState', { docId:_docId, keys:Object.keys(obj||{}) }); _state = { ..._state, ...(obj||{}) }; },
-          loadState: async (_docId) => { tr.step('shim.loadState', { docId:_docId }); return _state; },
-          putBytes: async (_docId, _bytes) => { tr.step('shim.putBytes', { docId:_docId, len: _bytes?.byteLength }); },
-          ensurePermission: async (_h, _mode) => { tr.step('shim.ensurePermission', { mode:_mode }); return 'granted'; }
-        };
-      } finally { tr.end(); }
-    })();
-
-    // =========================
-    // CROSS-TAB + LOCALSTORAGE
-    // =========================
-    const bcLegacy = ('BroadcastChannel' in window) ? new BroadcastChannel('form-suite-doc') : null;
-    const bcCanon  = ('BroadcastChannel' in window) ? new BroadcastChannel('fs-active-doc') : null;
-
-    function persistActiveMeta(meta) {
-      try { localStorage.setItem(ACTIVE_LS_KEY, JSON.stringify({ docId: meta?.docId, name: meta?.name })); } catch {}
-      try { localStorage.setItem(META_LS_KEY,   JSON.stringify({ docId: meta?.docId, name: meta?.name })); } catch {}
-      try { bcCanon?.postMessage({ type: 'active:set', docId: meta?.docId, name: meta?.name, ts: Date.now() }); } catch {}
-      try { bcLegacy?.postMessage({ type: 'doc-switched', docId: meta?.docId, name: meta?.name, ts: Date.now() }); } catch {}
-    }
-    function readActiveMeta() {
-      try {
-        const v = localStorage.getItem(ACTIVE_LS_KEY) || localStorage.getItem(META_LS_KEY);
-        return v ? JSON.parse(v) : null;
-      } catch { return null; }
-    }
-    function announceDocSwitch() {
-      persistActiveMeta({ docId: gDocId, name: gFileName });
-    }
-    function announceDocUpdate() {
-      try { bcLegacy?.postMessage({ type: 'doc-updated', docId: gDocId, name: gFileName, ts: Date.now() }); } catch {}
-      try { bcCanon?.postMessage({ type: 'active:updated', docId: gDocId, name: gFileName, ts: Date.now() }); } catch {}
-    }
-    function clearActiveMeta() {
-      try { localStorage.removeItem(ACTIVE_LS_KEY); } catch {}
-      try { localStorage.removeItem(META_LS_KEY); } catch {}
-      try { bcCanon?.postMessage({ type: 'active:clear', ts: Date.now() }); } catch {}
-      try { bcLegacy?.postMessage({ type: 'doc-cleared', ts: Date.now() }); } catch {}
-    }
-
-    function clearUiForNewDoc(message = 'Loading new document…') {
-      try {
-        tableBody.innerHTML = '<tr><td colspan="5" class="empty">Loading…</td></tr>';
-        formMount.innerHTML = '<div class="empty">No schema found.</div>';
-        payloadEl.value = '';
-        previewStatus.textContent = '';
-        if (headersTreeEl) headersTreeEl.innerHTML = '<div class="empty">No headings.</div>';
-        btnSave.disabled = true; btnExport.disabled = true; btnSaveFromPreview.disabled = true;
-        permNote.style.display = 'none';
-        setStatus(message);
-      } catch {}
-      gSchema = { title: 'Form', fields: [] };
-      gValues = {};
-      gDirty = false;
-    }
-
-    async function hardResetDocContext(reason = '') {
-      const tr = TRACE('hardResetDocContext:start', { reason, docId: gDocId });
-      try {
-        if (gDocId) {
-          await window.formSuitePersist?.saveState?.(gDocId, {});
-          try { await window.formSuitePersist?.putBytes?.(gDocId, new Uint8Array()); } catch (e) { tr.warn('putBytes failed', e); }
-        }
-      } catch (e) { tr.error('saveState failed', e); }
-      gArrayBuffer = null; gFileHandle = null; gFileName = null; gDocId = null; gSDTs = [];
-      clearActiveMeta();
-      try {
-        tableBody.innerHTML = '<tr><td colspan="5" class="empty">No document loaded.</td></tr>';
-        formMount.innerHTML = '<div class="empty">No schema found.</div>';
-        payloadEl.value = '';
-        previewStatus.textContent = '';
-        btnSave.disabled = true; btnExport.disabled = true; btnSaveFromPreview.disabled = true;
-        permNote.style.display = 'none';
-        setStatus(reason ? `Cleared: ${reason}` : 'Cleared.');
-      } catch (e) { tr.warn('DOM reset failed', e); }
-      try { if (headersTreeEl) headersTreeEl.innerHTML = '<div class="empty">No headings.</div>'; } catch {}
-      tr.end('reset complete');
-    }
-
-    // --- Broadcast listeners (legacy + canonical) ---
-    bcLegacy?.addEventListener?.('message', async (ev) => {
-      const tr = TRACE('BroadcastChannel(legacy):message', ev?.data);
-      try {
-        const m = ev.data || {};
-        if (m.type === 'doc-switched' && m.docId && m.docId !== gDocId) {
-          clearUiForNewDoc('Switching to another document…');
-          let bytes = await window.formSuitePersist.getBytes?.(m.docId) || await window.formSuitePersist.getCurrentDocBytes?.();
-          if (!bytes) { await hardResetDocContext('no bytes / no permission'); return; }
-          gArrayBuffer = bytes.buffer ?? bytes;
-          gFileName = m.name || gFileName;
-          gDocId = m.docId;
-          await renderFromCurrentBytes('(switched by other tab) ');
-          await updateWriteAccessBanner();
-        }
-        if (m.type === 'doc-updated' && m.docId && m.docId === gDocId) {
-          let bytes = await window.formSuitePersist.getBytes?.(gDocId) || await window.formSuitePersist.getCurrentDocBytes?.();
-          if (!bytes) { await hardResetDocContext('no bytes / no permission'); return; }
-          gArrayBuffer = bytes.buffer ?? bytes;
-          await renderFromCurrentBytes('(updated by other tab) ');
-          await updateWriteAccessBanner();
-        }
-        if (m.type === 'schema-updated' && m.docId && m.docId === gDocId) {
-          gLastSchemaPushTs = m.ts || Date.now();
-          const st = await window.formSuitePersist.loadState(gDocId);
-          if (st?.schema) {
-            const domVals = collectFormValues(st.schema);
-            const wsVals  = st.values || {};
-            gSchema = st.schema;
-            gValues = { ...wsVals, ...domVals };
-            buildForm(formMount, gSchema, gValues);
-            await updatePreview(gValues);
-            setStatus('Schema updated from Form Builder.');
-          }
-        }
-        if (m.type === 'doc-cleared') {
-          await hardResetDocContext('cleared by another tab');
-        }
-      } finally { tr.end(); }
-    });
-
-    bcCanon?.addEventListener?.('message', async (ev) => {
-      const tr = TRACE('BroadcastChannel(canon):message', ev?.data);
-      try {
-        const m = ev.data || {};
-        if (m.type === 'active:set') {
-          if (m.docId && m.docId !== gDocId) {
-            clearUiForNewDoc('Switching to another document…');
-            let bytes = await window.formSuitePersist.getBytes?.(m.docId) || await window.formSuitePersist.getCurrentDocBytes?.();
-            if (!bytes) { await hardResetDocContext('no bytes / no permission'); return; }
-            gArrayBuffer = bytes.buffer ?? bytes;
-            gFileName = m.name || gFileName;
-            gDocId = m.docId;
-            await renderFromCurrentBytes('(switched by other tab) ');
-            await updateWriteAccessBanner();
-          }
-        }
-        if (m.type === 'active:updated' && m.docId && m.docId === gDocId) {
-          let bytes = await window.formSuitePersist.getBytes?.(gDocId) || await window.formSuitePersist.getCurrentDocBytes?.();
-          if (!bytes) return;
-          gArrayBuffer = bytes.buffer ?? bytes;
-          await renderFromCurrentBytes('(updated by other tab) ');
-        }
-        if (m.type === 'active:clear') await hardResetDocContext('cleared by another tab');
-      } finally { tr.end(); }
-    });
-
-    // --- Storage listeners (canonical first, legacy as fallback) ---
-    window.addEventListener('storage', async (e) => {
-      const tr = TRACE('storage:event', { key:e.key, newValue: !!e.newValue });
-      try {
-        if ((e.key === ACTIVE_LS_KEY || e.key === META_LS_KEY) && e.newValue) {
-          const meta = JSON.parse(e.newValue || 'null');
-          if (!meta?.docId || meta.docId === gDocId) return;
-          clearUiForNewDoc('Switching to another document…');
-          let bytes = await window.formSuitePersist.getBytes?.(meta.docId) || await window.formSuitePersist.getCurrentDocBytes?.();
-          if (!bytes) { await hardResetDocContext('no bytes / no permission'); return; }
-          gArrayBuffer = bytes.buffer ?? bytes;
-          gFileName = meta.name || gFileName;
-          gDocId = meta.docId;
-          await renderFromCurrentBytes('(switched by other tab) ');
-          await updateWriteAccessBanner();
-        }
-      } finally { tr.end(); }
-    });
-
-    // =========================
-    // STABLE FOREGROUND REFRESH
-    // =========================
-    let __fgRefreshLock = false;
-    async function safeGetBytes(docId) {
-      const tr = TRACE('safeGetBytes', { docId });
-      try {
-        let bytes = await window.formSuitePersist.getBytes?.(docId);
-        if (bytes) { tr.end({ src:'opfs', len: bytes.byteLength || bytes.length }); return bytes; }
-
-        bytes = await window.formSuitePersist.getCurrentDocBytes?.();
-        if (bytes) { tr.end({ src:'currentDocBytes', len: bytes.byteLength || bytes.length }); return bytes; }
-
-        const h = await window.formSuitePersist.getHandle?.(docId);
-        if (h?.getFile) {
-          try {
-            const f = await h.getFile();
-            bytes = await f.arrayBuffer();
-            tr.end({ src:'handle.getFile', len: bytes.byteLength || bytes.length });
-            return bytes;
-          } catch (e) { tr.warn('handle.getFile failed', e); }
-        }
-
-        tr.end({ src:'none' });
-        return null;
-      } catch (e) { tr.error('safeGetBytes failed', e); tr.end(); return null; }
-    }
-
-    async function rehydrateOnForeground(source) {
-      const tr = TRACE('rehydrateOnForeground', { source, docId: gDocId, locked: __fgRefreshLock });
-      if (__fgRefreshLock) { tr.step('locked; skip'); tr.end(); return; }
-      __fgRefreshLock = true;
-      try {
-        if (!gDocId) { tr.step('no docId'); return; }
-
-        await new Promise(r => setTimeout(r, 120));
-
-        let bytes = await safeGetBytes(gDocId);
-        if (!bytes) {
-          await new Promise(r => setTimeout(r, 120));
-          bytes = await safeGetBytes(gDocId);
-        }
-
-        if (bytes) {
-          gArrayBuffer = bytes.buffer ?? bytes;
-          await renderFromCurrentBytes(`(${source} refreshed) `);
-          await updateWriteAccessBanner();
-          tr.end('refreshed');
-          return;
-        }
-
-        if (gArrayBuffer?.byteLength) {
-          setStatus(`Refresh skipped (${source}): no bytes yet; keeping current.`);
-          await updateWriteAccessBanner();
-          tr.end('kept current buffer');
-          return;
-        }
-
-        const h = await window.formSuitePersist.getHandle?.(gDocId);
-        if (h) {
-          setStatus(`Refresh postponed (${source}): handle exists; waiting for bytes.`);
-          await updateWriteAccessBanner();
-          tr.end('postponed; has handle');
-          return;
-        }
-
-        await hardResetDocContext('lost access');
-        tr.end('hard reset');
-      } catch (e) {
-        tr.error('rehydrate failed', e);
-      } finally {
-        __fgRefreshLock = false;
-      }
-    }
-
-    document.addEventListener('visibilitychange', () => {
-      if (document.visibilityState === 'visible') rehydrateOnForeground('visible');
-    });
-    window.addEventListener('focus', () => {
-      rehydrateOnForeground('focus');
-    });
-
-    // =========================
-    // ✅ WRITE ACCESS BANNER / PROMPT
-    // =========================
-    async function updateWriteAccessBanner({ tryPrompt = false } = {}) {
-      const tr = TRACE('updateWriteAccessBanner', { tryPrompt, docId: gDocId, supportsFS });
-      try {
-        if (!supportsFS || !gDocId) { permNote.style.display = 'none'; tr.end('unsupported/no-doc'); return 'unsupported'; }
-
-        let handle = gFileHandle || await window.formSuitePersist.getHandle?.(gDocId);
-        if (!handle || !handle.queryPermission) { permNote.style.display = 'none'; tr.end('no-handle'); return 'no-handle'; }
-
-        let p = await handle.queryPermission({ mode: 'readwrite' });
-        tr.step('queryPermission', p);
-
-        if (p !== 'granted' && tryPrompt) {
-          try {
-            const r = await handle.requestPermission({ mode: 'readwrite' });
-            p = r || p;
-            tr.step('requestPermission', r);
-          } catch (e) {
-            tr.warn('requestPermission failed', e);
-          }
-        }
-
-        permNote.style.display = (p === 'granted') ? 'none' : 'block';
-        if (p === 'granted') gFileHandle = handle;
-
-        tr.end({ final: p });
-        return p || 'denied';
-      } catch (e) {
-        tr.error('updateWriteAccessBanner failed', e);
-        permNote.style.display = 'block';
-        return 'error';
-      }
-    }
-
-    // =========================
-    // TAG MAP / PREVIEW HELPERS
-    // =========================
-
-    // ---------- Rules pruning against schema (NEW) ----------
-    function getValidFieldIdSet(schema) {
-      return new Set((schema?.fields || []).map(f => String(f.id)));
-    }
-
-    /**
-     * Keep only rules whose `fieldId` exists in the schema.
-     * Also prune condition references to non-existing fields.
-     * Targets (heading indices) are kept if they look numeric.
-     */
-    function normalizeRulesForSchema(schema, rulesIn) {
-      const rules = Array.isArray(rulesIn) ? rulesIn : [];
-      const valid = getValidFieldIdSet(schema);
-      const out = [];
-
-      for (const r of rules) {
-        if (!r) continue;
-        const fieldId = String(r.fieldId ?? r.field ?? r.whenField ?? '');
-        if (!fieldId || !valid.has(fieldId)) continue; // drop whole rule
-
-        const rr = JSON.parse(JSON.stringify(r)); // safe clone
-
-        if (Array.isArray(rr.conditions)) {
-          rr.conditions = rr.conditions.filter(c => {
-            if (!c) return false;
-            const ref = c.fieldId ?? c.leftFieldId ?? c.rightFieldId;
-            return !ref || valid.has(String(ref));
-          });
-        }
-
-        // Keep only numeric-like targets (heading indices)
-        if (Array.isArray(rr.targets)) {
-          rr.targets = rr.targets.filter(t => {
-            const key = t?.key ?? t?.idx ?? t?.id;
-            if (key == null) return false;
-            const n = Number(key);
-            return Number.isFinite(n) && n > 0;
-          });
-        }
-
-        out.push(rr);
-      }
-      return out;
-    }
-
-    function normalizeRules(rules){
-      return Array.isArray(rules) ? rules : [];
-    }
-
-    function normalizeForSchema(schema, values, tagMap) {
-      const fieldIds = new Set((schema?.fields || []).map(f => String(f.id)));
-      const prunedValues = {};
-      for (const [k, v] of Object.entries(values || {})) {
-        if (fieldIds.has(String(k))) prunedValues[k] = v;
-      }
-      // Optional: keep tagMap only if it points to an existing field id
-      const prunedTagMap = {};
-      for (const [tag, fieldId] of Object.entries(tagMap || {})) {
-        if (fieldIds.has(String(fieldId))) prunedTagMap[tag] = fieldId;
-      }
-      return { values: prunedValues, tagMap: prunedTagMap };
-    }
-
-    async function getTagMapFor(docId) {
-      const tr = TRACE('getTagMapFor', { docId });
-      try {
-        const state = docId ? (await window.formSuitePersist.loadState(docId)) : null;
-        const tagMap = (state?.payload?.CRONOS_PAYLOAD?.tagMap)
-                    || (state?.cronos_payload?.tagMap)
-                    || (state?.CRONOS_PAYLOAD?.tagMap)
-                    || (state?.tagMap)
-                    || {};
-        tr.end({ tagCount: Object.keys(tagMap).length });
-        return tagMap;
-      } catch (e) { tr.error('failed', e); tr.end(); return {}; }
-    }
-
-    function loadSchemaFromLocalStorage() {
-      const tr = TRACE('loadSchemaFromLocalStorage');
-      try { const s = JSON.parse(localStorage.getItem(STORAGE_KEY) || 'null'); tr.end({ has:s?.fields?.length }); return s; }
-      catch (e) { tr.error('parse fail', e); tr.end(); return null; }
-    }
-
-    // Collect values from the live form.
-    // NEW: returns structured address objects from __addressValues.
-    function collectFormValues(schema) {
-      const tr = TRACE('collectFormValues', { fieldCount: schema?.fields?.length || 0 });
-      try {
-        const form = document.getElementById('liveForm');
-        const out = {};
-        if (!form || !schema) { tr.end('no form/schema'); return out; }
-        for (const f of schema.fields) {
-          if (f.type === 'multichoice') {
-            const nodes = form.querySelectorAll(`input[type="checkbox"][name="${CSS.escape(f.id)}"]`);
-            out[f.id] = Array.from(nodes).filter(n => n.checked).map(n => n.value);
-            continue;
-          }
-          if (f.type === 'address') {
-            out[f.id] = __addressValues[f.id] ?? null;
-            continue;
-          }
-          const el = form.elements[f.id];
-          out[f.id] = el ? el.value : null;
-        }
-        tr.end({ keys: Object.keys(out).length });
-        return out;
-      } catch (e) { tr.error('failed', e); tr.end(); return {}; }
-    }
-
-    async function updatePreview(values) {
-      const tr = TRACE('updatePreview', { valueKeys: Object.keys(values||{}).length });
-      try {
-        if (!payloadEl) { tr.end('no payloadEl'); return; }
-
-        const tagMapRaw = await getTagMapFor(gDocId);
-        const wsState   = gDocId ? (await window.formSuitePersist.loadState(gDocId)) : null;
-
-        const rawRules  = normalizeRules(wsState?.rules);
-        const rules     = normalizeRulesForSchema(gSchema, rawRules);   // ✅ prune here
-
-        const { values: prunedValues, tagMap: prunedTagMap } =
-          normalizeForSchema(gSchema, values || {}, tagMapRaw);
-
-        payloadEl.value = JSON.stringify({
-          title:  gSchema?.title || 'Form',
-          fields: gSchema?.fields || [],
-          values: prunedValues,
-          tagMap: prunedTagMap,
-          rules
-        }, null, 2);
-
-        tr.end({ ok:true });
-      } catch (e) { tr.error('failed', e); tr.end(); }
-    }
-
-    let previewTimer = null;
-    function schedulePreviewUpdate() {
-      const tr = TRACE('schedulePreviewUpdate');
-      try {
-        clearTimeout(previewTimer);
-        previewTimer = setTimeout(async () => {
-          const tr2 = TRACE('previewUpdate:tick');
-          try {
-            const vals = collectFormValues(gSchema);
-            if (gDocId) await window.formSuitePersist.saveState(gDocId, { schema: gSchema, values: vals });
-            await updatePreview(vals);
-            gDirty = true;
-            setStatus('Unsaved changes — press Save to update DOCX.');
-          } catch (e) { tr2.error('tick failed', e); }
-          finally { tr2.end(); }
-        }, 250);
-      } finally { tr.end(); }
-    }
-
-    function buildForm(container, schema, values) {
-      const tr = TRACE('buildForm', { fields: schema?.fields?.length || 0 });
-      try {
-        container.innerHTML = '';
-        if (!schema || !Array.isArray(schema.fields) || schema.fields.length === 0) {
-          container.innerHTML = '<div class="empty">No manual schema. Create one in the Builder, or load a DOCX that already contains a payload schema.</div>';
-          tr.end('empty schema');
-          return;
-        }
-
-        const form = document.createElement('form');
-        form.id = 'liveForm';
-        form.noValidate = true;
-        form.style.display = 'grid';
-        form.style.gap = '12px';
-
-        if (schema.title) {
-          const h = document.createElement('h4');
-          h.textContent = schema.title;
-          h.style.margin = '0 0 6px';
-          form.appendChild(h);
-        }
-
-        for (const f of schema.fields) {
-          const w = TRACE('buildForm:field', f);
-          const wrap = document.createElement('div');
-          wrap.className = 'field';
-          const label = document.createElement('label');
-          label.htmlFor = f.id;
-          label.textContent = f.label || f.id || '(field)';
-          label.style.display = 'flex';
-          label.style.justifyContent = 'space-between';
-          label.style.alignItems = 'center';
-          if (f.required) {
-            const star = document.createElement('span');
-            star.textContent = '•'; star.title = 'required'; star.style.fontWeight = '600'; star.style.color = '#ef4444';
-            label.appendChild(star);
-          }
-          wrap.appendChild(label);
-
-          let input;
-
-          if (f.type === 'multichoice') {
-            const box = document.createElement('div');
-            box.style.display = 'grid'; box.style.gap = '6px';
-            (f.options || []).forEach(opt => {
-              const id = `${f.id}__${String(opt?.value ?? opt).replace(/\s+/g,'_')}`;
-              const row = document.createElement('label');
-              row.style.display = 'flex'; row.style.gap = '8px'; row.style.alignItems = 'center';
-              const cb = document.createElement('input');
-              cb.type = 'checkbox'; cb.name = f.id; cb.id = id; cb.value = String(opt?.value ?? opt);
-              if (Array.isArray(values?.[f.id]) && values[f.id].includes(cb.value)) cb.checked = true;
-              const span = document.createElement('span'); span.textContent = String(opt?.label ?? opt?.text ?? opt?.value ?? opt);
-              row.appendChild(cb); row.appendChild(span); box.appendChild(row);
-            });
-            wrap.appendChild(box);
-            box.addEventListener('change', schedulePreviewUpdate);
-            form.appendChild(wrap);
-            w.end();
-            continue;
-
-          } else if (f.type === 'select') {
-            input = document.createElement('select');
-            (f.options || []).forEach(opt => {
-              const o = document.createElement('option');
-              o.value = String(opt?.value ?? opt?.id ?? opt);
-              o.textContent = String(opt?.label ?? opt?.text ?? opt?.value ?? opt);
-              input.appendChild(o);
-            });
-
-          } else if (f.type === 'date') {
-            input = document.createElement('input'); input.type = 'text'; input.dataset.type = 'date'; input.dataset.format = f.dateFormat || 'Y-m-d';
-
-          // NEW: Address field mounts AddressAuto and stores structured value in __addressValues
-          } else if (f.type === 'address') {
-            const mountDiv = document.createElement('div');
-            mountDiv.className = 'address-field';
-            wrap.appendChild(mountDiv);
-
-            // Initial structured value (or upgrade from legacy string)
-            const initial =
-              typeof values?.[f.id] === 'string'
-                ? { formatted: values[f.id] }
-                : (values?.[f.id] || null);
-
-            // seed local state for collectFormValues()
-            __addressValues[f.id] = initial || null;
-
-            AddressAuto.mount(mountDiv, {
-              id: f.id,
-              label: f.label || 'Address',
-              required: !!f.required,
-              value: initial || null,
-              onChange: (val) => {
-                __addressValues[f.id] = val;     // keep full object
-                schedulePreviewUpdate();          // reflect in preview + persistence
-              }
-            });
-
-            form.appendChild(wrap);
-            w.end();
-            continue;
-
-          } else {
-            input = document.createElement('input'); input.type = 'text';
-          }
-
-          input.id = f.id; input.name = f.id;
-          if (f.required) input.required = true;
-          if (values && values[f.id] != null) input.value = values[f.id];
-
-          input.addEventListener('change', schedulePreviewUpdate);
-          input.addEventListener('input', schedulePreviewUpdate);
-          wrap.appendChild(input);
-
-          if (f.type === 'date') {
-            setTimeout(() => {
-              const tt = TRACE('flatpickr:init', { id: input.id, format: input.dataset.format });
-              try {
-                if (window.flatpickr) {
-                  window.flatpickr(input, {
-                    dateFormat: input.dataset.format || 'Y-m-d',
-                    allowInput: true,
-                    onChange: schedulePreviewUpdate,
-                    onValueUpdate: schedulePreviewUpdate
-                  });
-                }
-              } finally { tt.end(); }
-            }, 0);
-          }
-
-          form.appendChild(wrap);
-          w.end();
-        }
-
-        container.appendChild(form);
-        tr.end('form built');
-      } catch (e) { tr.error('failed', e); tr.end(); }
-    }
-
-    // =========================
-    // SDT PARSING (JS)
-    // =========================
-    const W_NS = "http://schemas.openxmlformats.org/wordprocessingml/2006/main";
-    function xmlText(el) {
-      let s = '';
-      const rec = n => {
-        if (!n) return;
-        if (n.nodeType === 3) { s += n.nodeValue; return; }
-        if (n.nodeType === 1) {
-          const ln = n.localName;
-          if (ln === 'p' || ln === 'cr' || ln === 'br') s += '\n';
-          for (const ch of n.childNodes) rec(ch);
-        }
-      };
-      rec(el);
-      return s.replace(/\s+\n/g,'\n').replace(/\n{3,}/g,'\n\n').trim();
-    }
-
-    async function parseSDTs_JS(arrayBuffer) {
-      const tr = TRACE('parseSDTs_JS', { hasBuffer: !!arrayBuffer, len: arrayBuffer?.byteLength });
-      try {
-        if (!arrayBuffer) return { sdts: [], scan: [], total: 0 };
-        const zip = await JSZip.loadAsync(arrayBuffer);
-        const parts = zip.file(/^word\/(?!_rels\/|theme\/|fontTable\.xml|styles\.xml|numbering\.xml|settings\.xml|webSettings\.xml).*\.xml$/i) || [];
-        tr.step('parts', parts.map(p => p.name));
-        const parser = new DOMParser();
-        const sdts = [];
-        const scan = [];
-        for (const f of parts) {
-          const pf = TRACE('parseSDTs_JS:file', f.name);
-          const xmlTextContent = await f.async('string');
-          let err = null, countBefore = sdts.length;
-          try {
-            const xml = parser.parseFromString(xmlTextContent, "application/xml");
-            const found = Array.from(xml.getElementsByTagNameNS(W_NS, 'sdt'));
-            for (const sdt of found) {
-              const pr = sdt.getElementsByTagNameNS(W_NS, 'sdtPr')[0];
-              const content = sdt.getElementsByTagNameNS(W_NS, 'sdtContent')[0] || sdt;
-              let tag = '', alias = '';
-              if (pr) {
-                const tEl = pr.getElementsByTagNameNS(W_NS, 'tag')[0];
-                if (tEl) tag = tEl.getAttributeNS(W_NS, 'val') || tEl.getAttribute('w:val') || '';
-                const aEl = pr.getElementsByTagNameNS(W_NS, 'alias')[0];
-                if (aEl) alias = aEl.getAttributeNS(W_NS, 'val') || aEl.getAttribute('w:val') || '';
-              }
-              sdts.push({ part: f.name.split('/').pop().replace('.xml',''), tag, alias, text: xmlText(content) });
-            }
-          } catch (e) { err = e?.message || String(e); pf.warn('xml parse error', e); }
-          scan.push({ path: f.name, part: f.name.split('/').pop().replace('.xml',''), size: xmlTextContent.length, sdt_count: sdts.length - countBefore, error: err });
-          pf.end({ added: sdts.length - countBefore, error: err });
-        }
-        tr.end({ total: sdts.length, scanned: scan.length });
-        return { sdts, scan, total: sdts.length };
-      } catch (e) { tr.error('failed', e); tr.end(); return { sdts: [], scan: [], total: 0 }; }
-    }
-
-    // =========================
-    // PYODIDE (payload/SDT writes)
-    // =========================
-    let pyodideReady = (async () => {
-      const tr = TRACE('pyodide:bootstrap');
-      try {
-        const s = document.createElement('script');
-        s.src = "https://cdn.jsdelivr.net/pyodide/v0.24.1/full/pyodide.js";
-        document.head.appendChild(s);
-        await new Promise(r => s.onload = r);
-        const py = await loadPyodide({ indexURL: "https://cdn.jsdelivr.net/pyodide/v0.24.1/full/" });
-        tr.step('pyodide loaded');
-        await py.runPythonAsync(`
-    import io, zipfile, json
-    import xml.etree.ElementTree as ET
-    _W_NS = "http://schemas.openxmlformats.org/wordprocessingml/2006/main"
-    NS = {"w": _W_NS}
-    def _q(local): return f"{{{_W_NS}}}{local}"
-
-    def read_docvar_settings(doc_bytes: bytes, name: str) -> str | None:
-        f = io.BytesIO(doc_bytes)
-        with zipfile.ZipFile(f) as z:
-            try: data = z.read("word/settings.xml")
-            except KeyError: return None
-        try: root = ET.fromstring(data)
-        except ET.ParseError: return None
-        docVars = root.find("w:docVars", NS)
-        if docVars is None: return None
-        for dv in docVars.findall("w:docVar", NS):
-            if dv.attrib.get(_q("name")) == name:
-                return dv.attrib.get(_q("val"), "") or ""
-        return None
-
-    def write_docvar_settings(doc_bytes: bytes, name: str, value: str) -> bytes:
-        f_in = io.BytesIO(doc_bytes); out = io.BytesIO()
-        with zipfile.ZipFile(f_in) as zin, zipfile.ZipFile(out, "w", zipfile.ZIP_DEFLATED) as zout:
-            try: settings_xml = zin.read("word/settings.xml")
-            except KeyError:
-                settings_xml = b'<?xml version="1.0" encoding="UTF-8" standalone="yes"?><w:settings xmlns:w="http://schemas.openxmlformats.org/wordprocessingml/2006/main"/>'
-            for item in zin.infolist():
-                if item.filename != "word/settings.xml":
-                    zout.writestr(item, zin.read(item.filename))
-            root = ET.fromstring(settings_xml)
-            docVars = root.find("w:docVars", NS)
-            if docVars is None: 
-                docVars = ET.SubElement(root, _q("docVars"))
-            target = None
-            for dv in docVars.findall("w:docVar", NS):
-                if dv.attrib.get(_q("name")) == name: 
-                    target = dv; break
-            if target is None:
-                ET.SubElement(docVars, _q("docVar"), {_q("name"): name, _q("val"): value or ""})
-            else:
-                target.set(_q("val"), value or "")
-            data = ET.tostring(root, encoding="utf-8", xml_declaration=True)
-            zout.writestr("word/settings.xml", data)
-        return out.getvalue()
-
-    def read_docvar_custom(doc_bytes: bytes, name: str) -> str | None:
-        f = io.BytesIO(doc_bytes)
-        with zipfile.ZipFile(f) as z:
-            try: docprops = z.read("docProps/custom.xml")
-            except KeyError: return None
-        try: root = ET.fromstring(docprops)
-        except ET.ParseError: return None
-        for v in root:
-            if v.tag.endswith("property") and v.attrib.get("name") == name:
-                for c in v: return c.text or ""
-        return None
-
-    def _set_sdt_text(content_el, value):
-        texts = content_el.findall(".//w:t", {"w": _W_NS})
-        if texts:
-            first = True
-            for t in texts:
-                if first:
-                    t.text = value
-                    first = False
-                else:
-                    t.text = ""
-            return
-        has_block = (content_el.find(".//w:p", {"w": _W_NS}) is not None) or (content_el.find(".//w:tbl", {"w": _W_NS}) is not None)
-        for ch in list(content_el): content_el.remove(ch)
-        if has_block:
-            p = ET.SubElement(content_el, _q("p")); r = ET.SubElement(p, _q("r"))
-        else:
-            r = ET.SubElement(content_el, _q("r"))
-        t = ET.SubElement(r, _q("t")); t.text = value
-        if (value.strip() != value) or ("\\n" in value) or ("  " in value):
-            t.set("{http://www.w3.org/XML/1998/namespace}space", "preserve")
-
-    def write_sdts_by_tag(doc_bytes: bytes, mapping_json: str) -> bytes:
-        try: mapping = json.loads(mapping_json or "{}")
-        except Exception: mapping = {}
-        f_in = io.BytesIO(doc_bytes); out = io.BytesIO()
-        with zipfile.ZipFile(f_in) as zin, zipfile.ZipFile(out, "w", zipfile.ZIP_DEFLATED) as zout:
-            def is_target(name):
-                if not (name.startswith("word/") and name.endswith(".xml")): return False
-                skip = {"word/styles.xml","word/numbering.xml","word/theme/theme1.xml","word/fontTable.xml","word/settings.xml","word/webSettings.xml"}
-                return name not in skip and not name.startswith("word/_rels/")
-            for item in zin.infolist():
-                name = item.filename
-                data = zin.read(name)
-                if not is_target(name):
-                    zout.writestr(name, data); continue
-                try:
-                    root = ET.fromstring(data)
-                except ET.ParseError:
-                    zout.writestr(name, data); continue
-                changed = False
-                for sdt in root.findall(".//w:sdt", {"w": _W_NS}):
-                    pr = sdt.find("w:sdtPr", {"w": _W_NS})
-                    if pr is None: continue
-                    tag_el = pr.find("w:tag", {"w": _W_NS})
-                    tag_val = (tag_el.get(_q("val")) if tag_el is not None else "") or ""
-                    if tag_val and tag_val in mapping:
-                        val = mapping.get(tag_val, "")
-                        if not isinstance(val, str):
-                            try: import json as _json; val = _json.dumps(val, ensure_ascii=False)
-                            except Exception: val = str(val)
-                        content_el = sdt.find("w:sdtContent", {"w": _W_NS}) or sdt
-                        _set_sdt_text(content_el, val)
-                        changed = True
-                zout.writestr(name, ET.tostring(root, encoding="utf-8", xml_declaration=True) if changed else data)
-        return out.getvalue()
-
-      def _ensure_fsHidden_style(zfin, names):
-          if "word/styles.xml" in names:
-              try: root = ET.fromstring(zfin.read("word/styles.xml"))
-              except ET.ParseError: root = ET.Element(_q("styles"))
-          else:
-              root = ET.Element(_q("styles"))
-          have = False
-          for st in root.findall(_q("style")):
-              if st.get(_q("type")) == "character" and st.get(_q("styleId")) == "fsHidden":
-                  have = True; break
-          if not have:
-              st = ET.Element(_q("style"), {_q("type"): "character", _q("styleId"): "fsHidden"})
-              ET.SubElement(st, _q("name"), {_q("val"): "fsHidden"})
-              rpr = ET.SubElement(st, _q("rPr"))
-              ET.SubElement(rpr, _q("vanish"))
-              root.append(st)
-          return ET.tostring(root, encoding="utf-8", xml_declaration=True)
-
-    def _heading_level(p_el):
-        ppr = p_el.find(_q("pPr"))
-        if ppr is not None:
-            ol = ppr.find(_q("outlineLvl"))
-            if ol is not None and ol.get(_q("val")) is not None:
-                try: return int(ol.get(_q("val"))) + 1
-                except: pass
-            ps = ppr.find(_q("pStyle"))
-            if ps is not None and ps.get(_q("val")):
-                v = ps.get(_q("val")).lower()
-                if v.startswith("heading"):
-                    try: return int(v.replace("heading","").strip())
-                    except: return None
-        return None
-
-    def _apply_rStyle_hidden_to_runs(el):
-        for r in el.findall(".//w:r", {"w": _W_NS}):
-            rpr = r.find(_q("rPr"))
-            if rpr is None:
-                rpr = ET.SubElement(r, _q("rPr"))
-            has = False
-            for rs in rpr.findall(_q("rStyle")):
-                if rs.get(_q("val")) == "fsHidden":
-                    has = True; break
-            if not has:
-                ET.SubElement(rpr, _q("rStyle"), {_q("val"): "fsHidden"})
-
-    def _clear_table_hidden_markers(tbl_el):
-        tbl_pr = tbl_el.find(_q("tblPr"))
-        if tbl_pr is not None:
-            for node in list(tbl_pr.findall(_q("hidden"))):
-                tbl_pr.remove(node)
-        for tr in tbl_el.findall(".//w:tr", {"w": _W_NS}):
-            tr_pr = tr.find(_q("trPr"))
-            if tr_pr is None:
-                continue
-            for node in list(tr_pr.findall(_q("hidden"))):
-                tr_pr.remove(node)
-
-    def _mark_table_hidden(tbl_el):
-        tbl_pr = tbl_el.find(_q("tblPr"))
-        if tbl_pr is None:
-            tbl_pr = ET.SubElement(tbl_el, _q("tblPr"))
-        hidden = tbl_pr.find(_q("hidden"))
-        if hidden is None:
-            ET.SubElement(tbl_pr, _q("hidden"), {_q("val"): "true"})
-        else:
-            hidden.set(_q("val"), "true")
-        for tr in tbl_el.findall(".//w:tr", {"w": _W_NS}):
-            tr_pr = tr.find(_q("trPr"))
-            if tr_pr is None:
-                tr_pr = ET.SubElement(tr, _q("trPr"))
-            hidden = tr_pr.find(_q("hidden"))
-            if hidden is None:
-                ET.SubElement(tr_pr, _q("hidden"), {_q("val"): "true"})
-            else:
-                hidden.set(_q("val"), "true")
-
-    def _iter_blocks_within(container, top_level):
-        for node in list(container):
-            if node.tag == _q("sdt"):
-                inner = node.find(_q("sdtContent"))
-                if inner is not None:
-                    yield from _iter_blocks_within(inner, top_level)
-                else:
-                    yield {"element": node, "type": "other", "level": None, "top": top_level}
-            elif node.tag == _q("p"):
-                yield {"element": node, "type": "p", "level": _heading_level(node), "top": top_level}
-            elif node.tag == _q("tbl"):
-                yield {"element": node, "type": "tbl", "level": None, "top": top_level}
-            else:
-                yield {"element": node, "type": "other", "level": None, "top": top_level}
-
-    def _collect_body_blocks(body_el):
-        blocks = []
-        for child in list(body_el):
-            if child.tag == _q("sdt"):
-                content = child.find(_q("sdtContent"))
-                if content is not None:
-                    blocks.extend(_iter_blocks_within(content, child))
-                else:
-                    blocks.append({"element": child, "type": "other", "level": None, "top": child})
-            elif child.tag == _q("p"):
-                blocks.append({"element": child, "type": "p", "level": _heading_level(child), "top": child})
-            elif child.tag == _q("tbl"):
-                blocks.append({"element": child, "type": "tbl", "level": None, "top": child})
-            else:
-                blocks.append({"element": child, "type": "other", "level": None, "top": child})
-        return blocks
-
-    def _mark_block_hidden(el):
-        if el is None:
-            return
-        _apply_rStyle_hidden_to_runs(el)
-        if el.tag == _q("tbl"):
-            _mark_table_hidden(el)
-        for tbl in el.findall(".//w:tbl", {"w": _W_NS}):
-            _apply_rStyle_hidden_to_runs(tbl)
-            _mark_table_hidden(tbl)
-
-<<<<<<< HEAD
-      def apply_visibility(u8, idx_to_action_json):
-          try: idx_to_action = {int(k): v for (k,v) in json.loads(idx_to_action_json).items()}
-          except Exception: idx_to_action = {}
-          data = bytes(u8)
-          outbuf = io.BytesIO()
-          with zipfile.ZipFile(io.BytesIO(data), "r") as zfin:
-              names = list(zfin.namelist())
-              styles_xml = _ensure_fsHidden_style(zfin, set(names))
-              raw_entries = {n: zfin.read(n) for n in names if n != "word/styles.xml"}
-
-              def is_doc_part(n):
-                  if not (n.startswith("word/") and n.endswith(".xml")): return False
-                  skip = {"word/styles.xml","word/numbering.xml","word/theme/theme1.xml","word/fontTable.xml","word/settings.xml","word/webSettings.xml"}
-                  return n not in skip and not n.startswith("word/_rels/")
-
-              parts_roots = {}
-              for n in names:
-                  if not is_doc_part(n): continue
-                  payload = raw_entries.get(n)
-                  if payload is None:
-                      parts_roots[n] = None
-                      continue
-                  try:
-                      root = ET.fromstring(payload)
-                  except ET.ParseError:
-                      parts_roots[n] = None
-                      continue
-                  for r in root.findall(".//w:r", {"w": _W_NS}):
-                      rpr = r.find(_q("rPr"))
-                      if rpr is None: continue
-                      for rs in list(rpr.findall(_q("rStyle"))):
-                          if rs.get(_q("val")) == "fsHidden":
-                              rpr.remove(rs)
-                  for tbl in root.findall(".//w:tbl", {"w": _W_NS}):
-                      _clear_table_hidden_markers(tbl)
-                  parts_roots[n] = root
-
-              global_idx = 0
-              for n in names:
-                  if not is_doc_part(n): continue
-                  root = parts_roots.get(n)
-                  if root is None:
-                      continue
-                  body = root.find(_q("body"))
-                  if body is None:
-                      raw_entries[n] = ET.tostring(root, encoding="utf-8", xml_declaration=True)
-                      continue
-                  elems = _collect_body_blocks(body)
-                  heading_positions = []
-                  for i, blk in enumerate(elems):
-                      if blk.get("type") == "p" and blk.get("level") is not None:
-                          global_idx += 1
-                          heading_positions.append((i, blk.get("level"), global_idx))
-                  for h_i, (pos, lvl, idx) in enumerate(heading_positions):
-                      if idx_to_action.get(idx) != "HIDE":
-                          continue
-                      if h_i + 1 < len(heading_positions):
-                          end = len(elems)
-                          for j in range(h_i+1, len(heading_positions)):
-                              np, nl, _ = heading_positions[j]
-                              if nl <= lvl:
-                                  end = np
-                                  break
-                      else:
-                          end = len(elems)
-                      seen = set()
-                      for j in range(pos, end):
-                          blk = elems[j]
-                          top = blk.get("top")
-                          if top is None:
-                              continue
-                          key = id(top)
-                          if key in seen:
-                              continue
-                          seen.add(key)
-                          if top.tag in {_q("p"), _q("tbl"), _q("sdt")}:
-                              _mark_block_hidden(top)
-                  raw_entries[n] = ET.tostring(root, encoding="utf-8", xml_declaration=True)
-
-          with zipfile.ZipFile(outbuf, "w", compression=zipfile.ZIP_DEFLATED) as zfout:
-              for n in names:
-                  if n == "word/styles.xml":
-                      continue
-                  zfout.writestr(n, raw_entries.get(n, b""))
-              zfout.writestr("word/styles.xml", styles_xml)
-
-          return outbuf.getvalue()
-=======
-    def apply_visibility(u8, idx_to_action_json):
-        try: idx_to_action = {int(k): v for (k,v) in json.loads(idx_to_action_json).items()}
-        except Exception: idx_to_action = {}
-        data = bytes(u8)
-        outbuf = io.BytesIO()
-        with zipfile.ZipFile(io.BytesIO(data), "r") as zfin, zipfile.ZipFile(outbuf, "w", compression=zipfile.ZIP_DEFLATED) as zfout:
-            names = zfin.namelist()
-            for n in names:
-                if n == "word/styles.xml": continue
-                zfout.writestr(n, zfin.read(n))
-            _ensure_fsHidden_style(zfin, zfout, set(names))
-            def is_doc_part(n):
-                if not (n.startswith("word/") and n.endswith(".xml")): return False
-                skip = {"word/styles.xml","word/numbering.xml","word/theme/theme1.xml","word/fontTable.xml","word/settings.xml","word/webSettings.xml"}
-                return n not in skip and not n.startswith("word/_rels/")
-            parts_roots = {}
-            for n in names:
-                if not is_doc_part(n): continue
-                try: root = ET.fromstring(zfin.read(n))
-                except ET.ParseError:
-                    parts_roots[n] = None
-                    continue
-                for r in root.findall(".//w:r", {"w": _W_NS}):
-                    rpr = r.find(_q("rPr"))
-                    if rpr is None: continue
-                    for rs in list(rpr.findall(_q("rStyle"))):
-                        if rs.get(_q("val")) == "fsHidden":
-                            rpr.remove(rs)
-                for tbl in root.findall(".//w:tbl", {"w": _W_NS}):
-                    _clear_table_hidden_markers(tbl)
-                parts_roots[n] = root
-            global_idx = 0
-            for n in names:
-                if not is_doc_part(n): continue
-                root = parts_roots.get(n)
-                if root is None: continue
-                body = root.find(_q("body"))
-                if body is None:
-                    zfout.writestr(n, ET.tostring(root, encoding="utf-8", xml_declaration=True)); continue
-                elems = _collect_body_blocks(body)
-                heading_positions = []
-                for i, blk in enumerate(elems):
-                    if blk.get("type") == "p" and blk.get("level") is not None:
-                        global_idx += 1
-                        heading_positions.append((i, blk.get("level"), global_idx))
-                for h_i, (pos, lvl, idx) in enumerate(heading_positions):
-                    if idx_to_action.get(idx) != "HIDE":
-                        continue
-                    if h_i + 1 < len(heading_positions):
-                        end = len(elems)
-                        for j in range(h_i+1, len(heading_positions)):
-                            np, nl, _ = heading_positions[j]
-                            if nl <= lvl:
-                                end = np
-                                break
-                    else:
-                        end = len(elems)
-                    seen = set()
-                    for j in range(pos, end):
-                        blk = elems[j]
-                        top = blk.get("top")
-                        if top is None:
-                            continue
-                        key = id(top)
-                        if key in seen:
-                            continue
-                        seen.add(key)
-                        if top.tag in {_q("p"), _q("tbl"), _q("sdt")}:
-                            _mark_block_hidden(top)
-                zfout.writestr(n, ET.tostring(root, encoding="utf-8", xml_declaration=True))
-        return outbuf.getvalue()
->>>>>>> 54f15f0a
-        `);
-        tr.end('pyodide ready');
-        return py;
-      } catch (e) { tr.error('bootstrap failed', e); tr.end(); throw e; }
-    })();
-
-    async function readDocVarSettings(arrayBufferOrBytes, name) {
-      const tr = TRACE('readDocVarSettings', { name });
-      try {
-        const py = await pyodideReady;
-        const u8in = arrayBufferOrBytes instanceof Uint8Array ? arrayBufferOrBytes : new Uint8Array(arrayBufferOrBytes);
-        const fn = py.globals.get('read_docvar_settings');
-        const pyBytes = py.toPy(u8in);
-        let pyOut;
-        try { pyOut = fn(pyBytes, name); }
-        finally { try{fn.destroy();}catch{} try{pyBytes.destroy();}catch{} }
-        let txt = null;
-        if (pyOut?.toJs) txt = pyOut.toJs({ create_proxies:false });
-        else txt = pyOut ?? null;
-        try { pyOut.destroy?.(); } catch {}
-        tr.end({ found: !!txt, len: txt?.length });
-        return txt;
-      } catch (e) { tr.error('failed', e); tr.end(); return null; }
-    }
-
-    async function readDocVarCustom(arrayBufferOrBytes, name) {
-      const tr = TRACE('readDocVarCustom', { name });
-      try {
-        const py = await pyodideReady;
-        const u8in = arrayBufferOrBytes instanceof Uint8Array ? arrayBufferOrBytes : new Uint8Array(arrayBufferOrBytes);
-        const fn = py.globals.get('read_docvar_custom');
-        const pyBytes = py.toPy(u8in);
-        let pyOut;
-        try { pyOut = fn(pyBytes, name); }
-        finally { try{fn.destroy();}catch{} try{pyBytes.destroy();}catch{} }
-        let txt = null;
-        if (pyOut?.toJs) txt = pyOut.toJs({ create_proxies:false });
-        else txt = pyOut ?? null;
-        try { pyOut.destroy?.(); } catch {}
-        tr.end({ found: !!txt, len: txt?.length });
-        return txt;
-      } catch (e) { tr.error('failed', e); tr.end(); return null; }
-    }
-
-    async function writeDocVarSettings(arrayBufferOrBytes, name, value) {
-      const tr = TRACE('writeDocVarSettings', { name, valueLen: (value||'').length });
-      try {
-        const py = await pyodideReady;
-        const u8in = arrayBufferOrBytes instanceof Uint8Array ? arrayBufferOrBytes : new Uint8Array(arrayBufferOrBytes);
-        const fn = py.globals.get('write_docvar_settings');
-        const pyBytes = py.toPy(u8in);
-        let pyOut;
-        try { pyOut = fn(pyBytes, name, String(value ?? "")); }
-        finally { try{fn.destroy();}catch{} try{pyBytes.destroy();}catch{} }
-        let u8;
-        if (pyOut?.toJs) u8 = pyOut.toJs({ create_proxies:false });
-        else if (pyOut?.getBuffer) u8 = new Uint8Array(pyOut.getBuffer());
-        else u8 = new Uint8Array([]);
-        try { pyOut.destroy?.(); } catch {}
-        tr.end({ outLen: u8?.byteLength });
-        return u8;
-      } catch (e) { tr.error('failed', e); tr.end(); throw e; }
-    }
-
-    async function writeSDTs(arrayBufferOrBytes, tagToTextObj) {
-      const tr = TRACE('writeSDTs', { tagCount: Object.keys(tagToTextObj||{}).length });
-      try {
-        const py = await pyodideReady;
-        const u8in = arrayBufferOrBytes instanceof Uint8Array ? arrayBufferOrBytes : new Uint8Array(arrayBufferOrBytes);
-        const fn = py.globals.get('write_sdts_by_tag');
-        const pyBytes   = py.toPy(u8in);
-        const pyMap     = py.toPy(JSON.stringify(tagToTextObj || {}));
-        let pyOut;
-        try { pyOut = fn(pyBytes, pyMap); }
-        finally { try{fn.destroy();}catch{} try{pyBytes.destroy();}catch{} try{pyMap.destroy();}catch{} }
-        let u8;
-        if (pyOut?.toJs) u8 = pyOut.toJs({ create_proxies:false });
-        else if (pyOut?.getBuffer) u8 = new Uint8Array(pyOut.getBuffer());
-        else u8 = new Uint8Array([]);
-        try { pyOut.destroy?.(); } catch {}
-        tr.end({ outLen: u8?.byteLength });
-        return u8;
-      } catch (e) { tr.error('failed', e); tr.end(); throw e; }
-    }
-
-    // =========================
-    // RENDER FROM CURRENT BYTES
-    // =========================
-    async function renderFromCurrentBytes(prefix = '') {
-      const tr = TRACE('renderFromCurrentBytes', { prefix, hasBuf: !!gArrayBuffer, len: gArrayBuffer?.byteLength });
-      try {
-        tr.step('buffer sha', await sha256Hex(gArrayBuffer));
-
-        // 1) SDTs
-        const parsed = await parseSDTs_JS(gArrayBuffer);
-        gSDTs = parsed.sdts || [];
-        renderSDTsView(parsed);
-
-        // 2) Headings
-        let headingsParsed = { flat: [], tree: [], count: 0 };
-        try {
-          headingsParsed = await parseHeadings_JS(gArrayBuffer);
-          renderHeadingsTreeView(headingsParsed.tree);
-        } catch (e) {
-          tr.warn('headings parse/render failed', e);
-          try { if (headersTreeEl) headersTreeEl.innerHTML = '<div class="empty">No headings.</div>'; } catch {}
-        }
-
-        // 3) Payload (schema/values/tagMap/rules)
-        let payloadRaw = await readDocVarSettings(gArrayBuffer, PAYLOAD_KEY);
-        if (payloadRaw == null) payloadRaw = await readDocVarCustom(gArrayBuffer, PAYLOAD_KEY);
-
-        let payload = null;
-        try { payload = payloadRaw ? JSON.parse(payloadRaw) : null; } catch { payload = null; }
-
-        const wsState   = await window.formSuitePersist.loadState(gDocId);
-        const wsSchema  = wsState?.schema || null;
-        const wsValues  = wsState?.values || {};
-        const wsRules   = normalizeRules(wsState?.rules);
-        const wsTagMap  = wsState?.tagMap || {};
-
-        const asTs = (x)=> { const t = Date.parse(x || ''); return Number.isFinite(t) ? t : 0; };
-        const pHasSchema = Array.isArray(payload?.fields) && payload.fields.length > 0;
-        const pUpdatedTs = asTs(payload?.updatedAt);
-        const wsSchemaTs = asTs(wsState?.schemaUpdatedAt);
-
-        let chosenSchema, statusSource;
-        if (wsSchema && (wsSchemaTs >= pUpdatedTs || !pHasSchema)) {
-          chosenSchema = wsSchema; statusSource = 'Using newer schema from Builder/workspace.';
-        } else if (pHasSchema) {
-          chosenSchema = { title: payload.title || 'Form', fields: payload.fields };
-          statusSource = 'Loaded schema from DOCX payload.';
-        } else {
-          chosenSchema = { title: 'Form', fields: [] };
-          statusSource = 'No schema stored for this DOCX yet.';
-        }
-
-        const mergedValues = { ...(payload?.values || {}), ...(wsValues || {}) };
-        const mergedTagMap = { ...(payload?.tagMap || {}), ...(wsTagMap || {}) };
-        const mergedRules  = wsRules.length ? wsRules : normalizeRules(payload?.rules);
-        const prunedRules  = normalizeRulesForSchema(chosenSchema, mergedRules);
-
-        const { values: prunedValues, tagMap: prunedTagMap } =
-          normalizeForSchema(chosenSchema, mergedValues, mergedTagMap);
-
-        gSchema = chosenSchema;
-        gValues = prunedValues;
-
-        // 4) Persist everything
-        await window.formSuitePersist.saveState(gDocId, {
-          schema: gSchema,
-          values: gValues,
-          tagMap: prunedTagMap,
-          rules:  prunedRules,
-          headings: headingsParsed.flat,
-          headingsTree: headingsParsed.tree,
-          headingsUpdatedAt: new Date().toISOString()
-        });
-
-        // Broadcast headings availability
-        try { bcLegacy?.postMessage({ type: 'headings-updated', docId: gDocId, ts: Date.now() }); } catch {}
-        try { bcCanon?.postMessage({ type: 'headings-updated', docId: gDocId, ts: Date.now() }); } catch {}
-
-        // 5) Build live form + preview
-        buildForm(formMount, gSchema, gValues);
-        await updatePreview(gValues);
-        gDirty = false;
-
-        // 6) Enable actions
-        btnSave.disabled = false;
-        btnExport.disabled = false;
-        btnSaveFromPreview.disabled = false;
-
-        // 7) Status
-        setStatus(`${prefix}${statusSource} SDTs: ${gSDTs.length}. Fields: ${gSchema.fields.length}. Headings: ${headingsParsed.count}.`);
-        tr.end({ sdtCount: gSDTs.length, fieldCount: gSchema.fields.length, headings: headingsParsed.count, statusSource });
-      } catch (e) { tr.error('failed', e); tr.end(); throw e; }
-    }
-
-    function renderSDTsView(parsed) {
-      const tr = TRACE('renderSDTsView', { total: parsed?.total, rows: parsed?.sdts?.length });
-      try {
-        tableBody.innerHTML = '';
-        const sdts = parsed?.sdts || [];
-        if (!sdts.length) {
-          const trEl = document.createElement('tr');
-          const td = document.createElement('td');
-          td.colSpan = 5;
-          td.textContent = 'No SDTs found in this document.';
-          trEl.appendChild(td);
-          tableBody.appendChild(trEl);
-        } else {
-          sdts.forEach((row, i) => {
-            const trEl = document.createElement('tr');
-            const tdIdx = document.createElement('td'); tdIdx.textContent = String(i + 1); trEl.appendChild(tdIdx);
-            const tdPart = document.createElement('td'); tdPart.textContent = row.part || ''; trEl.appendChild(tdPart);
-            const tdTag = document.createElement('td'); tdTag.textContent = row.tag || ''; trEl.appendChild(tdTag);
-            const tdAlias = document.createElement('td'); tdAlias.textContent = row.alias || ''; trEl.appendChild(tdAlias);
-            const tdText = document.createElement('td'); tdText.textContent = row.text || ''; trEl.appendChild(tdText);
-            tableBody.appendChild(trEl);
-          });
-        }
-      } finally { tr.end(); }
-    }
-
-    // =========================
-    // BOOT (auto-restore)
-    // =========================
-    (async function boot() {
-      const tr = TRACE('boot');
-      try {
-        let meta = readActiveMeta();
-        tr.step('readActiveMeta', meta);
-        if (!meta?.docId) { meta = window.formSuitePersist?.getCurrentDocMeta?.(); tr.step('getCurrentDocMeta', meta); }
-        if (!meta?.docId) { tr.end('no meta; idle'); return; }
-
-        clearUiForNewDoc('Restoring document…');
-
-        let bytes = await window.formSuitePersist.getBytes?.(meta.docId)
-                || await window.formSuitePersist.getCurrentDocBytes?.();
-        tr.step('persistence bytes', { len: bytes?.byteLength || bytes?.length });
-
-        if (!bytes && supportsFS) {
-          try {
-            const h = await window.formSuitePersist.getHandle?.(meta.docId);
-            tr.step('getHandle (2nd chance)', { has: !!h });
-            if (h?.getFile) {
-              try { await window.formSuitePersist.ensurePermission?.(h, 'read'); } catch {}
-              const f = await h.getFile();
-              bytes = new Uint8Array(await f.arrayBuffer());
-              gFileHandle = h;
-              if (!gFileName) {
-                const { base, ext } = splitNameAndExt(f.name || meta.name || 'document.docx');
-                gFileName = base || 'document';
-                gFileExt  = ext || 'docx';
-              }
-              tr.step('2nd chance handle.getFile ok', { size: bytes.byteLength });
-            }
-          } catch (e) {
-            tr.warn('2nd chance via handle failed', e);
-          }
-        }
-        if (!bytes && supportsFS) {
-          try {
-            const h = await window.formSuitePersist.getHandle?.(meta.docId);
-            tr.step('getHandle', { has: !!h });
-            if (h) {
-              try { await window.formSuitePersist.ensurePermission?.(h, 'read'); } catch (e) { tr.warn('ensurePermission failed', e); }
-              const f = await h.getFile();
-              bytes = new Uint8Array(await f.arrayBuffer());
-              gFileHandle = h;
-              const { base, ext } = splitNameAndExt(f.name || meta.name || 'document.docx');
-              gFileName = base || 'document';
-              gFileExt  = ext || 'docx';
-              tr.step('handle.getFile ok', { name: `${gFileName}.${gFileExt}`, len: bytes.byteLength });
-            }
-          } catch (e) { tr.warn('handle path failed', e); }
-        }
-
-        if (!bytes) { await hardResetDocContext('no bytes / no permission'); tr.end('no bytes'); return; }
-
-        gArrayBuffer = bytes.buffer ?? bytes;
-
-        if (!gFileName) {
-          const { base, ext } = splitNameAndExt(meta.name || 'document.docx');
-          gFileName = base || 'document';
-          gFileExt  = ext || 'docx';
-        }
-        gDocId = meta.docId;
-
-        tr.step('restored', { docId: gDocId, name: `${gFileName}.${gFileExt}`, len: gArrayBuffer?.byteLength, sha: await sha256Hex(gArrayBuffer) });
-
-        await renderFromCurrentBytes();
-        await updateWriteAccessBanner();
-
-        btnSave.disabled = false; btnExport.disabled = false;
-        if (btnSaveFromPreview) btnSaveFromPreview.disabled = false;
-      } catch (e) { tr.error('boot failed', e); }
-      finally { tr.end(); }
-    })();
-
-    // =========================
-    // PERSIST WRAPPER
-    // =========================
-    async function persistCurrentDoc(bytesU8, handle, nameNoExt, ext = 'docx') {
-      const tr = TRACE('persistCurrentDoc', { hasBytes: !!bytesU8, handle: !!handle, nameNoExt, ext });
-      try {
-        const safeExt = (ext || 'docx').toLowerCase();
-        const name = `${(nameNoExt || 'document').replace(/\.(docx|docm|dotx|dotm)$/i,'')}.${safeExt}`;
-        tr.step('computed name', name);
-        tr.step('hash', await sha256Hex(bytesU8));
-        if (window.formSuitePersist?.setCurrentDoc) {
-          const meta = await window.formSuitePersist.setCurrentDoc({ bytes: bytesU8, handle, name });
-          tr.end(meta); return meta;
-        }
-        if (window.formSuitePersist?.setCurrentDocFromBytes) {
-          const meta = await window.formSuitePersist.setCurrentDocFromBytes(bytesU8, { name, handle });
-          tr.end(meta); return meta;
-        }
-        const meta = { docId: 'inline-' + Date.now(), name };
-        tr.end(meta);
-        return meta;
-      } catch (e) { tr.error('failed', e); tr.end(); throw e; }
-    }
-
-    // ---------- Rules → Visibility map (SHOW supersedes HIDE) ----------
-    function loadRulesForDoc(state) {
-      return (
-        state?.rules ||
-        state?.payload?.rules ||
-        state?.CRONOS_RULES ||
-        state?.cronos_rules ||
-        []
-      );
-    }
-
-    function ruleMatchesValue(op, expected, actual) {
-      const a = actual;
-      if (op === 'equals')    return String(a) === String(expected);
-      if (op === 'notEquals') return String(a) !== String(expected);
-      if (op === 'anyOf') {
-        const arr = Array.isArray(expected) ? expected.map(String) : [String(expected)];
-        if (Array.isArray(a)) return a.map(String).some(v => arr.includes(v));
-        return arr.includes(String(a));
-      }
-      if (op === 'allOf') {
-        const arr = Array.isArray(expected) ? expected.map(String) : [String(expected)];
-        if (!Array.isArray(a)) return false;
-        const aset = new Set(a.map(String));
-        return arr.every(v => aset.has(v));
-      }
-      if (op === 'contains')  return String(a ?? '').toLowerCase().includes(String(expected ?? '').toLowerCase());
-      return false;
-    }
-
-    function evaluateRulesToVisibility(schema, values, rules) {
-      const out = Object.create(null);
-      if (!Array.isArray(rules) || !rules.length) return out;
-
-      const cleanVals = values || {};
-      const getVal = (fid) => cleanVals[fid];
-
-      for (const r of rules) {
-        if (!r) continue;
-        const action = (String(r.action || '').toUpperCase() === 'SHOW') ? 'SHOW'
-                    : (String(r.action || '').toUpperCase() === 'HIDE') ? 'HIDE'
-                    : null;
-        if (!action) continue;
-
-        const fieldId = r.fieldId || r.field || r.whenField;
-        const op      = r.op || r.operator || 'equals';
-        const exp     = r.values ?? r.value ?? r.expected;
-        const targets = Array.isArray(r.targets) ? r.targets : [];
-
-        const actual  = getVal(fieldId);
-        if (!ruleMatchesValue(op, exp, actual)) continue;
-
-        for (const t of targets) {
-          const key = t?.key ?? t?.idx ?? t?.id;
-          if (key == null) continue;
-          const idx = Number(key);
-          if (!Number.isFinite(idx)) continue;
-          const prev = out[idx];
-          if (action === 'SHOW') out[idx] = 'SHOW';
-          else if (action === 'HIDE' && prev !== 'SHOW') out[idx] = 'HIDE';
-        }
-      }
-      return out;
-    }
-
-    // ---------- Bridge to Python: apply visibility using fsHidden ----------
-    async function applyVisibilityByRules(bytesU8, visibilityMap) {
-      if (!visibilityMap || !Object.keys(visibilityMap).length) return bytesU8;
-      const py = await pyodideReady;
-      const fn = py.globals.get('apply_visibility');
-      const pyBytes = py.toPy(bytesU8 instanceof Uint8Array ? bytesU8 : new Uint8Array(bytesU8));
-      const pyMap   = py.toPy(JSON.stringify(visibilityMap));
-      let pyOut;
-      try { pyOut = fn(pyBytes, pyMap); }
-      finally { try{fn.destroy();}catch{} try{pyBytes.destroy();}catch{} try{pyMap.destroy();}catch{} }
-      let u8;
-      if (pyOut?.toJs) u8 = pyOut.toJs({ create_proxies:false });
-      else if (pyOut?.getBuffer) u8 = new Uint8Array(pyOut.getBuffer());
-      else u8 = new Uint8Array([]);
-      try { pyOut.destroy?.(); } catch {}
-      return u8;
-    }
-
-    // =========================
-    // FILE OPEN / SAVE / EXPORT
-    // =========================
-    async function doOpen() {
-      const tr = TRACE('doOpen');
-      try {
-        clearUiForNewDoc('Opening…');
-
-        const [handle] = await showOpenFilePicker({
-          multiple: false,
-          types: [{
-            description: 'Word document',
-            accept: {
-              'application/vnd.openxmlformats-officedocument.wordprocessingml.document': ['.docx'],
-              'application/vnd.ms-word.document.macroEnabled.12': ['.docm'],
-              'application/vnd.openxmlformats-officedocument.wordprocessingml.template': ['.dotx'],
-              'application/vnd.ms-word.template.macroEnabled.12': ['.dotm']
-            }
-          }]
-        });
-
-        gFileHandle = handle;
-        const file = await handle.getFile();
-        const { base, ext } = splitNameAndExt(file.name || 'document.docx');
-        gFileName = base || 'document';
-        gFileExt  = ext;
-
-        const bytes = new Uint8Array(await file.arrayBuffer());
-        gArrayBuffer = bytes.buffer;
-
-        tr.step('opened', { name: `${gFileName}.${gFileExt}`, size: bytes.byteLength, sha: await sha256Hex(bytes) });
-
-        const metaObj = await persistCurrentDoc(bytes, gFileHandle, gFileName, gFileExt);
-        gDocId = metaObj.docId;
-        persistActiveMeta(metaObj);
-        announceDocSwitch();
-        gPreferDocOnNextLoad = true;
-        await renderFromCurrentBytes();
-
-        await updateWriteAccessBanner({ tryPrompt: true });
-
-        btnSave.disabled = false; btnExport.disabled = false;
-        if (btnSaveFromPreview) btnSaveFromPreview.disabled = false;
-      } catch (e) {
-        if (e?.name === 'AbortError') { tr.step('user canceled'); return; }
-        tr.error('open failed', e);
-        setStatus(`Error opening file: ${e.message || e}`);
-      } finally { tr.end(); }
-    }
-
-    async function ensureWritePermission(handle) {
-      const tr = TRACE('ensureWritePermission', { haveHandle: !!handle });
-      try {
-        if (!handle?.requestPermission) return 'denied';
-        let p = await handle.queryPermission?.({ mode: 'readwrite' });
-        tr.step('queryPermission', p);
-        if (p === 'granted') return 'granted';
-        const r = await handle.requestPermission?.({ mode: 'readwrite' });
-        tr.end({ requestPermission: r });
-        return r || 'denied';
-      } catch (e) { tr.error('perm failed', e); tr.end(); return 'denied'; }
-    }
-
-    async function doSave() {
-      const tr = TRACE('doSave', { hasBuf: !!gArrayBuffer, docId: gDocId });
-      try {
-        if (!gArrayBuffer) { tr.warn('no buffer'); return; }
-        const restored = gDocId ? (await window.formSuitePersist.loadState(gDocId)) : null;
-        if (restored?.schema) gSchema = restored.schema;
-
-        const domVals  = collectFormValues(gSchema);
-        const baseVals = (restored && restored.values) ? restored.values : {};
-        const rawRules = normalizeRules(restored?.rules);
-        const rules    = normalizeRulesForSchema(gSchema, rawRules);
-        const tagMapRaw= restored?.tagMap || await getTagMapFor(gDocId);
-
-        const { values: prunedValues, tagMap: prunedTagMap } =
-          normalizeForSchema(gSchema, { ...baseVals, ...domVals }, tagMapRaw);
-
-        gValues = prunedValues;
-        await updatePreview(gValues);
-
-        setStatus('Writing payload to DOCX (settings.xml)…');
-
-        const payload = JSON.stringify({
-          title:  gSchema.title || 'Form',
-          fields: gSchema.fields || [],
-          values: gValues || {},
-          tagMap: prunedTagMap,
-          rules,
-          updatedAt: new Date().toISOString()
-        });
-
-        const updated = await writeDocVarSettings(gArrayBuffer, PAYLOAD_KEY, payload);
-        gArrayBuffer = updated.buffer;
-
-        if (gDocId) await window.formSuitePersist.saveState(gDocId, { schema: gSchema, values: gValues, rules, tagMap: prunedTagMap });
-        if (gDocId) await window.formSuitePersist.putBytes(gDocId, updated);
-        const metaObj = await persistCurrentDoc(updated, gFileHandle, gFileName, gFileExt);
-        gDocId = metaObj.docId;
-        persistActiveMeta(metaObj);
-        announceDocUpdate();
-
-        if (supportsFS) {
-          const handle = gFileHandle || await window.formSuitePersist.getHandle?.(gDocId);
-          if (handle?.createWritable) {
-            const perm = await ensureWritePermission(handle);
-            if (perm === 'granted') {
-              const stream = await handle.createWritable();
-              await stream.write(updated);
-              await stream.close();
-              setStatus(`Saved back to "${handle.name || (gFileName + '.' + gFileExt)}".`);
-              gFileHandle = handle;
-              gDirty = false;
-              await updateWriteAccessBanner();
-              tr.end('wrote back'); return;
-            } else {
-              await updateWriteAccessBanner();
-            }
-          }
-        }
-
-        const mime = wordMimeFor(gFileExt);
-        const blob = new Blob([updated], { type: mime });
-        const a = document.createElement('a');
-        a.href = URL.createObjectURL(blob);
-        a.download = `${gFileName}.${gFileExt}`;
-        document.body.appendChild(a); a.click(); a.remove();
-        setStatus('Saved: downloaded updated copy.');
-        gDirty = false;
-        tr.end('downloaded copy');
-      } catch (e) { tr.error('save failed', e); setStatus(`Error saving: ${e.message || e}`); }
-      finally { tr.end(); }
-    }
-
-    async function doExport() {
-      const tr = TRACE('doExport', { hasBuf: !!gArrayBuffer, docId: gDocId });
-      try {
-        if (!gArrayBuffer) { tr.warn('no buffer'); return; }
-
-        const restored = gDocId ? (await window.formSuitePersist.loadState(gDocId)) : null;
-        if (restored?.schema) gSchema = restored.schema;
-
-        const domVals   = collectFormValues(gSchema);
-        const baseVals  = (restored && restored.values) ? restored.values : {};
-        const rawRules  = normalizeRules(restored?.rules);
-        const rules     = normalizeRulesForSchema(gSchema, rawRules);
-        const tagMapRaw = restored?.tagMap || await getTagMapFor(gDocId);
-
-        const { values: prunedValues, tagMap: prunedTagMap } =
-          normalizeForSchema(gSchema, { ...baseVals, ...domVals }, tagMapRaw);
-
-        gValues = prunedValues;
-        setStatus('Preparing export…');
-
-        // 1) write CRONOS_PAYLOAD
-        const payload = JSON.stringify({
-          title:  gSchema.title || 'Form',
-          fields: gSchema.fields || [],
-          values: gValues || {},
-          tagMap: prunedTagMap,
-          rules,
-          updatedAt: new Date().toISOString()
-        });
-        const updated = await writeDocVarSettings(gArrayBuffer, PAYLOAD_KEY, payload);
-
-        // 2) replace SDTs using tagMap → values
-        const sdtMap = {};
-        for (const [tag, fieldId] of Object.entries(prunedTagMap)) {
-          let v = gValues?.[fieldId];
-          if (v == null) v = '';
-          if (typeof v === 'object') {
-            // Prefer a clean line for address objects
-            v = v.formatted ?? (function(){ try { return JSON.stringify(v); } catch { return String(v); } })();
-          }
-          sdtMap[tag] = String(v);
-        }
-        let updated2 = await writeSDTs(updated, sdtMap);
-        gArrayBuffer = updated2.buffer;
-
-        // 3.5) evaluate rules → visibility map (SHOW supersedes HIDE)
-        const visibilityMap = evaluateRulesToVisibility(gSchema, gValues, loadRulesForDoc(restored));
-
-        // 4) apply visibility (reset all fsHidden, then apply current HIDE ranges)
-        if (Object.keys(visibilityMap).length) {
-          updated2 = await applyVisibilityByRules(updated2, visibilityMap);
-          gArrayBuffer = updated2.buffer;
-        }
-
-        // 5) persist state + bytes in workspace
-        if (gDocId) await window.formSuitePersist.saveState(gDocId, { schema: gSchema, values: gValues, rules, tagMap: prunedTagMap });
-        if (gDocId) await window.formSuitePersist.putBytes(gDocId, updated2);
-        const metaObj = await persistCurrentDoc(updated2, gFileHandle, gFileName, gFileExt);
-        gDocId = metaObj.docId;
-        persistActiveMeta(metaObj);
-        announceDocUpdate();
-
-        // 6) Save As…
-        const suggested = `${gFileName} (export).${gFileExt}`;
-
-        if (supportsFS) {
-          try {
-            const handle = await showSaveFilePicker({
-              suggestedName: suggested,
-              types: [{
-                description: 'Word document',
-                accept: { [wordMimeFor(gFileExt)]: [`.${gFileExt}`] }
-              }]
-            });
-            const stream = await handle.createWritable();
-            await stream.write(updated2);
-            await stream.close();
-            setStatus(`Exported as “${handle.name || suggested}”.`);
-            gDirty = false;
-            return;
-          } catch (e) {
-            if (e?.name === 'AbortError') { setStatus('Export canceled.'); return; }
-            tr.warn('showSaveFilePicker failed, falling back', e);
-          }
-        }
-
-        const mime = wordMimeFor(gFileExt);
-        const blob = new Blob([updated2], { type: mime });
-        const a = document.createElement('a');
-        a.href = URL.createObjectURL(blob);
-        a.download = suggested;
-        document.body.appendChild(a); a.click(); a.remove();
-        setStatus('Exported: downloaded copy.');
-        gDirty = false;
-      } catch (e) {
-        tr.error('export failed', e);
-        setStatus(`Error exporting: ${e.message || e}`);
-      } finally {
-        tr.end();
-      }
-    }
-
-    // =========================
-    // PAYLOAD PREVIEW (editable)
-    // =========================
-    let __payloadApplyTimer = null;
-    let __payloadEditBusy = false;
-
-    async function applyPayloadObject(obj, { broadcast = true, save = true } = {}) {
-      const tr = TRACE('applyPayloadObject', { broadcast, save, keys: Object.keys(obj||{}).length });
-      try {
-        if (!obj || typeof obj !== 'object') { tr.warn('no object'); return; }
-
-        const nextSchema = { title: obj.title || 'Form', fields: Array.isArray(obj.fields) ? obj.fields : [] };
-        const nextValues = (obj.values && typeof obj.values === 'object') ? obj.values : {};
-        const nextTagMap = (obj.tagMap && typeof obj.tagMap === 'object') ? obj.tagMap : {};
-        const rawRules   = normalizeRules(obj.rules);
-        const nextRules  = normalizeRulesForSchema(nextSchema, rawRules);
-        const nowIso     = new Date().toISOString();
-
-        const { values: prunedValues, tagMap: prunedTagMap } =
-          normalizeForSchema(nextSchema, nextValues, nextTagMap);
-
-        gSchema = nextSchema;
-        gValues = prunedValues;
-
-        if (gDocId && save) {
-          await window.formSuitePersist.saveState(gDocId, {
-            schema: gSchema,
-            values: gValues,
-            tagMap: prunedTagMap,
-            rules:  nextRules,
-            payload: { CRONOS_PAYLOAD: {
-              title: gSchema.title, fields: gSchema.fields, values: gValues, tagMap: prunedTagMap, rules: nextRules
-            }},
-            schemaUpdatedAt: nowIso
-          });
-        } else {
-          try { localStorage.setItem(STORAGE_KEY, JSON.stringify({ title: gSchema.title, fields: gSchema.fields })); } catch {}
-        }
-
-        buildForm(document.getElementById('formMount'), gSchema, gValues);
-        await updatePreview(gValues);
-
-        if (broadcast) {
-          try { bcLegacy?.postMessage({ type: 'schema-updated', docId: gDocId, ts: Date.now() }); } catch {}
-          try { bcCanon?.postMessage({ type: 'schema-updated', docId: gDocId, ts: Date.now() }); } catch {}
-        }
-
-        gDirty = true;
-        setStatus('Payload applied (normalized). Not yet saved to DOCX.');
-        if (previewStatus) { previewStatus.textContent = 'Applied'; setTimeout(()=> previewStatus.textContent='', 1200); }
-        tr.end('applied');
-      } catch (e) { tr.error('failed', e); tr.end(); }
-    }
-
-    if (payloadEl) {
-      payloadEl.addEventListener('input', () => {
-        const tr = TRACE('payloadEl:input');
-        try {
-          clearTimeout(__payloadApplyTimer);
-          __payloadApplyTimer = setTimeout(async () => {
-            const tr2 = TRACE('payloadEl:debouncedApply');
-            if (__payloadEditBusy) { tr2.step('busy skip'); tr2.end(); return; }
-            try {
-              const txt = payloadEl.value;
-              const obj = JSON.parse(txt);
-              __payloadEditBusy = true;
-              await applyPayloadObject(obj);
-            } catch (e) {
-              if (previewStatus) previewStatus.textContent = 'Invalid JSON';
-              tr2.warn('invalid JSON', e);
-            } finally {
-              __payloadEditBusy = false;
-              tr2.end();
-            }
-          }, 350);
-        } finally { tr.end(); }
-      });
-    }
-
-    // =========================
-    // WIRE UP UI
-    // =========================
-    btnOpen.addEventListener('click', doOpen);
-    btnSave.addEventListener('click', doSave);
-    btnExport.addEventListener('click', doExport);
-    btnSaveFromPreview?.addEventListener('click', doSave);
-
-    btnRegrant.addEventListener('click', async () => {
-      const tr = TRACE('btnRegrant:click');
-      try { await updateWriteAccessBanner({ tryPrompt: true }); }
-      catch (e) { tr.error('regrant failed', e); permNote.style.display='block'; }
-      finally { tr.end(); }
-    });
-
-    window.addEventListener('beforeunload', async () => {
-      const tr = TRACE('beforeunload');
-      try {
-        if (!gDocId) { tr.end('no docId'); return; }
-        const vals = collectFormValues(gSchema);
-        await window.formSuitePersist.saveState(gDocId, { schema: gSchema, values: { ...(gValues||{}), ...vals } });
-        persistActiveMeta({ docId: gDocId, name: gFileName });
-      } catch (e) { tr.warn('beforeunload failed', e); }
-      finally { tr.end(); }
-    });
-
-    // =========================
-    // TRIPLE-CLICK FOCUS NAV
-    // =========================
-    (function() {
-      const logo = document.querySelector('header .logo');
-      const header = document.querySelector('header .row');
-      if (!logo || !header) return;
-
-      let clickCount = 0;
-      let clickTimer = null;
-      let focusMode = false;
-
-      logo.addEventListener('click', () => {
-        clickCount++;
-        clearTimeout(clickTimer);
-        clickTimer = setTimeout(() => { clickCount = 0; }, 600);
-
-        if (clickCount === 3) {
-          clickCount = 0;
-          focusMode = !focusMode;
-
-          if (focusMode) {
-            header.querySelectorAll('a, span.muted').forEach(el => {
-              if (!el.closest('.brand')) el.style.display = 'none';
-            });
-            if (!location.pathname.endsWith('index.html')) location.href = 'index.html';
-          } else {
-            header.querySelectorAll('a, span.muted').forEach(el => { el.style.display = ''; });
-          }
-        }
-      });
-    })();
-
-    // =========================
-    // HEADINGS (H1..H9) PARSING & TREE
-    // =========================
-    function levelFromStyleHint(str) {
-      if (!str) return 0;
-      const s = String(str).trim().toLowerCase();
-      const patterns = [
-        /heading\s*([1-9])/,
-        /überschrift\s*([1-9])/,
-        /titre\s*([1-9])/,
-        /t[ií]tulo\s*([1-9])/,
-        /encabezado\s*([1-9])/,
-        /rubrik\s*([1-9])/,
-        /zagolovok\s*([1-9])/,
-        /заголовок\s*([1-9])/,
-      ];
-      for (const re of patterns) {
-        const m = s.match(re);
-        if (m) return parseInt(m[1], 10);
-      }
-      const m2 = s.match(/^heading([1-9])$/i);
-      if (m2) return parseInt(m2[1], 10);
-      return 0;
-    }
-
-    async function buildStyleOutlineMap(arrayBuffer) {
-      const tr = TRACE('buildStyleOutlineMap');
-      try {
-        const zip = await JSZip.loadAsync(arrayBuffer);
-        const stylesFile = zip.file('word/styles.xml');
-        if (!stylesFile) { tr.end('no styles.xml'); return {}; }
-
-        const xmlTextContent = await stylesFile.async('string');
-        const parser = new DOMParser();
-        const xml = parser.parseFromString(xmlTextContent, "application/xml");
-
-        const byId = {};
-        const styles = xml.getElementsByTagNameNS(W_NS, 'style');
-        for (let i = 0; i < styles.length; i++) {
-          const st = styles[i];
-          if ((st.getAttributeNS(W_NS, 'type') || st.getAttribute('w:type')) !== 'paragraph') continue;
-
-          const id = st.getAttributeNS(W_NS, 'styleId') || st.getAttribute('w:styleId') || '';
-          if (!id) continue;
-
-          const nameEl = st.getElementsByTagNameNS(W_NS, 'name')[0];
-          const name = nameEl ? (nameEl.getAttributeNS(W_NS, 'val') || nameEl.getAttribute('w:val') || '') : '';
-
-          const basedEl = st.getElementsByTagNameNS(W_NS, 'basedOn')[0];
-          const basedOn = basedEl ? (basedEl.getAttributeNS(W_NS, 'val') || basedEl.getAttribute('w:val') || '') : '';
-
-          let rawLevel = 0;
-          const pPr = st.getElementsByTagNameNS(W_NS, 'pPr')[0];
-          if (pPr) {
-            const outline = pPr.getElementsByTagNameNS(W_NS, 'outlineLvl')[0];
-            if (outline) {
-              const v = outline.getAttributeNS(W_NS, 'val') || outline.getAttribute('w:val') || null;
-              if (v != null && v !== '') {
-                const n = parseInt(v, 10);
-                if (Number.isFinite(n)) rawLevel = Math.min(Math.max(n + 1, 1), 9);
-              }
-            }
-          }
-          if (!rawLevel) {
-            rawLevel = levelFromStyleHint(id) || levelFromStyleHint(name) || 0;
-          }
-          byId[id] = { id, name, basedOn, rawLevel };
-        }
-
-        const resolved = {};
-        const resolveLevel = (id, depth = 0) => {
-          if (!id || !byId[id] || depth > 12) return 0;
-          if (resolved[id] != null) return resolved[id];
-          const info = byId[id];
-          if (info.rawLevel) { resolved[id] = info.rawLevel; return info.rawLevel; }
-          const parent = info.basedOn;
-          const lvl = resolveLevel(parent, depth + 1);
-          resolved[id] = lvl || 0;
-          return resolved[id];
-        };
-        Object.keys(byId).forEach(id => resolveLevel(id));
-
-        tr.end({ styles: Object.keys(byId).length, mapped: Object.keys(resolved).length });
-        return resolved;
-      } catch (e) {
-        tr.error('buildStyleOutlineMap failed', e); tr.end();
-        return {};
-      }
-    }
-
-    function paraText(pEl) {
-      const ts = pEl.getElementsByTagNameNS(W_NS, 't');
-      let s = '';
-      for (let i = 0; i < ts.length; i++) s += ts[i].textContent;
-      return s.trim();
-    }
-
-    function detectHeadingLevel(pEl, styleMap) {
-      const pPr = pEl.getElementsByTagNameNS(W_NS, 'pPr')[0];
-      if (pPr) {
-        const outline = pPr.getElementsByTagNameNS(W_NS, 'outlineLvl')[0];
-        if (outline) {
-          const v = outline.getAttributeNS(W_NS, 'val') || outline.getAttribute('w:val') || null;
-          if (v != null && v !== '') {
-            const n = parseInt(v, 10);
-            if (Number.isFinite(n)) return Math.min(Math.max(n + 1, 1), 9);
-          }
-        }
-        const pStyle = pPr.getElementsByTagNameNS(W_NS, 'pStyle')[0];
-        if (pStyle) {
-          const styleId = pStyle.getAttributeNS(W_NS, 'val') || pStyle.getAttribute('w:val') || '';
-          const lvl = styleMap?.[styleId];
-          if (lvl && Number.isFinite(lvl)) return lvl;
-        }
-      }
-      return 0;
-    }
-
-    function numberHeadingsTree(tree) {
-      const walk = (nodes, prefix=[]) => {
-        for (let i = 0; i < nodes.length; i++) {
-          const n = nodes[i];
-          const current = [...prefix, i + 1];
-          n.num = current.join('.');
-          if (Array.isArray(n.children) && n.children.length) {
-            walk(n.children, current);
-          }
-        }
-      };
-      walk(tree, []);
-      return tree;
-    }
-
-    async function parseHeadings_JS(arrayBuffer) {
-      const tr = TRACE('parseHeadings_JS', { hasBuffer: !!arrayBuffer, len: arrayBuffer?.byteLength });
-      try {
-        if (!arrayBuffer) return { flat: [], tree: [], count: 0 };
-
-        const styleMap = await buildStyleOutlineMap(arrayBuffer);
-        tr.step('styleMap', { entries: Object.keys(styleMap || {}).length });
-
-        const zip = await JSZip.loadAsync(arrayBuffer);
-        const parts = zip.file(/^word\/(?!_rels\/|theme\/|fontTable\.xml|styles\.xml|numbering\.xml|settings\.xml|webSettings\.xml).*\.xml$/i) || [];
-        const parser = new DOMParser();
-        const out = [];
-        let idx = 0;
-
-        for (const f of parts) {
-          const pf = TRACE('parseHeadings_JS:file', f.name);
-          const xmlTextContent = await f.async('string');
-          try {
-            const xml = parser.parseFromString(xmlTextContent, "application/xml");
-            const paras = xml.getElementsByTagNameNS(W_NS, 'p');
-            for (let i = 0; i < paras.length; i++) {
-              const p = paras[i];
-              const lvl = detectHeadingLevel(p, styleMap);
-              if (!lvl) continue;
-              const text = paraText(p);
-              if (!text) continue;
-              out.push({
-                idx: ++idx,
-                level: lvl,
-                text,
-                part: f.name.split('/').pop().replace('.xml','')
-              });
-            }
-            pf.end({ added: idx });
-          } catch (e) {
-            pf.warn('xml parse error', e);
-            pf.end({ added: 0, error: String(e?.message || e) });
-          }
-        }
-
-        const tree = buildHeadingTree(out);
-        tr.end({ count: out.length, rootChildren: tree.length });
-        return { flat: out, tree, count: out.length };
-      } catch (e) {
-        tr.error('failed', e); tr.end();
-        return { flat: [], tree: [], count: 0 };
-      }
-    }
-
-    function buildHeadingTree(list) {
-      const root = [];
-      const stack = [];
-      for (const h of list) {
-        const node = { level: h.level, text: h.text, part: h.part, idx: h.idx, children: [] };
-        while (stack.length && stack[stack.length - 1].level >= node.level) stack.pop();
-        if (!stack.length) {
-          root.push(node);
-        } else {
-          stack[stack.length - 1].children.push(node);
-        }
-        stack.push(node);
-      }
-      return root;
-    }
-
-    function renderHeadingsTreeView(tree) {
-      const tr = TRACE('renderHeadingsTreeView', { nodes: tree?.length || 0 });
-      try {
-        if (!headersTreeEl) return;
-        headersTreeEl.innerHTML = '';
-        if (!tree || !tree.length) {
-          headersTreeEl.innerHTML = '<div class="empty">No headings found (no paragraphs styled as headings).</div>';
-          tr.end('empty'); return;
-        }
-
-        numberHeadingsTree(tree);
-
-        const mk = (nodes) => {
-          const ul = document.createElement('ul');
-          ul.style.margin = '0 0 0 1rem';
-          ul.style.padding = '0.1rem 0 0.1rem 0.6rem';
-          for (const n of nodes) {
-            const li = document.createElement('li');
-            li.style.listStyle = 'none';
-
-            const line = document.createElement('div');
-            line.style.display = 'flex';
-            line.style.gap = '6px';
-            line.style.alignItems = 'baseline';
-
-            const num = document.createElement('span');
-            num.textContent = n.num;
-            num.style.minWidth = '4ch';
-            num.style.textAlign = 'right';
-            num.style.fontVariantNumeric = 'tabular-nums';
-            num.style.opacity = '0.9';
-            num.style.fontWeight = n.level <= 2 ? '700' : '600';
-
-            const text = document.createElement('span');
-            text.textContent = n.text;
-            text.title = `${n.part} • H${n.level}`;
-            text.style.fontWeight = n.level <= 2 ? '600' : '400';
-
-            const part = document.createElement('span');
-            part.textContent = `· ${n.part}`;
-            part.className = 'muted';
-            part.style.fontSize = '0.75rem';
-
-            line.appendChild(num);
-            line.appendChild(text);
-            line.appendChild(part);
-            li.appendChild(line);
-
-            if (n.children?.length) li.appendChild(mk(n.children));
-            ul.appendChild(li);
-          }
-          return ul;
-        };
-
-        headersTreeEl.appendChild(mk(tree));
-        tr.end('rendered');
-      } catch (e) { tr.error('failed', e); tr.end(); }
-    }
-
-  </script>
-</body>
-</html>
+<!doctype html>
+<html lang="en">
+<head>
+  <meta charset="utf-8" />
+  <title>Form Suite — Extractor</title>
+  <link rel="icon" href="favicon.ico" type="image/gif" sizes="32x32">
+  <link rel="shortcut icon" href="favicon.ico" type="image/gif">
+  <meta name="viewport" content="width=device-width,initial-scale=1" />
+
+  <link rel="stylesheet" href="https://cdn.jsdelivr.net/npm/flatpickr/dist/flatpickr.min.css">
+  <link rel="stylesheet" href="style.css">
+
+  <!-- Persistence layer (provides window.formSuitePersist) -->
+  <script src="persistence.js"></script>
+  <!-- flatpickr JS (date inputs) -->
+  <script src="https://cdn.jsdelivr.net/npm/flatpickr"></script>
+  <!-- JSZip for JS-based SDT scanning (parity with Tag Matcher) -->
+  <script src="https://cdn.jsdelivr.net/npm/jszip@3.10.1/dist/jszip.min.js"></script>
+  <!-- for the autocompletion of the adress-->
+  <script src="address-autocomplete.js"></script>
+</head>
+<body>
+  <header>
+    <div class="row">
+      <span class="brand logo-md">
+        <img src="logo.gif" alt="Form Suite logo" class="logo" />
+        <strong>Form Suite</strong>
+      </span>
+      <span class="muted">·</span><a href="index.html">Form</a>
+      <span class="muted">·</span><a href="builder.html" id="openBuilder">Form Builder</a>
+      <span class="muted">·</span><a href="matcher.html">Tag Matcher</a>
+      <span class="muted">·</span><a href="rules.html">Rules</a>
+      <span class="muted">·</span><span class="muted">Extractor</span>
+    </div>
+  </header>
+
+  <main>
+    <section class="panel">
+      <h2 style="margin:0 0 10px">Inspect SDTs & store manual form payload in the DOCX</h2>
+      <div class="row" style="gap:8px;flex-wrap:wrap">
+        <button id="btnOpen">Open DOCX…</button>
+        <button id="btnSave" disabled>Save (payload only)</button>
+        <button id="btnExport" disabled>Export (payload + replace tags)</button>
+        <span class="muted" id="status" style="margin-left:auto">Idle</span>
+      </div>
+
+      <!-- Restored banner -->
+      <div id="permNote" class="note warn" style="display:none;margin-top:10px">
+        This DOCX was opened via picker but I don’t have write permission to the original file.
+        Clicking <em>Save</em> will download a copy instead of writing back.
+        <button id="btnRegrant" class="ghost" style="margin-left:8px">Grant write access</button>
+      </div>
+    </section>
+
+    <div class="grid-3">
+      <section class="panel">
+        <details close>
+          <summary><strong>Found SDTs</strong></summary>
+          <div style="overflow:auto;">
+            <table id="sdt-table">
+              <thead>
+                <tr>
+                  <th>#</th>
+                  <th>Part</th>
+                  <th>w:tag</th>
+                  <th>w:alias</th>
+                  <th>Text</th>
+                </tr>
+              </thead>
+              <tbody id="sdt-tbody"></tbody>
+            </table>
+          </div>
+        </details>
+      </section>
+
+      <section class="panel">
+        <details close>
+          <summary><strong>CRONOS_PAYLOAD Preview</strong></summary>
+          <textarea id="payloadPreview" spellcheck="false" style="min-height:420px"></textarea>
+          <div class="row" style="margin-top:6px; gap:8px;">
+            <button id="btnSaveFromPreview" class="secondary" disabled>Save</button>
+            <span class="muted" id="previewStatus"></span>
+          </div>
+        </details>
+      </section>
+
+      <section class="panel">
+        <details close>
+          <summary><strong>Headers/Subheaders</strong></summary>
+          <div id="headersTree" class="tree" style="max-height:420px;overflow:auto;padding:6px 4px;"></div>
+        </details>
+      </section>
+
+      <section class="panel">
+        <details close>
+          <summary><strong>Live Form (from payload schema)</strong></summary>
+          <div id="formMount"></div>
+        </details>
+      </section>
+    </div>
+  </main>
+
+  <script>
+    // =========================
+    // 🔎 DEBUG / TRACE PRIMITIVES
+    // =========================
+    const DEBUG = { on: true, seq: 0 };
+    const _t = () => new Date().toISOString().slice(11, 23);
+    const tag = (name) => `%c[Extractor ${_t()} #${++DEBUG.seq}] ${name}`;
+    const tagStyle = 'color:#6b7280;font-weight:600';
+
+    function TRACE(name, details) {
+      const label = `${name} :: ${_t()} :: #${DEBUG.seq+1}`;
+      console.groupCollapsed(tag(name), tagStyle, details ?? '');
+      console.time(label);
+      return {
+        step: (msg, data) => console.log(tag(`  ↳ ${msg}`), tagStyle, data ?? ''),
+        warn: (msg, data) => console.warn(tag(`  ⚠ ${msg}`), tagStyle, data ?? ''),
+        error: (msg, err) => console.error(tag(`  ✖ ${msg}`), tagStyle, err),
+        end: (extra) => { if (extra) console.log(tag('done'), tagStyle, extra); console.timeEnd(label); console.groupEnd(); }
+      };
+    }
+
+    window.addEventListener('error', (e) => {
+      console.error(tag('window.error'), tagStyle, { message: e.message, filename: e.filename, lineno: e.lineno, colno: e.colno, error: e.error });
+    });
+    window.addEventListener('unhandledrejection', (e) => {
+      console.error(tag('window.unhandledrejection'), tagStyle, e.reason);
+    });
+
+    // =========================
+    // CONSTANTS & STATE
+    // =========================
+    const STORAGE_KEY  = 'FORM_SCHEMA_V1';
+    const PAYLOAD_KEY  = 'CRONOS_PAYLOAD';
+    const META_LS_KEY  = 'FS_CURRENT_DOC_META';       // legacy mirror
+    const ACTIVE_LS_KEY= 'FS_ACTIVE_DOC_META';        // canonical
+    const supportsFS   = 'showOpenFilePicker' in window && 'showSaveFilePicker' in window;
+
+    let gArrayBuffer   = null;
+    let gFileName      = null;  // name without .docx
+    let gFileHandle    = null;  // FileSystemFileHandle
+    let gSchema        = { title: 'Form', fields: [] };
+    let gValues        = {};
+    let gDocId         = null;
+    let gDirty         = false;
+    let gSDTs          = [];
+    let gLastSchemaPushTs = 0;
+    let gPreferDocOnNextLoad = false;   // prefer DOCX payload only right after doOpen()
+    let gFileExt = 'docx'; // 'docx' | 'docm' | 'dotx' | 'dotm'
+
+    // NEW: hold structured address values while editing
+    const __addressValues = Object.create(null);
+
+    // UI refs
+    const btnOpen   = document.getElementById('btnOpen');
+    const btnSave   = document.getElementById('btnSave');
+    const btnExport = document.getElementById('btnExport');
+    const statusEl  = document.getElementById('status');
+    const permNote  = document.getElementById('permNote');
+    const payloadEl = document.getElementById('payloadPreview');
+    const formMount = document.getElementById('formMount');
+    const tableBody = document.getElementById('sdt-tbody');
+    const btnRegrant= document.getElementById('btnRegrant');
+    const btnSaveFromPreview = document.getElementById('btnSaveFromPreview');
+    const previewStatus = document.getElementById('previewStatus');
+    const headersTreeEl = document.getElementById('headersTree');
+
+    function splitNameAndExt(fileName) {
+      const m = String(fileName).match(/\.(docx|docm|dotx|dotm)$/i);
+      return {
+        base: String(fileName).replace(/\.(docx|docm|dotx|dotm)$/i, ''),
+        ext:  (m ? m[1] : 'docx').toLowerCase()
+      };
+    }
+
+    function wordMimeFor(ext) {
+      switch ((ext || '').toLowerCase()) {
+        case 'docm': return 'application/vnd.ms-word.document.macroEnabled.12';
+        case 'dotx': return 'application/vnd.openxmlformats-officedocument.wordprocessingml.template';
+        case 'dotm': return 'application/vnd.ms-word.template.macroEnabled.12';
+        default:     return 'application/vnd.openxmlformats-officedocument.wordprocessingml.document';
+      }
+    }
+
+    async function sha256Hex(bufOrU8) {
+      const tr = TRACE('sha256Hex', { type: (bufOrU8?.constructor?.name), len: bufOrU8?.byteLength || bufOrU8?.length });
+      try {
+        const ab = (bufOrU8 instanceof ArrayBuffer) ? bufOrU8
+                  : (bufOrU8?.buffer instanceof ArrayBuffer) ? bufOrU8.buffer
+                  : new Uint8Array(bufOrU8 || []).buffer;
+        const d = await crypto.subtle.digest('SHA-256', ab);
+        const hex = [...new Uint8Array(d)].map(b => b.toString(16).padStart(2, '0')).join('');
+        tr.end({ hex });
+        return hex;
+      } catch (e) { tr.error('sha failed', e); tr.end(); return '(hash-error)'; }
+    }
+
+    const setStatus = (m) => {
+      const tr = TRACE('setStatus', { text: m });
+      try { statusEl.textContent = m; } finally { tr.end(); }
+    };
+
+    // =========================
+    // PERSISTENCE SHIM (if missing)
+    // =========================
+    (function ensurePersist() {
+      const tr = TRACE('ensurePersist');
+      try {
+        if (window.formSuitePersist) { tr.step('already present'); tr.end(); return; }
+        tr.step('installing shim');
+        let _meta = null;
+        let _state = {};
+        window.formSuitePersist = {
+          getCurrentDocMeta() { tr.step('shim.getCurrentDocMeta', _meta); return _meta; },
+          setCurrentDoc: async ({ bytes, handle, name }) => { tr.step('shim.setCurrentDoc', { bytes: !!bytes, name, handle: !!handle }); _meta = { docId: 'inline-' + Date.now(), name: name || 'document' }; return _meta; },
+          setCurrentDocFromBytes: async (bytes, meta) => { tr.step('shim.setCurrentDocFromBytes', { bytes: !!bytes, meta }); _meta = { docId: 'inline-' + Date.now(), name: meta?.name || 'document' }; return _meta; },
+          getCurrentDocBytes: async () => { tr.step('shim.getCurrentDocBytes -> null'); return null; },
+          getBytes: async (_docId) => { tr.step('shim.getBytes -> null', _docId); return null; },
+          getHandle: async (_docId) => { tr.step('shim.getHandle -> null', _docId); return null; },
+          saveState: async (_docId, obj) => { tr.step('shim.saveState', { docId:_docId, keys:Object.keys(obj||{}) }); _state = { ..._state, ...(obj||{}) }; },
+          loadState: async (_docId) => { tr.step('shim.loadState', { docId:_docId }); return _state; },
+          putBytes: async (_docId, _bytes) => { tr.step('shim.putBytes', { docId:_docId, len: _bytes?.byteLength }); },
+          ensurePermission: async (_h, _mode) => { tr.step('shim.ensurePermission', { mode:_mode }); return 'granted'; }
+        };
+      } finally { tr.end(); }
+    })();
+
+    // =========================
+    // CROSS-TAB + LOCALSTORAGE
+    // =========================
+    const bcLegacy = ('BroadcastChannel' in window) ? new BroadcastChannel('form-suite-doc') : null;
+    const bcCanon  = ('BroadcastChannel' in window) ? new BroadcastChannel('fs-active-doc') : null;
+
+    function persistActiveMeta(meta) {
+      try { localStorage.setItem(ACTIVE_LS_KEY, JSON.stringify({ docId: meta?.docId, name: meta?.name })); } catch {}
+      try { localStorage.setItem(META_LS_KEY,   JSON.stringify({ docId: meta?.docId, name: meta?.name })); } catch {}
+      try { bcCanon?.postMessage({ type: 'active:set', docId: meta?.docId, name: meta?.name, ts: Date.now() }); } catch {}
+      try { bcLegacy?.postMessage({ type: 'doc-switched', docId: meta?.docId, name: meta?.name, ts: Date.now() }); } catch {}
+    }
+    function readActiveMeta() {
+      try {
+        const v = localStorage.getItem(ACTIVE_LS_KEY) || localStorage.getItem(META_LS_KEY);
+        return v ? JSON.parse(v) : null;
+      } catch { return null; }
+    }
+    function announceDocSwitch() {
+      persistActiveMeta({ docId: gDocId, name: gFileName });
+    }
+    function announceDocUpdate() {
+      try { bcLegacy?.postMessage({ type: 'doc-updated', docId: gDocId, name: gFileName, ts: Date.now() }); } catch {}
+      try { bcCanon?.postMessage({ type: 'active:updated', docId: gDocId, name: gFileName, ts: Date.now() }); } catch {}
+    }
+    function clearActiveMeta() {
+      try { localStorage.removeItem(ACTIVE_LS_KEY); } catch {}
+      try { localStorage.removeItem(META_LS_KEY); } catch {}
+      try { bcCanon?.postMessage({ type: 'active:clear', ts: Date.now() }); } catch {}
+      try { bcLegacy?.postMessage({ type: 'doc-cleared', ts: Date.now() }); } catch {}
+    }
+
+    function clearUiForNewDoc(message = 'Loading new document…') {
+      try {
+        tableBody.innerHTML = '<tr><td colspan="5" class="empty">Loading…</td></tr>';
+        formMount.innerHTML = '<div class="empty">No schema found.</div>';
+        payloadEl.value = '';
+        previewStatus.textContent = '';
+        if (headersTreeEl) headersTreeEl.innerHTML = '<div class="empty">No headings.</div>';
+        btnSave.disabled = true; btnExport.disabled = true; btnSaveFromPreview.disabled = true;
+        permNote.style.display = 'none';
+        setStatus(message);
+      } catch {}
+      gSchema = { title: 'Form', fields: [] };
+      gValues = {};
+      gDirty = false;
+    }
+
+    async function hardResetDocContext(reason = '') {
+      const tr = TRACE('hardResetDocContext:start', { reason, docId: gDocId });
+      try {
+        if (gDocId) {
+          await window.formSuitePersist?.saveState?.(gDocId, {});
+          try { await window.formSuitePersist?.putBytes?.(gDocId, new Uint8Array()); } catch (e) { tr.warn('putBytes failed', e); }
+        }
+      } catch (e) { tr.error('saveState failed', e); }
+      gArrayBuffer = null; gFileHandle = null; gFileName = null; gDocId = null; gSDTs = [];
+      clearActiveMeta();
+      try {
+        tableBody.innerHTML = '<tr><td colspan="5" class="empty">No document loaded.</td></tr>';
+        formMount.innerHTML = '<div class="empty">No schema found.</div>';
+        payloadEl.value = '';
+        previewStatus.textContent = '';
+        btnSave.disabled = true; btnExport.disabled = true; btnSaveFromPreview.disabled = true;
+        permNote.style.display = 'none';
+        setStatus(reason ? `Cleared: ${reason}` : 'Cleared.');
+      } catch (e) { tr.warn('DOM reset failed', e); }
+      try { if (headersTreeEl) headersTreeEl.innerHTML = '<div class="empty">No headings.</div>'; } catch {}
+      tr.end('reset complete');
+    }
+
+    // --- Broadcast listeners (legacy + canonical) ---
+    bcLegacy?.addEventListener?.('message', async (ev) => {
+      const tr = TRACE('BroadcastChannel(legacy):message', ev?.data);
+      try {
+        const m = ev.data || {};
+        if (m.type === 'doc-switched' && m.docId && m.docId !== gDocId) {
+          clearUiForNewDoc('Switching to another document…');
+          let bytes = await window.formSuitePersist.getBytes?.(m.docId) || await window.formSuitePersist.getCurrentDocBytes?.();
+          if (!bytes) { await hardResetDocContext('no bytes / no permission'); return; }
+          gArrayBuffer = bytes.buffer ?? bytes;
+          gFileName = m.name || gFileName;
+          gDocId = m.docId;
+          await renderFromCurrentBytes('(switched by other tab) ');
+          await updateWriteAccessBanner();
+        }
+        if (m.type === 'doc-updated' && m.docId && m.docId === gDocId) {
+          let bytes = await window.formSuitePersist.getBytes?.(gDocId) || await window.formSuitePersist.getCurrentDocBytes?.();
+          if (!bytes) { await hardResetDocContext('no bytes / no permission'); return; }
+          gArrayBuffer = bytes.buffer ?? bytes;
+          await renderFromCurrentBytes('(updated by other tab) ');
+          await updateWriteAccessBanner();
+        }
+        if (m.type === 'schema-updated' && m.docId && m.docId === gDocId) {
+          gLastSchemaPushTs = m.ts || Date.now();
+          const st = await window.formSuitePersist.loadState(gDocId);
+          if (st?.schema) {
+            const domVals = collectFormValues(st.schema);
+            const wsVals  = st.values || {};
+            gSchema = st.schema;
+            gValues = { ...wsVals, ...domVals };
+            buildForm(formMount, gSchema, gValues);
+            await updatePreview(gValues);
+            setStatus('Schema updated from Form Builder.');
+          }
+        }
+        if (m.type === 'doc-cleared') {
+          await hardResetDocContext('cleared by another tab');
+        }
+      } finally { tr.end(); }
+    });
+
+    bcCanon?.addEventListener?.('message', async (ev) => {
+      const tr = TRACE('BroadcastChannel(canon):message', ev?.data);
+      try {
+        const m = ev.data || {};
+        if (m.type === 'active:set') {
+          if (m.docId && m.docId !== gDocId) {
+            clearUiForNewDoc('Switching to another document…');
+            let bytes = await window.formSuitePersist.getBytes?.(m.docId) || await window.formSuitePersist.getCurrentDocBytes?.();
+            if (!bytes) { await hardResetDocContext('no bytes / no permission'); return; }
+            gArrayBuffer = bytes.buffer ?? bytes;
+            gFileName = m.name || gFileName;
+            gDocId = m.docId;
+            await renderFromCurrentBytes('(switched by other tab) ');
+            await updateWriteAccessBanner();
+          }
+        }
+        if (m.type === 'active:updated' && m.docId && m.docId === gDocId) {
+          let bytes = await window.formSuitePersist.getBytes?.(gDocId) || await window.formSuitePersist.getCurrentDocBytes?.();
+          if (!bytes) return;
+          gArrayBuffer = bytes.buffer ?? bytes;
+          await renderFromCurrentBytes('(updated by other tab) ');
+        }
+        if (m.type === 'active:clear') await hardResetDocContext('cleared by another tab');
+      } finally { tr.end(); }
+    });
+
+    // --- Storage listeners (canonical first, legacy as fallback) ---
+    window.addEventListener('storage', async (e) => {
+      const tr = TRACE('storage:event', { key:e.key, newValue: !!e.newValue });
+      try {
+        if ((e.key === ACTIVE_LS_KEY || e.key === META_LS_KEY) && e.newValue) {
+          const meta = JSON.parse(e.newValue || 'null');
+          if (!meta?.docId || meta.docId === gDocId) return;
+          clearUiForNewDoc('Switching to another document…');
+          let bytes = await window.formSuitePersist.getBytes?.(meta.docId) || await window.formSuitePersist.getCurrentDocBytes?.();
+          if (!bytes) { await hardResetDocContext('no bytes / no permission'); return; }
+          gArrayBuffer = bytes.buffer ?? bytes;
+          gFileName = meta.name || gFileName;
+          gDocId = meta.docId;
+          await renderFromCurrentBytes('(switched by other tab) ');
+          await updateWriteAccessBanner();
+        }
+      } finally { tr.end(); }
+    });
+
+    // =========================
+    // STABLE FOREGROUND REFRESH
+    // =========================
+    let __fgRefreshLock = false;
+    async function safeGetBytes(docId) {
+      const tr = TRACE('safeGetBytes', { docId });
+      try {
+        let bytes = await window.formSuitePersist.getBytes?.(docId);
+        if (bytes) { tr.end({ src:'opfs', len: bytes.byteLength || bytes.length }); return bytes; }
+
+        bytes = await window.formSuitePersist.getCurrentDocBytes?.();
+        if (bytes) { tr.end({ src:'currentDocBytes', len: bytes.byteLength || bytes.length }); return bytes; }
+
+        const h = await window.formSuitePersist.getHandle?.(docId);
+        if (h?.getFile) {
+          try {
+            const f = await h.getFile();
+            bytes = await f.arrayBuffer();
+            tr.end({ src:'handle.getFile', len: bytes.byteLength || bytes.length });
+            return bytes;
+          } catch (e) { tr.warn('handle.getFile failed', e); }
+        }
+
+        tr.end({ src:'none' });
+        return null;
+      } catch (e) { tr.error('safeGetBytes failed', e); tr.end(); return null; }
+    }
+
+    async function rehydrateOnForeground(source) {
+      const tr = TRACE('rehydrateOnForeground', { source, docId: gDocId, locked: __fgRefreshLock });
+      if (__fgRefreshLock) { tr.step('locked; skip'); tr.end(); return; }
+      __fgRefreshLock = true;
+      try {
+        if (!gDocId) { tr.step('no docId'); return; }
+
+        await new Promise(r => setTimeout(r, 120));
+
+        let bytes = await safeGetBytes(gDocId);
+        if (!bytes) {
+          await new Promise(r => setTimeout(r, 120));
+          bytes = await safeGetBytes(gDocId);
+        }
+
+        if (bytes) {
+          gArrayBuffer = bytes.buffer ?? bytes;
+          await renderFromCurrentBytes(`(${source} refreshed) `);
+          await updateWriteAccessBanner();
+          tr.end('refreshed');
+          return;
+        }
+
+        if (gArrayBuffer?.byteLength) {
+          setStatus(`Refresh skipped (${source}): no bytes yet; keeping current.`);
+          await updateWriteAccessBanner();
+          tr.end('kept current buffer');
+          return;
+        }
+
+        const h = await window.formSuitePersist.getHandle?.(gDocId);
+        if (h) {
+          setStatus(`Refresh postponed (${source}): handle exists; waiting for bytes.`);
+          await updateWriteAccessBanner();
+          tr.end('postponed; has handle');
+          return;
+        }
+
+        await hardResetDocContext('lost access');
+        tr.end('hard reset');
+      } catch (e) {
+        tr.error('rehydrate failed', e);
+      } finally {
+        __fgRefreshLock = false;
+      }
+    }
+
+    document.addEventListener('visibilitychange', () => {
+      if (document.visibilityState === 'visible') rehydrateOnForeground('visible');
+    });
+    window.addEventListener('focus', () => {
+      rehydrateOnForeground('focus');
+    });
+
+    // =========================
+    // ✅ WRITE ACCESS BANNER / PROMPT
+    // =========================
+    async function updateWriteAccessBanner({ tryPrompt = false } = {}) {
+      const tr = TRACE('updateWriteAccessBanner', { tryPrompt, docId: gDocId, supportsFS });
+      try {
+        if (!supportsFS || !gDocId) { permNote.style.display = 'none'; tr.end('unsupported/no-doc'); return 'unsupported'; }
+
+        let handle = gFileHandle || await window.formSuitePersist.getHandle?.(gDocId);
+        if (!handle || !handle.queryPermission) { permNote.style.display = 'none'; tr.end('no-handle'); return 'no-handle'; }
+
+        let p = await handle.queryPermission({ mode: 'readwrite' });
+        tr.step('queryPermission', p);
+
+        if (p !== 'granted' && tryPrompt) {
+          try {
+            const r = await handle.requestPermission({ mode: 'readwrite' });
+            p = r || p;
+            tr.step('requestPermission', r);
+          } catch (e) {
+            tr.warn('requestPermission failed', e);
+          }
+        }
+
+        permNote.style.display = (p === 'granted') ? 'none' : 'block';
+        if (p === 'granted') gFileHandle = handle;
+
+        tr.end({ final: p });
+        return p || 'denied';
+      } catch (e) {
+        tr.error('updateWriteAccessBanner failed', e);
+        permNote.style.display = 'block';
+        return 'error';
+      }
+    }
+
+    // =========================
+    // TAG MAP / PREVIEW HELPERS
+    // =========================
+
+    // ---------- Rules pruning against schema (NEW) ----------
+    function getValidFieldIdSet(schema) {
+      return new Set((schema?.fields || []).map(f => String(f.id)));
+    }
+
+    /**
+     * Keep only rules whose `fieldId` exists in the schema.
+     * Also prune condition references to non-existing fields.
+     * Targets (heading indices) are kept if they look numeric.
+     */
+    function normalizeRulesForSchema(schema, rulesIn) {
+      const rules = Array.isArray(rulesIn) ? rulesIn : [];
+      const valid = getValidFieldIdSet(schema);
+      const out = [];
+
+      for (const r of rules) {
+        if (!r) continue;
+        const fieldId = String(r.fieldId ?? r.field ?? r.whenField ?? '');
+        if (!fieldId || !valid.has(fieldId)) continue; // drop whole rule
+
+        const rr = JSON.parse(JSON.stringify(r)); // safe clone
+
+        if (Array.isArray(rr.conditions)) {
+          rr.conditions = rr.conditions.filter(c => {
+            if (!c) return false;
+            const ref = c.fieldId ?? c.leftFieldId ?? c.rightFieldId;
+            return !ref || valid.has(String(ref));
+          });
+        }
+
+        // Keep only numeric-like targets (heading indices)
+        if (Array.isArray(rr.targets)) {
+          rr.targets = rr.targets.filter(t => {
+            const key = t?.key ?? t?.idx ?? t?.id;
+            if (key == null) return false;
+            const n = Number(key);
+            return Number.isFinite(n) && n > 0;
+          });
+        }
+
+        out.push(rr);
+      }
+      return out;
+    }
+
+    function normalizeRules(rules){
+      return Array.isArray(rules) ? rules : [];
+    }
+
+    function normalizeForSchema(schema, values, tagMap) {
+      const fieldIds = new Set((schema?.fields || []).map(f => String(f.id)));
+      const prunedValues = {};
+      for (const [k, v] of Object.entries(values || {})) {
+        if (fieldIds.has(String(k))) prunedValues[k] = v;
+      }
+      // Optional: keep tagMap only if it points to an existing field id
+      const prunedTagMap = {};
+      for (const [tag, fieldId] of Object.entries(tagMap || {})) {
+        if (fieldIds.has(String(fieldId))) prunedTagMap[tag] = fieldId;
+      }
+      return { values: prunedValues, tagMap: prunedTagMap };
+    }
+
+    async function getTagMapFor(docId) {
+      const tr = TRACE('getTagMapFor', { docId });
+      try {
+        const state = docId ? (await window.formSuitePersist.loadState(docId)) : null;
+        const tagMap = (state?.payload?.CRONOS_PAYLOAD?.tagMap)
+                    || (state?.cronos_payload?.tagMap)
+                    || (state?.CRONOS_PAYLOAD?.tagMap)
+                    || (state?.tagMap)
+                    || {};
+        tr.end({ tagCount: Object.keys(tagMap).length });
+        return tagMap;
+      } catch (e) { tr.error('failed', e); tr.end(); return {}; }
+    }
+
+    function loadSchemaFromLocalStorage() {
+      const tr = TRACE('loadSchemaFromLocalStorage');
+      try { const s = JSON.parse(localStorage.getItem(STORAGE_KEY) || 'null'); tr.end({ has:s?.fields?.length }); return s; }
+      catch (e) { tr.error('parse fail', e); tr.end(); return null; }
+    }
+
+    // Collect values from the live form.
+    // NEW: returns structured address objects from __addressValues.
+    function collectFormValues(schema) {
+      const tr = TRACE('collectFormValues', { fieldCount: schema?.fields?.length || 0 });
+      try {
+        const form = document.getElementById('liveForm');
+        const out = {};
+        if (!form || !schema) { tr.end('no form/schema'); return out; }
+        for (const f of schema.fields) {
+          if (f.type === 'multichoice') {
+            const nodes = form.querySelectorAll(`input[type="checkbox"][name="${CSS.escape(f.id)}"]`);
+            out[f.id] = Array.from(nodes).filter(n => n.checked).map(n => n.value);
+            continue;
+          }
+          if (f.type === 'address') {
+            out[f.id] = __addressValues[f.id] ?? null;
+            continue;
+          }
+          const el = form.elements[f.id];
+          out[f.id] = el ? el.value : null;
+        }
+        tr.end({ keys: Object.keys(out).length });
+        return out;
+      } catch (e) { tr.error('failed', e); tr.end(); return {}; }
+    }
+
+    async function updatePreview(values) {
+      const tr = TRACE('updatePreview', { valueKeys: Object.keys(values||{}).length });
+      try {
+        if (!payloadEl) { tr.end('no payloadEl'); return; }
+
+        const tagMapRaw = await getTagMapFor(gDocId);
+        const wsState   = gDocId ? (await window.formSuitePersist.loadState(gDocId)) : null;
+
+        const rawRules  = normalizeRules(wsState?.rules);
+        const rules     = normalizeRulesForSchema(gSchema, rawRules);   // ✅ prune here
+
+        const { values: prunedValues, tagMap: prunedTagMap } =
+          normalizeForSchema(gSchema, values || {}, tagMapRaw);
+
+        payloadEl.value = JSON.stringify({
+          title:  gSchema?.title || 'Form',
+          fields: gSchema?.fields || [],
+          values: prunedValues,
+          tagMap: prunedTagMap,
+          rules
+        }, null, 2);
+
+        tr.end({ ok:true });
+      } catch (e) { tr.error('failed', e); tr.end(); }
+    }
+
+    let previewTimer = null;
+    function schedulePreviewUpdate() {
+      const tr = TRACE('schedulePreviewUpdate');
+      try {
+        clearTimeout(previewTimer);
+        previewTimer = setTimeout(async () => {
+          const tr2 = TRACE('previewUpdate:tick');
+          try {
+            const vals = collectFormValues(gSchema);
+            if (gDocId) await window.formSuitePersist.saveState(gDocId, { schema: gSchema, values: vals });
+            await updatePreview(vals);
+            gDirty = true;
+            setStatus('Unsaved changes — press Save to update DOCX.');
+          } catch (e) { tr2.error('tick failed', e); }
+          finally { tr2.end(); }
+        }, 250);
+      } finally { tr.end(); }
+    }
+
+    function buildForm(container, schema, values) {
+      const tr = TRACE('buildForm', { fields: schema?.fields?.length || 0 });
+      try {
+        container.innerHTML = '';
+        if (!schema || !Array.isArray(schema.fields) || schema.fields.length === 0) {
+          container.innerHTML = '<div class="empty">No manual schema. Create one in the Builder, or load a DOCX that already contains a payload schema.</div>';
+          tr.end('empty schema');
+          return;
+        }
+
+        const form = document.createElement('form');
+        form.id = 'liveForm';
+        form.noValidate = true;
+        form.style.display = 'grid';
+        form.style.gap = '12px';
+
+        if (schema.title) {
+          const h = document.createElement('h4');
+          h.textContent = schema.title;
+          h.style.margin = '0 0 6px';
+          form.appendChild(h);
+        }
+
+        for (const f of schema.fields) {
+          const w = TRACE('buildForm:field', f);
+          const wrap = document.createElement('div');
+          wrap.className = 'field';
+          const label = document.createElement('label');
+          label.htmlFor = f.id;
+          label.textContent = f.label || f.id || '(field)';
+          label.style.display = 'flex';
+          label.style.justifyContent = 'space-between';
+          label.style.alignItems = 'center';
+          if (f.required) {
+            const star = document.createElement('span');
+            star.textContent = '•'; star.title = 'required'; star.style.fontWeight = '600'; star.style.color = '#ef4444';
+            label.appendChild(star);
+          }
+          wrap.appendChild(label);
+
+          let input;
+
+          if (f.type === 'multichoice') {
+            const box = document.createElement('div');
+            box.style.display = 'grid'; box.style.gap = '6px';
+            (f.options || []).forEach(opt => {
+              const id = `${f.id}__${String(opt?.value ?? opt).replace(/\s+/g,'_')}`;
+              const row = document.createElement('label');
+              row.style.display = 'flex'; row.style.gap = '8px'; row.style.alignItems = 'center';
+              const cb = document.createElement('input');
+              cb.type = 'checkbox'; cb.name = f.id; cb.id = id; cb.value = String(opt?.value ?? opt);
+              if (Array.isArray(values?.[f.id]) && values[f.id].includes(cb.value)) cb.checked = true;
+              const span = document.createElement('span'); span.textContent = String(opt?.label ?? opt?.text ?? opt?.value ?? opt);
+              row.appendChild(cb); row.appendChild(span); box.appendChild(row);
+            });
+            wrap.appendChild(box);
+            box.addEventListener('change', schedulePreviewUpdate);
+            form.appendChild(wrap);
+            w.end();
+            continue;
+
+          } else if (f.type === 'select') {
+            input = document.createElement('select');
+            (f.options || []).forEach(opt => {
+              const o = document.createElement('option');
+              o.value = String(opt?.value ?? opt?.id ?? opt);
+              o.textContent = String(opt?.label ?? opt?.text ?? opt?.value ?? opt);
+              input.appendChild(o);
+            });
+
+          } else if (f.type === 'date') {
+            input = document.createElement('input'); input.type = 'text'; input.dataset.type = 'date'; input.dataset.format = f.dateFormat || 'Y-m-d';
+
+          // NEW: Address field mounts AddressAuto and stores structured value in __addressValues
+          } else if (f.type === 'address') {
+            const mountDiv = document.createElement('div');
+            mountDiv.className = 'address-field';
+            wrap.appendChild(mountDiv);
+
+            // Initial structured value (or upgrade from legacy string)
+            const initial =
+              typeof values?.[f.id] === 'string'
+                ? { formatted: values[f.id] }
+                : (values?.[f.id] || null);
+
+            // seed local state for collectFormValues()
+            __addressValues[f.id] = initial || null;
+
+            AddressAuto.mount(mountDiv, {
+              id: f.id,
+              label: f.label || 'Address',
+              required: !!f.required,
+              value: initial || null,
+              onChange: (val) => {
+                __addressValues[f.id] = val;     // keep full object
+                schedulePreviewUpdate();          // reflect in preview + persistence
+              }
+            });
+
+            form.appendChild(wrap);
+            w.end();
+            continue;
+
+          } else {
+            input = document.createElement('input'); input.type = 'text';
+          }
+
+          input.id = f.id; input.name = f.id;
+          if (f.required) input.required = true;
+          if (values && values[f.id] != null) input.value = values[f.id];
+
+          input.addEventListener('change', schedulePreviewUpdate);
+          input.addEventListener('input', schedulePreviewUpdate);
+          wrap.appendChild(input);
+
+          if (f.type === 'date') {
+            setTimeout(() => {
+              const tt = TRACE('flatpickr:init', { id: input.id, format: input.dataset.format });
+              try {
+                if (window.flatpickr) {
+                  window.flatpickr(input, {
+                    dateFormat: input.dataset.format || 'Y-m-d',
+                    allowInput: true,
+                    onChange: schedulePreviewUpdate,
+                    onValueUpdate: schedulePreviewUpdate
+                  });
+                }
+              } finally { tt.end(); }
+            }, 0);
+          }
+
+          form.appendChild(wrap);
+          w.end();
+        }
+
+        container.appendChild(form);
+        tr.end('form built');
+      } catch (e) { tr.error('failed', e); tr.end(); }
+    }
+
+    // =========================
+    // SDT PARSING (JS)
+    // =========================
+    const W_NS = "http://schemas.openxmlformats.org/wordprocessingml/2006/main";
+    function xmlText(el) {
+      let s = '';
+      const rec = n => {
+        if (!n) return;
+        if (n.nodeType === 3) { s += n.nodeValue; return; }
+        if (n.nodeType === 1) {
+          const ln = n.localName;
+          if (ln === 'p' || ln === 'cr' || ln === 'br') s += '\n';
+          for (const ch of n.childNodes) rec(ch);
+        }
+      };
+      rec(el);
+      return s.replace(/\s+\n/g,'\n').replace(/\n{3,}/g,'\n\n').trim();
+    }
+
+    async function parseSDTs_JS(arrayBuffer) {
+      const tr = TRACE('parseSDTs_JS', { hasBuffer: !!arrayBuffer, len: arrayBuffer?.byteLength });
+      try {
+        if (!arrayBuffer) return { sdts: [], scan: [], total: 0 };
+        const zip = await JSZip.loadAsync(arrayBuffer);
+        const parts = zip.file(/^word\/(?!_rels\/|theme\/|fontTable\.xml|styles\.xml|numbering\.xml|settings\.xml|webSettings\.xml).*\.xml$/i) || [];
+        tr.step('parts', parts.map(p => p.name));
+        const parser = new DOMParser();
+        const sdts = [];
+        const scan = [];
+        for (const f of parts) {
+          const pf = TRACE('parseSDTs_JS:file', f.name);
+          const xmlTextContent = await f.async('string');
+          let err = null, countBefore = sdts.length;
+          try {
+            const xml = parser.parseFromString(xmlTextContent, "application/xml");
+            const found = Array.from(xml.getElementsByTagNameNS(W_NS, 'sdt'));
+            for (const sdt of found) {
+              const pr = sdt.getElementsByTagNameNS(W_NS, 'sdtPr')[0];
+              const content = sdt.getElementsByTagNameNS(W_NS, 'sdtContent')[0] || sdt;
+              let tag = '', alias = '';
+              if (pr) {
+                const tEl = pr.getElementsByTagNameNS(W_NS, 'tag')[0];
+                if (tEl) tag = tEl.getAttributeNS(W_NS, 'val') || tEl.getAttribute('w:val') || '';
+                const aEl = pr.getElementsByTagNameNS(W_NS, 'alias')[0];
+                if (aEl) alias = aEl.getAttributeNS(W_NS, 'val') || aEl.getAttribute('w:val') || '';
+              }
+              sdts.push({ part: f.name.split('/').pop().replace('.xml',''), tag, alias, text: xmlText(content) });
+            }
+          } catch (e) { err = e?.message || String(e); pf.warn('xml parse error', e); }
+          scan.push({ path: f.name, part: f.name.split('/').pop().replace('.xml',''), size: xmlTextContent.length, sdt_count: sdts.length - countBefore, error: err });
+          pf.end({ added: sdts.length - countBefore, error: err });
+        }
+        tr.end({ total: sdts.length, scanned: scan.length });
+        return { sdts, scan, total: sdts.length };
+      } catch (e) { tr.error('failed', e); tr.end(); return { sdts: [], scan: [], total: 0 }; }
+    }
+
+    // =========================
+    // PYODIDE (payload/SDT writes)
+    // =========================
+    let pyodideReady = (async () => {
+      const tr = TRACE('pyodide:bootstrap');
+      try {
+        const s = document.createElement('script');
+        s.src = "https://cdn.jsdelivr.net/pyodide/v0.24.1/full/pyodide.js";
+        document.head.appendChild(s);
+        await new Promise(r => s.onload = r);
+        const py = await loadPyodide({ indexURL: "https://cdn.jsdelivr.net/pyodide/v0.24.1/full/" });
+        tr.step('pyodide loaded');
+        await py.runPythonAsync(`
+    import io, zipfile, json
+    import xml.etree.ElementTree as ET
+    _W_NS = "http://schemas.openxmlformats.org/wordprocessingml/2006/main"
+    NS = {"w": _W_NS}
+    def _q(local): return f"{{{_W_NS}}}{local}"
+
+    def read_docvar_settings(doc_bytes: bytes, name: str) -> str | None:
+        f = io.BytesIO(doc_bytes)
+        with zipfile.ZipFile(f) as z:
+            try: data = z.read("word/settings.xml")
+            except KeyError: return None
+        try: root = ET.fromstring(data)
+        except ET.ParseError: return None
+        docVars = root.find("w:docVars", NS)
+        if docVars is None: return None
+        for dv in docVars.findall("w:docVar", NS):
+            if dv.attrib.get(_q("name")) == name:
+                return dv.attrib.get(_q("val"), "") or ""
+        return None
+
+    def write_docvar_settings(doc_bytes: bytes, name: str, value: str) -> bytes:
+        f_in = io.BytesIO(doc_bytes); out = io.BytesIO()
+        with zipfile.ZipFile(f_in) as zin, zipfile.ZipFile(out, "w", zipfile.ZIP_DEFLATED) as zout:
+            try: settings_xml = zin.read("word/settings.xml")
+            except KeyError:
+                settings_xml = b'<?xml version="1.0" encoding="UTF-8" standalone="yes"?><w:settings xmlns:w="http://schemas.openxmlformats.org/wordprocessingml/2006/main"/>'
+            for item in zin.infolist():
+                if item.filename != "word/settings.xml":
+                    zout.writestr(item, zin.read(item.filename))
+            root = ET.fromstring(settings_xml)
+            docVars = root.find("w:docVars", NS)
+            if docVars is None: 
+                docVars = ET.SubElement(root, _q("docVars"))
+            target = None
+            for dv in docVars.findall("w:docVar", NS):
+                if dv.attrib.get(_q("name")) == name: 
+                    target = dv; break
+            if target is None:
+                ET.SubElement(docVars, _q("docVar"), {_q("name"): name, _q("val"): value or ""})
+            else:
+                target.set(_q("val"), value or "")
+            data = ET.tostring(root, encoding="utf-8", xml_declaration=True)
+            zout.writestr("word/settings.xml", data)
+        return out.getvalue()
+
+    def read_docvar_custom(doc_bytes: bytes, name: str) -> str | None:
+        f = io.BytesIO(doc_bytes)
+        with zipfile.ZipFile(f) as z:
+            try: docprops = z.read("docProps/custom.xml")
+            except KeyError: return None
+        try: root = ET.fromstring(docprops)
+        except ET.ParseError: return None
+        for v in root:
+            if v.tag.endswith("property") and v.attrib.get("name") == name:
+                for c in v: return c.text or ""
+        return None
+
+    def _set_sdt_text(content_el, value):
+        texts = content_el.findall(".//w:t", {"w": _W_NS})
+        if texts:
+            first = True
+            for t in texts:
+                if first:
+                    t.text = value
+                    first = False
+                else:
+                    t.text = ""
+            return
+        has_block = (content_el.find(".//w:p", {"w": _W_NS}) is not None) or (content_el.find(".//w:tbl", {"w": _W_NS}) is not None)
+        for ch in list(content_el): content_el.remove(ch)
+        if has_block:
+            p = ET.SubElement(content_el, _q("p")); r = ET.SubElement(p, _q("r"))
+        else:
+            r = ET.SubElement(content_el, _q("r"))
+        t = ET.SubElement(r, _q("t")); t.text = value
+        if (value.strip() != value) or ("\\n" in value) or ("  " in value):
+            t.set("{http://www.w3.org/XML/1998/namespace}space", "preserve")
+
+    def write_sdts_by_tag(doc_bytes: bytes, mapping_json: str) -> bytes:
+        try: mapping = json.loads(mapping_json or "{}")
+        except Exception: mapping = {}
+        f_in = io.BytesIO(doc_bytes); out = io.BytesIO()
+        with zipfile.ZipFile(f_in) as zin, zipfile.ZipFile(out, "w", zipfile.ZIP_DEFLATED) as zout:
+            def is_target(name):
+                if not (name.startswith("word/") and name.endswith(".xml")): return False
+                skip = {"word/styles.xml","word/numbering.xml","word/theme/theme1.xml","word/fontTable.xml","word/settings.xml","word/webSettings.xml"}
+                return name not in skip and not name.startswith("word/_rels/")
+            for item in zin.infolist():
+                name = item.filename
+                data = zin.read(name)
+                if not is_target(name):
+                    zout.writestr(name, data); continue
+                try:
+                    root = ET.fromstring(data)
+                except ET.ParseError:
+                    zout.writestr(name, data); continue
+                changed = False
+                for sdt in root.findall(".//w:sdt", {"w": _W_NS}):
+                    pr = sdt.find("w:sdtPr", {"w": _W_NS})
+                    if pr is None: continue
+                    tag_el = pr.find("w:tag", {"w": _W_NS})
+                    tag_val = (tag_el.get(_q("val")) if tag_el is not None else "") or ""
+                    if tag_val and tag_val in mapping:
+                        val = mapping.get(tag_val, "")
+                        if not isinstance(val, str):
+                            try: import json as _json; val = _json.dumps(val, ensure_ascii=False)
+                            except Exception: val = str(val)
+                        content_el = sdt.find("w:sdtContent", {"w": _W_NS}) or sdt
+                        _set_sdt_text(content_el, val)
+                        changed = True
+                zout.writestr(name, ET.tostring(root, encoding="utf-8", xml_declaration=True) if changed else data)
+        return out.getvalue()
+
+      def _ensure_fsHidden_style(zfin, names):
+          if "word/styles.xml" in names:
+              try: root = ET.fromstring(zfin.read("word/styles.xml"))
+              except ET.ParseError: root = ET.Element(_q("styles"))
+          else:
+              root = ET.Element(_q("styles"))
+          have = False
+          for st in root.findall(_q("style")):
+              if st.get(_q("type")) == "character" and st.get(_q("styleId")) == "fsHidden":
+                  have = True; break
+          if not have:
+              st = ET.Element(_q("style"), {_q("type"): "character", _q("styleId"): "fsHidden"})
+              ET.SubElement(st, _q("name"), {_q("val"): "fsHidden"})
+              rpr = ET.SubElement(st, _q("rPr"))
+              ET.SubElement(rpr, _q("vanish"))
+              root.append(st)
+          return ET.tostring(root, encoding="utf-8", xml_declaration=True)
+
+    def _heading_level(p_el):
+        ppr = p_el.find(_q("pPr"))
+        if ppr is not None:
+            ol = ppr.find(_q("outlineLvl"))
+            if ol is not None and ol.get(_q("val")) is not None:
+                try: return int(ol.get(_q("val"))) + 1
+                except: pass
+            ps = ppr.find(_q("pStyle"))
+            if ps is not None and ps.get(_q("val")):
+                v = ps.get(_q("val")).lower()
+                if v.startswith("heading"):
+                    try: return int(v.replace("heading","").strip())
+                    except: return None
+        return None
+
+    def _apply_rStyle_hidden_to_runs(el):
+        for r in el.findall(".//w:r", {"w": _W_NS}):
+            rpr = r.find(_q("rPr"))
+            if rpr is None:
+                rpr = ET.SubElement(r, _q("rPr"))
+            has = False
+            for rs in rpr.findall(_q("rStyle")):
+                if rs.get(_q("val")) == "fsHidden":
+                    has = True; break
+            if not has:
+                ET.SubElement(rpr, _q("rStyle"), {_q("val"): "fsHidden"})
+
+    def _clear_table_hidden_markers(tbl_el):
+        tbl_pr = tbl_el.find(_q("tblPr"))
+        if tbl_pr is not None:
+            for node in list(tbl_pr.findall(_q("hidden"))):
+                tbl_pr.remove(node)
+        for tr in tbl_el.findall(".//w:tr", {"w": _W_NS}):
+            tr_pr = tr.find(_q("trPr"))
+            if tr_pr is None:
+                continue
+            for node in list(tr_pr.findall(_q("hidden"))):
+                tr_pr.remove(node)
+
+    def _mark_table_hidden(tbl_el):
+        tbl_pr = tbl_el.find(_q("tblPr"))
+        if tbl_pr is None:
+            tbl_pr = ET.SubElement(tbl_el, _q("tblPr"))
+        hidden = tbl_pr.find(_q("hidden"))
+        if hidden is None:
+            ET.SubElement(tbl_pr, _q("hidden"), {_q("val"): "true"})
+        else:
+            hidden.set(_q("val"), "true")
+        for tr in tbl_el.findall(".//w:tr", {"w": _W_NS}):
+            tr_pr = tr.find(_q("trPr"))
+            if tr_pr is None:
+                tr_pr = ET.SubElement(tr, _q("trPr"))
+            hidden = tr_pr.find(_q("hidden"))
+            if hidden is None:
+                ET.SubElement(tr_pr, _q("hidden"), {_q("val"): "true"})
+            else:
+                hidden.set(_q("val"), "true")
+
+    def _iter_blocks_within(container, top_level):
+        for node in list(container):
+            if node.tag == _q("sdt"):
+                inner = node.find(_q("sdtContent"))
+                if inner is not None:
+                    yield from _iter_blocks_within(inner, top_level)
+                else:
+                    yield {"element": node, "type": "other", "level": None, "top": top_level}
+            elif node.tag == _q("p"):
+                yield {"element": node, "type": "p", "level": _heading_level(node), "top": top_level}
+            elif node.tag == _q("tbl"):
+                yield {"element": node, "type": "tbl", "level": None, "top": top_level}
+            else:
+                yield {"element": node, "type": "other", "level": None, "top": top_level}
+
+    def _collect_body_blocks(body_el):
+        blocks = []
+        for child in list(body_el):
+            if child.tag == _q("sdt"):
+                content = child.find(_q("sdtContent"))
+                if content is not None:
+                    blocks.extend(_iter_blocks_within(content, child))
+                else:
+                    blocks.append({"element": child, "type": "other", "level": None, "top": child})
+            elif child.tag == _q("p"):
+                blocks.append({"element": child, "type": "p", "level": _heading_level(child), "top": child})
+            elif child.tag == _q("tbl"):
+                blocks.append({"element": child, "type": "tbl", "level": None, "top": child})
+            else:
+                blocks.append({"element": child, "type": "other", "level": None, "top": child})
+        return blocks
+
+    def _mark_block_hidden(el):
+        if el is None:
+            return
+        _apply_rStyle_hidden_to_runs(el)
+        if el.tag == _q("tbl"):
+            _mark_table_hidden(el)
+        for tbl in el.findall(".//w:tbl", {"w": _W_NS}):
+            _apply_rStyle_hidden_to_runs(tbl)
+            _mark_table_hidden(tbl)
+
+    def apply_visibility(u8, idx_to_action_json):
+        try: idx_to_action = {int(k): v for (k,v) in json.loads(idx_to_action_json).items()}
+        except Exception: idx_to_action = {}
+        data = bytes(u8)
+        outbuf = io.BytesIO()
+        with zipfile.ZipFile(io.BytesIO(data), "r") as zfin, zipfile.ZipFile(outbuf, "w", compression=zipfile.ZIP_DEFLATED) as zfout:
+            names = zfin.namelist()
+            for n in names:
+                if n == "word/styles.xml": continue
+                zfout.writestr(n, zfin.read(n))
+            _ensure_fsHidden_style(zfin, zfout, set(names))
+            def is_doc_part(n):
+                if not (n.startswith("word/") and n.endswith(".xml")): return False
+                skip = {"word/styles.xml","word/numbering.xml","word/theme/theme1.xml","word/fontTable.xml","word/settings.xml","word/webSettings.xml"}
+                return n not in skip and not n.startswith("word/_rels/")
+            parts_roots = {}
+            for n in names:
+                if not is_doc_part(n): continue
+                try: root = ET.fromstring(zfin.read(n))
+                except ET.ParseError:
+                    parts_roots[n] = None
+                    continue
+                for r in root.findall(".//w:r", {"w": _W_NS}):
+                    rpr = r.find(_q("rPr"))
+                    if rpr is None: continue
+                    for rs in list(rpr.findall(_q("rStyle"))):
+                        if rs.get(_q("val")) == "fsHidden":
+                            rpr.remove(rs)
+                for tbl in root.findall(".//w:tbl", {"w": _W_NS}):
+                    _clear_table_hidden_markers(tbl)
+                parts_roots[n] = root
+            global_idx = 0
+            for n in names:
+                if not is_doc_part(n): continue
+                root = parts_roots.get(n)
+                if root is None: continue
+                body = root.find(_q("body"))
+                if body is None:
+                    zfout.writestr(n, ET.tostring(root, encoding="utf-8", xml_declaration=True)); continue
+                elems = _collect_body_blocks(body)
+                heading_positions = []
+                for i, blk in enumerate(elems):
+                    if blk.get("type") == "p" and blk.get("level") is not None:
+                        global_idx += 1
+                        heading_positions.append((i, blk.get("level"), global_idx))
+                for h_i, (pos, lvl, idx) in enumerate(heading_positions):
+                    if idx_to_action.get(idx) != "HIDE":
+                        continue
+                    if h_i + 1 < len(heading_positions):
+                        end = len(elems)
+                        for j in range(h_i+1, len(heading_positions)):
+                            np, nl, _ = heading_positions[j]
+                            if nl <= lvl:
+                                end = np
+                                break
+                    else:
+                        end = len(elems)
+                    seen = set()
+                    for j in range(pos, end):
+                        blk = elems[j]
+                        top = blk.get("top")
+                        if top is None:
+                            continue
+                        key = id(top)
+                        if key in seen:
+                            continue
+                        seen.add(key)
+                        if top.tag in {_q("p"), _q("tbl"), _q("sdt")}:
+                            _mark_block_hidden(top)
+                zfout.writestr(n, ET.tostring(root, encoding="utf-8", xml_declaration=True))
+        return outbuf.getvalue()
+        `);
+        tr.end('pyodide ready');
+        return py;
+      } catch (e) { tr.error('bootstrap failed', e); tr.end(); throw e; }
+    })();
+
+    async function readDocVarSettings(arrayBufferOrBytes, name) {
+      const tr = TRACE('readDocVarSettings', { name });
+      try {
+        const py = await pyodideReady;
+        const u8in = arrayBufferOrBytes instanceof Uint8Array ? arrayBufferOrBytes : new Uint8Array(arrayBufferOrBytes);
+        const fn = py.globals.get('read_docvar_settings');
+        const pyBytes = py.toPy(u8in);
+        let pyOut;
+        try { pyOut = fn(pyBytes, name); }
+        finally { try{fn.destroy();}catch{} try{pyBytes.destroy();}catch{} }
+        let txt = null;
+        if (pyOut?.toJs) txt = pyOut.toJs({ create_proxies:false });
+        else txt = pyOut ?? null;
+        try { pyOut.destroy?.(); } catch {}
+        tr.end({ found: !!txt, len: txt?.length });
+        return txt;
+      } catch (e) { tr.error('failed', e); tr.end(); return null; }
+    }
+
+    async function readDocVarCustom(arrayBufferOrBytes, name) {
+      const tr = TRACE('readDocVarCustom', { name });
+      try {
+        const py = await pyodideReady;
+        const u8in = arrayBufferOrBytes instanceof Uint8Array ? arrayBufferOrBytes : new Uint8Array(arrayBufferOrBytes);
+        const fn = py.globals.get('read_docvar_custom');
+        const pyBytes = py.toPy(u8in);
+        let pyOut;
+        try { pyOut = fn(pyBytes, name); }
+        finally { try{fn.destroy();}catch{} try{pyBytes.destroy();}catch{} }
+        let txt = null;
+        if (pyOut?.toJs) txt = pyOut.toJs({ create_proxies:false });
+        else txt = pyOut ?? null;
+        try { pyOut.destroy?.(); } catch {}
+        tr.end({ found: !!txt, len: txt?.length });
+        return txt;
+      } catch (e) { tr.error('failed', e); tr.end(); return null; }
+    }
+
+    async function writeDocVarSettings(arrayBufferOrBytes, name, value) {
+      const tr = TRACE('writeDocVarSettings', { name, valueLen: (value||'').length });
+      try {
+        const py = await pyodideReady;
+        const u8in = arrayBufferOrBytes instanceof Uint8Array ? arrayBufferOrBytes : new Uint8Array(arrayBufferOrBytes);
+        const fn = py.globals.get('write_docvar_settings');
+        const pyBytes = py.toPy(u8in);
+        let pyOut;
+        try { pyOut = fn(pyBytes, name, String(value ?? "")); }
+        finally { try{fn.destroy();}catch{} try{pyBytes.destroy();}catch{} }
+        let u8;
+        if (pyOut?.toJs) u8 = pyOut.toJs({ create_proxies:false });
+        else if (pyOut?.getBuffer) u8 = new Uint8Array(pyOut.getBuffer());
+        else u8 = new Uint8Array([]);
+        try { pyOut.destroy?.(); } catch {}
+        tr.end({ outLen: u8?.byteLength });
+        return u8;
+      } catch (e) { tr.error('failed', e); tr.end(); throw e; }
+    }
+
+    async function writeSDTs(arrayBufferOrBytes, tagToTextObj) {
+      const tr = TRACE('writeSDTs', { tagCount: Object.keys(tagToTextObj||{}).length });
+      try {
+        const py = await pyodideReady;
+        const u8in = arrayBufferOrBytes instanceof Uint8Array ? arrayBufferOrBytes : new Uint8Array(arrayBufferOrBytes);
+        const fn = py.globals.get('write_sdts_by_tag');
+        const pyBytes   = py.toPy(u8in);
+        const pyMap     = py.toPy(JSON.stringify(tagToTextObj || {}));
+        let pyOut;
+        try { pyOut = fn(pyBytes, pyMap); }
+        finally { try{fn.destroy();}catch{} try{pyBytes.destroy();}catch{} try{pyMap.destroy();}catch{} }
+        let u8;
+        if (pyOut?.toJs) u8 = pyOut.toJs({ create_proxies:false });
+        else if (pyOut?.getBuffer) u8 = new Uint8Array(pyOut.getBuffer());
+        else u8 = new Uint8Array([]);
+        try { pyOut.destroy?.(); } catch {}
+        tr.end({ outLen: u8?.byteLength });
+        return u8;
+      } catch (e) { tr.error('failed', e); tr.end(); throw e; }
+    }
+
+    // =========================
+    // RENDER FROM CURRENT BYTES
+    // =========================
+    async function renderFromCurrentBytes(prefix = '') {
+      const tr = TRACE('renderFromCurrentBytes', { prefix, hasBuf: !!gArrayBuffer, len: gArrayBuffer?.byteLength });
+      try {
+        tr.step('buffer sha', await sha256Hex(gArrayBuffer));
+
+        // 1) SDTs
+        const parsed = await parseSDTs_JS(gArrayBuffer);
+        gSDTs = parsed.sdts || [];
+        renderSDTsView(parsed);
+
+        // 2) Headings
+        let headingsParsed = { flat: [], tree: [], count: 0 };
+        try {
+          headingsParsed = await parseHeadings_JS(gArrayBuffer);
+          renderHeadingsTreeView(headingsParsed.tree);
+        } catch (e) {
+          tr.warn('headings parse/render failed', e);
+          try { if (headersTreeEl) headersTreeEl.innerHTML = '<div class="empty">No headings.</div>'; } catch {}
+        }
+
+        // 3) Payload (schema/values/tagMap/rules)
+        let payloadRaw = await readDocVarSettings(gArrayBuffer, PAYLOAD_KEY);
+        if (payloadRaw == null) payloadRaw = await readDocVarCustom(gArrayBuffer, PAYLOAD_KEY);
+
+        let payload = null;
+        try { payload = payloadRaw ? JSON.parse(payloadRaw) : null; } catch { payload = null; }
+
+        const wsState   = await window.formSuitePersist.loadState(gDocId);
+        const wsSchema  = wsState?.schema || null;
+        const wsValues  = wsState?.values || {};
+        const wsRules   = normalizeRules(wsState?.rules);
+        const wsTagMap  = wsState?.tagMap || {};
+
+        const asTs = (x)=> { const t = Date.parse(x || ''); return Number.isFinite(t) ? t : 0; };
+        const pHasSchema = Array.isArray(payload?.fields) && payload.fields.length > 0;
+        const pUpdatedTs = asTs(payload?.updatedAt);
+        const wsSchemaTs = asTs(wsState?.schemaUpdatedAt);
+
+        let chosenSchema, statusSource;
+        if (wsSchema && (wsSchemaTs >= pUpdatedTs || !pHasSchema)) {
+          chosenSchema = wsSchema; statusSource = 'Using newer schema from Builder/workspace.';
+        } else if (pHasSchema) {
+          chosenSchema = { title: payload.title || 'Form', fields: payload.fields };
+          statusSource = 'Loaded schema from DOCX payload.';
+        } else {
+          chosenSchema = { title: 'Form', fields: [] };
+          statusSource = 'No schema stored for this DOCX yet.';
+        }
+
+        const mergedValues = { ...(payload?.values || {}), ...(wsValues || {}) };
+        const mergedTagMap = { ...(payload?.tagMap || {}), ...(wsTagMap || {}) };
+        const mergedRules  = wsRules.length ? wsRules : normalizeRules(payload?.rules);
+        const prunedRules  = normalizeRulesForSchema(chosenSchema, mergedRules);
+
+        const { values: prunedValues, tagMap: prunedTagMap } =
+          normalizeForSchema(chosenSchema, mergedValues, mergedTagMap);
+
+        gSchema = chosenSchema;
+        gValues = prunedValues;
+
+        // 4) Persist everything
+        await window.formSuitePersist.saveState(gDocId, {
+          schema: gSchema,
+          values: gValues,
+          tagMap: prunedTagMap,
+          rules:  prunedRules,
+          headings: headingsParsed.flat,
+          headingsTree: headingsParsed.tree,
+          headingsUpdatedAt: new Date().toISOString()
+        });
+
+        // Broadcast headings availability
+        try { bcLegacy?.postMessage({ type: 'headings-updated', docId: gDocId, ts: Date.now() }); } catch {}
+        try { bcCanon?.postMessage({ type: 'headings-updated', docId: gDocId, ts: Date.now() }); } catch {}
+
+        // 5) Build live form + preview
+        buildForm(formMount, gSchema, gValues);
+        await updatePreview(gValues);
+        gDirty = false;
+
+        // 6) Enable actions
+        btnSave.disabled = false;
+        btnExport.disabled = false;
+        btnSaveFromPreview.disabled = false;
+
+        // 7) Status
+        setStatus(`${prefix}${statusSource} SDTs: ${gSDTs.length}. Fields: ${gSchema.fields.length}. Headings: ${headingsParsed.count}.`);
+        tr.end({ sdtCount: gSDTs.length, fieldCount: gSchema.fields.length, headings: headingsParsed.count, statusSource });
+      } catch (e) { tr.error('failed', e); tr.end(); throw e; }
+    }
+
+    function renderSDTsView(parsed) {
+      const tr = TRACE('renderSDTsView', { total: parsed?.total, rows: parsed?.sdts?.length });
+      try {
+        tableBody.innerHTML = '';
+        const sdts = parsed?.sdts || [];
+        if (!sdts.length) {
+          const trEl = document.createElement('tr');
+          const td = document.createElement('td');
+          td.colSpan = 5;
+          td.textContent = 'No SDTs found in this document.';
+          trEl.appendChild(td);
+          tableBody.appendChild(trEl);
+        } else {
+          sdts.forEach((row, i) => {
+            const trEl = document.createElement('tr');
+            const tdIdx = document.createElement('td'); tdIdx.textContent = String(i + 1); trEl.appendChild(tdIdx);
+            const tdPart = document.createElement('td'); tdPart.textContent = row.part || ''; trEl.appendChild(tdPart);
+            const tdTag = document.createElement('td'); tdTag.textContent = row.tag || ''; trEl.appendChild(tdTag);
+            const tdAlias = document.createElement('td'); tdAlias.textContent = row.alias || ''; trEl.appendChild(tdAlias);
+            const tdText = document.createElement('td'); tdText.textContent = row.text || ''; trEl.appendChild(tdText);
+            tableBody.appendChild(trEl);
+          });
+        }
+      } finally { tr.end(); }
+    }
+
+    // =========================
+    // BOOT (auto-restore)
+    // =========================
+    (async function boot() {
+      const tr = TRACE('boot');
+      try {
+        let meta = readActiveMeta();
+        tr.step('readActiveMeta', meta);
+        if (!meta?.docId) { meta = window.formSuitePersist?.getCurrentDocMeta?.(); tr.step('getCurrentDocMeta', meta); }
+        if (!meta?.docId) { tr.end('no meta; idle'); return; }
+
+        clearUiForNewDoc('Restoring document…');
+
+        let bytes = await window.formSuitePersist.getBytes?.(meta.docId)
+                || await window.formSuitePersist.getCurrentDocBytes?.();
+        tr.step('persistence bytes', { len: bytes?.byteLength || bytes?.length });
+
+        if (!bytes && supportsFS) {
+          try {
+            const h = await window.formSuitePersist.getHandle?.(meta.docId);
+            tr.step('getHandle (2nd chance)', { has: !!h });
+            if (h?.getFile) {
+              try { await window.formSuitePersist.ensurePermission?.(h, 'read'); } catch {}
+              const f = await h.getFile();
+              bytes = new Uint8Array(await f.arrayBuffer());
+              gFileHandle = h;
+              if (!gFileName) {
+                const { base, ext } = splitNameAndExt(f.name || meta.name || 'document.docx');
+                gFileName = base || 'document';
+                gFileExt  = ext || 'docx';
+              }
+              tr.step('2nd chance handle.getFile ok', { size: bytes.byteLength });
+            }
+          } catch (e) {
+            tr.warn('2nd chance via handle failed', e);
+          }
+        }
+        if (!bytes && supportsFS) {
+          try {
+            const h = await window.formSuitePersist.getHandle?.(meta.docId);
+            tr.step('getHandle', { has: !!h });
+            if (h) {
+              try { await window.formSuitePersist.ensurePermission?.(h, 'read'); } catch (e) { tr.warn('ensurePermission failed', e); }
+              const f = await h.getFile();
+              bytes = new Uint8Array(await f.arrayBuffer());
+              gFileHandle = h;
+              const { base, ext } = splitNameAndExt(f.name || meta.name || 'document.docx');
+              gFileName = base || 'document';
+              gFileExt  = ext || 'docx';
+              tr.step('handle.getFile ok', { name: `${gFileName}.${gFileExt}`, len: bytes.byteLength });
+            }
+          } catch (e) { tr.warn('handle path failed', e); }
+        }
+
+        if (!bytes) { await hardResetDocContext('no bytes / no permission'); tr.end('no bytes'); return; }
+
+        gArrayBuffer = bytes.buffer ?? bytes;
+
+        if (!gFileName) {
+          const { base, ext } = splitNameAndExt(meta.name || 'document.docx');
+          gFileName = base || 'document';
+          gFileExt  = ext || 'docx';
+        }
+        gDocId = meta.docId;
+
+        tr.step('restored', { docId: gDocId, name: `${gFileName}.${gFileExt}`, len: gArrayBuffer?.byteLength, sha: await sha256Hex(gArrayBuffer) });
+
+        await renderFromCurrentBytes();
+        await updateWriteAccessBanner();
+
+        btnSave.disabled = false; btnExport.disabled = false;
+        if (btnSaveFromPreview) btnSaveFromPreview.disabled = false;
+      } catch (e) { tr.error('boot failed', e); }
+      finally { tr.end(); }
+    })();
+
+    // =========================
+    // PERSIST WRAPPER
+    // =========================
+    async function persistCurrentDoc(bytesU8, handle, nameNoExt, ext = 'docx') {
+      const tr = TRACE('persistCurrentDoc', { hasBytes: !!bytesU8, handle: !!handle, nameNoExt, ext });
+      try {
+        const safeExt = (ext || 'docx').toLowerCase();
+        const name = `${(nameNoExt || 'document').replace(/\.(docx|docm|dotx|dotm)$/i,'')}.${safeExt}`;
+        tr.step('computed name', name);
+        tr.step('hash', await sha256Hex(bytesU8));
+        if (window.formSuitePersist?.setCurrentDoc) {
+          const meta = await window.formSuitePersist.setCurrentDoc({ bytes: bytesU8, handle, name });
+          tr.end(meta); return meta;
+        }
+        if (window.formSuitePersist?.setCurrentDocFromBytes) {
+          const meta = await window.formSuitePersist.setCurrentDocFromBytes(bytesU8, { name, handle });
+          tr.end(meta); return meta;
+        }
+        const meta = { docId: 'inline-' + Date.now(), name };
+        tr.end(meta);
+        return meta;
+      } catch (e) { tr.error('failed', e); tr.end(); throw e; }
+    }
+
+    // ---------- Rules → Visibility map (SHOW supersedes HIDE) ----------
+    function loadRulesForDoc(state) {
+      return (
+        state?.rules ||
+        state?.payload?.rules ||
+        state?.CRONOS_RULES ||
+        state?.cronos_rules ||
+        []
+      );
+    }
+
+    function ruleMatchesValue(op, expected, actual) {
+      const a = actual;
+      if (op === 'equals')    return String(a) === String(expected);
+      if (op === 'notEquals') return String(a) !== String(expected);
+      if (op === 'anyOf') {
+        const arr = Array.isArray(expected) ? expected.map(String) : [String(expected)];
+        if (Array.isArray(a)) return a.map(String).some(v => arr.includes(v));
+        return arr.includes(String(a));
+      }
+      if (op === 'allOf') {
+        const arr = Array.isArray(expected) ? expected.map(String) : [String(expected)];
+        if (!Array.isArray(a)) return false;
+        const aset = new Set(a.map(String));
+        return arr.every(v => aset.has(v));
+      }
+      if (op === 'contains')  return String(a ?? '').toLowerCase().includes(String(expected ?? '').toLowerCase());
+      return false;
+    }
+
+    function evaluateRulesToVisibility(schema, values, rules) {
+      const out = Object.create(null);
+      if (!Array.isArray(rules) || !rules.length) return out;
+
+      const cleanVals = values || {};
+      const getVal = (fid) => cleanVals[fid];
+
+      for (const r of rules) {
+        if (!r) continue;
+        const action = (String(r.action || '').toUpperCase() === 'SHOW') ? 'SHOW'
+                    : (String(r.action || '').toUpperCase() === 'HIDE') ? 'HIDE'
+                    : null;
+        if (!action) continue;
+
+        const fieldId = r.fieldId || r.field || r.whenField;
+        const op      = r.op || r.operator || 'equals';
+        const exp     = r.values ?? r.value ?? r.expected;
+        const targets = Array.isArray(r.targets) ? r.targets : [];
+
+        const actual  = getVal(fieldId);
+        if (!ruleMatchesValue(op, exp, actual)) continue;
+
+        for (const t of targets) {
+          const key = t?.key ?? t?.idx ?? t?.id;
+          if (key == null) continue;
+          const idx = Number(key);
+          if (!Number.isFinite(idx)) continue;
+          const prev = out[idx];
+          if (action === 'SHOW') out[idx] = 'SHOW';
+          else if (action === 'HIDE' && prev !== 'SHOW') out[idx] = 'HIDE';
+        }
+      }
+      return out;
+    }
+
+    // ---------- Bridge to Python: apply visibility using fsHidden ----------
+    async function applyVisibilityByRules(bytesU8, visibilityMap) {
+      if (!visibilityMap || !Object.keys(visibilityMap).length) return bytesU8;
+      const py = await pyodideReady;
+      const fn = py.globals.get('apply_visibility');
+      const pyBytes = py.toPy(bytesU8 instanceof Uint8Array ? bytesU8 : new Uint8Array(bytesU8));
+      const pyMap   = py.toPy(JSON.stringify(visibilityMap));
+      let pyOut;
+      try { pyOut = fn(pyBytes, pyMap); }
+      finally { try{fn.destroy();}catch{} try{pyBytes.destroy();}catch{} try{pyMap.destroy();}catch{} }
+      let u8;
+      if (pyOut?.toJs) u8 = pyOut.toJs({ create_proxies:false });
+      else if (pyOut?.getBuffer) u8 = new Uint8Array(pyOut.getBuffer());
+      else u8 = new Uint8Array([]);
+      try { pyOut.destroy?.(); } catch {}
+      return u8;
+    }
+
+    // =========================
+    // FILE OPEN / SAVE / EXPORT
+    // =========================
+    async function doOpen() {
+      const tr = TRACE('doOpen');
+      try {
+        clearUiForNewDoc('Opening…');
+
+        const [handle] = await showOpenFilePicker({
+          multiple: false,
+          types: [{
+            description: 'Word document',
+            accept: {
+              'application/vnd.openxmlformats-officedocument.wordprocessingml.document': ['.docx'],
+              'application/vnd.ms-word.document.macroEnabled.12': ['.docm'],
+              'application/vnd.openxmlformats-officedocument.wordprocessingml.template': ['.dotx'],
+              'application/vnd.ms-word.template.macroEnabled.12': ['.dotm']
+            }
+          }]
+        });
+
+        gFileHandle = handle;
+        const file = await handle.getFile();
+        const { base, ext } = splitNameAndExt(file.name || 'document.docx');
+        gFileName = base || 'document';
+        gFileExt  = ext;
+
+        const bytes = new Uint8Array(await file.arrayBuffer());
+        gArrayBuffer = bytes.buffer;
+
+        tr.step('opened', { name: `${gFileName}.${gFileExt}`, size: bytes.byteLength, sha: await sha256Hex(bytes) });
+
+        const metaObj = await persistCurrentDoc(bytes, gFileHandle, gFileName, gFileExt);
+        gDocId = metaObj.docId;
+        persistActiveMeta(metaObj);
+        announceDocSwitch();
+        gPreferDocOnNextLoad = true;
+        await renderFromCurrentBytes();
+
+        await updateWriteAccessBanner({ tryPrompt: true });
+
+        btnSave.disabled = false; btnExport.disabled = false;
+        if (btnSaveFromPreview) btnSaveFromPreview.disabled = false;
+      } catch (e) {
+        if (e?.name === 'AbortError') { tr.step('user canceled'); return; }
+        tr.error('open failed', e);
+        setStatus(`Error opening file: ${e.message || e}`);
+      } finally { tr.end(); }
+    }
+
+    async function ensureWritePermission(handle) {
+      const tr = TRACE('ensureWritePermission', { haveHandle: !!handle });
+      try {
+        if (!handle?.requestPermission) return 'denied';
+        let p = await handle.queryPermission?.({ mode: 'readwrite' });
+        tr.step('queryPermission', p);
+        if (p === 'granted') return 'granted';
+        const r = await handle.requestPermission?.({ mode: 'readwrite' });
+        tr.end({ requestPermission: r });
+        return r || 'denied';
+      } catch (e) { tr.error('perm failed', e); tr.end(); return 'denied'; }
+    }
+
+    async function doSave() {
+      const tr = TRACE('doSave', { hasBuf: !!gArrayBuffer, docId: gDocId });
+      try {
+        if (!gArrayBuffer) { tr.warn('no buffer'); return; }
+        const restored = gDocId ? (await window.formSuitePersist.loadState(gDocId)) : null;
+        if (restored?.schema) gSchema = restored.schema;
+
+        const domVals  = collectFormValues(gSchema);
+        const baseVals = (restored && restored.values) ? restored.values : {};
+        const rawRules = normalizeRules(restored?.rules);
+        const rules    = normalizeRulesForSchema(gSchema, rawRules);
+        const tagMapRaw= restored?.tagMap || await getTagMapFor(gDocId);
+
+        const { values: prunedValues, tagMap: prunedTagMap } =
+          normalizeForSchema(gSchema, { ...baseVals, ...domVals }, tagMapRaw);
+
+        gValues = prunedValues;
+        await updatePreview(gValues);
+
+        setStatus('Writing payload to DOCX (settings.xml)…');
+
+        const payload = JSON.stringify({
+          title:  gSchema.title || 'Form',
+          fields: gSchema.fields || [],
+          values: gValues || {},
+          tagMap: prunedTagMap,
+          rules,
+          updatedAt: new Date().toISOString()
+        });
+
+        const updated = await writeDocVarSettings(gArrayBuffer, PAYLOAD_KEY, payload);
+        gArrayBuffer = updated.buffer;
+
+        if (gDocId) await window.formSuitePersist.saveState(gDocId, { schema: gSchema, values: gValues, rules, tagMap: prunedTagMap });
+        if (gDocId) await window.formSuitePersist.putBytes(gDocId, updated);
+        const metaObj = await persistCurrentDoc(updated, gFileHandle, gFileName, gFileExt);
+        gDocId = metaObj.docId;
+        persistActiveMeta(metaObj);
+        announceDocUpdate();
+
+        if (supportsFS) {
+          const handle = gFileHandle || await window.formSuitePersist.getHandle?.(gDocId);
+          if (handle?.createWritable) {
+            const perm = await ensureWritePermission(handle);
+            if (perm === 'granted') {
+              const stream = await handle.createWritable();
+              await stream.write(updated);
+              await stream.close();
+              setStatus(`Saved back to "${handle.name || (gFileName + '.' + gFileExt)}".`);
+              gFileHandle = handle;
+              gDirty = false;
+              await updateWriteAccessBanner();
+              tr.end('wrote back'); return;
+            } else {
+              await updateWriteAccessBanner();
+            }
+          }
+        }
+
+        const mime = wordMimeFor(gFileExt);
+        const blob = new Blob([updated], { type: mime });
+        const a = document.createElement('a');
+        a.href = URL.createObjectURL(blob);
+        a.download = `${gFileName}.${gFileExt}`;
+        document.body.appendChild(a); a.click(); a.remove();
+        setStatus('Saved: downloaded updated copy.');
+        gDirty = false;
+        tr.end('downloaded copy');
+      } catch (e) { tr.error('save failed', e); setStatus(`Error saving: ${e.message || e}`); }
+      finally { tr.end(); }
+    }
+
+    async function doExport() {
+      const tr = TRACE('doExport', { hasBuf: !!gArrayBuffer, docId: gDocId });
+      try {
+        if (!gArrayBuffer) { tr.warn('no buffer'); return; }
+
+        const restored = gDocId ? (await window.formSuitePersist.loadState(gDocId)) : null;
+        if (restored?.schema) gSchema = restored.schema;
+
+        const domVals   = collectFormValues(gSchema);
+        const baseVals  = (restored && restored.values) ? restored.values : {};
+        const rawRules  = normalizeRules(restored?.rules);
+        const rules     = normalizeRulesForSchema(gSchema, rawRules);
+        const tagMapRaw = restored?.tagMap || await getTagMapFor(gDocId);
+
+        const { values: prunedValues, tagMap: prunedTagMap } =
+          normalizeForSchema(gSchema, { ...baseVals, ...domVals }, tagMapRaw);
+
+        gValues = prunedValues;
+        setStatus('Preparing export…');
+
+        // 1) write CRONOS_PAYLOAD
+        const payload = JSON.stringify({
+          title:  gSchema.title || 'Form',
+          fields: gSchema.fields || [],
+          values: gValues || {},
+          tagMap: prunedTagMap,
+          rules,
+          updatedAt: new Date().toISOString()
+        });
+        const updated = await writeDocVarSettings(gArrayBuffer, PAYLOAD_KEY, payload);
+
+        // 2) replace SDTs using tagMap → values
+        const sdtMap = {};
+        for (const [tag, fieldId] of Object.entries(prunedTagMap)) {
+          let v = gValues?.[fieldId];
+          if (v == null) v = '';
+          if (typeof v === 'object') {
+            // Prefer a clean line for address objects
+            v = v.formatted ?? (function(){ try { return JSON.stringify(v); } catch { return String(v); } })();
+          }
+          sdtMap[tag] = String(v);
+        }
+        let updated2 = await writeSDTs(updated, sdtMap);
+        gArrayBuffer = updated2.buffer;
+
+        // 3.5) evaluate rules → visibility map (SHOW supersedes HIDE)
+        const visibilityMap = evaluateRulesToVisibility(gSchema, gValues, loadRulesForDoc(restored));
+
+        // 4) apply visibility (reset all fsHidden, then apply current HIDE ranges)
+        if (Object.keys(visibilityMap).length) {
+          updated2 = await applyVisibilityByRules(updated2, visibilityMap);
+          gArrayBuffer = updated2.buffer;
+        }
+
+        // 5) persist state + bytes in workspace
+        if (gDocId) await window.formSuitePersist.saveState(gDocId, { schema: gSchema, values: gValues, rules, tagMap: prunedTagMap });
+        if (gDocId) await window.formSuitePersist.putBytes(gDocId, updated2);
+        const metaObj = await persistCurrentDoc(updated2, gFileHandle, gFileName, gFileExt);
+        gDocId = metaObj.docId;
+        persistActiveMeta(metaObj);
+        announceDocUpdate();
+
+        // 6) Save As…
+        const suggested = `${gFileName} (export).${gFileExt}`;
+
+        if (supportsFS) {
+          try {
+            const handle = await showSaveFilePicker({
+              suggestedName: suggested,
+              types: [{
+                description: 'Word document',
+                accept: { [wordMimeFor(gFileExt)]: [`.${gFileExt}`] }
+              }]
+            });
+            const stream = await handle.createWritable();
+            await stream.write(updated2);
+            await stream.close();
+            setStatus(`Exported as “${handle.name || suggested}”.`);
+            gDirty = false;
+            return;
+          } catch (e) {
+            if (e?.name === 'AbortError') { setStatus('Export canceled.'); return; }
+            tr.warn('showSaveFilePicker failed, falling back', e);
+          }
+        }
+
+        const mime = wordMimeFor(gFileExt);
+        const blob = new Blob([updated2], { type: mime });
+        const a = document.createElement('a');
+        a.href = URL.createObjectURL(blob);
+        a.download = suggested;
+        document.body.appendChild(a); a.click(); a.remove();
+        setStatus('Exported: downloaded copy.');
+        gDirty = false;
+      } catch (e) {
+        tr.error('export failed', e);
+        setStatus(`Error exporting: ${e.message || e}`);
+      } finally {
+        tr.end();
+      }
+    }
+
+    // =========================
+    // PAYLOAD PREVIEW (editable)
+    // =========================
+    let __payloadApplyTimer = null;
+    let __payloadEditBusy = false;
+
+    async function applyPayloadObject(obj, { broadcast = true, save = true } = {}) {
+      const tr = TRACE('applyPayloadObject', { broadcast, save, keys: Object.keys(obj||{}).length });
+      try {
+        if (!obj || typeof obj !== 'object') { tr.warn('no object'); return; }
+
+        const nextSchema = { title: obj.title || 'Form', fields: Array.isArray(obj.fields) ? obj.fields : [] };
+        const nextValues = (obj.values && typeof obj.values === 'object') ? obj.values : {};
+        const nextTagMap = (obj.tagMap && typeof obj.tagMap === 'object') ? obj.tagMap : {};
+        const rawRules   = normalizeRules(obj.rules);
+        const nextRules  = normalizeRulesForSchema(nextSchema, rawRules);
+        const nowIso     = new Date().toISOString();
+
+        const { values: prunedValues, tagMap: prunedTagMap } =
+          normalizeForSchema(nextSchema, nextValues, nextTagMap);
+
+        gSchema = nextSchema;
+        gValues = prunedValues;
+
+        if (gDocId && save) {
+          await window.formSuitePersist.saveState(gDocId, {
+            schema: gSchema,
+            values: gValues,
+            tagMap: prunedTagMap,
+            rules:  nextRules,
+            payload: { CRONOS_PAYLOAD: {
+              title: gSchema.title, fields: gSchema.fields, values: gValues, tagMap: prunedTagMap, rules: nextRules
+            }},
+            schemaUpdatedAt: nowIso
+          });
+        } else {
+          try { localStorage.setItem(STORAGE_KEY, JSON.stringify({ title: gSchema.title, fields: gSchema.fields })); } catch {}
+        }
+
+        buildForm(document.getElementById('formMount'), gSchema, gValues);
+        await updatePreview(gValues);
+
+        if (broadcast) {
+          try { bcLegacy?.postMessage({ type: 'schema-updated', docId: gDocId, ts: Date.now() }); } catch {}
+          try { bcCanon?.postMessage({ type: 'schema-updated', docId: gDocId, ts: Date.now() }); } catch {}
+        }
+
+        gDirty = true;
+        setStatus('Payload applied (normalized). Not yet saved to DOCX.');
+        if (previewStatus) { previewStatus.textContent = 'Applied'; setTimeout(()=> previewStatus.textContent='', 1200); }
+        tr.end('applied');
+      } catch (e) { tr.error('failed', e); tr.end(); }
+    }
+
+    if (payloadEl) {
+      payloadEl.addEventListener('input', () => {
+        const tr = TRACE('payloadEl:input');
+        try {
+          clearTimeout(__payloadApplyTimer);
+          __payloadApplyTimer = setTimeout(async () => {
+            const tr2 = TRACE('payloadEl:debouncedApply');
+            if (__payloadEditBusy) { tr2.step('busy skip'); tr2.end(); return; }
+            try {
+              const txt = payloadEl.value;
+              const obj = JSON.parse(txt);
+              __payloadEditBusy = true;
+              await applyPayloadObject(obj);
+            } catch (e) {
+              if (previewStatus) previewStatus.textContent = 'Invalid JSON';
+              tr2.warn('invalid JSON', e);
+            } finally {
+              __payloadEditBusy = false;
+              tr2.end();
+            }
+          }, 350);
+        } finally { tr.end(); }
+      });
+    }
+
+    // =========================
+    // WIRE UP UI
+    // =========================
+    btnOpen.addEventListener('click', doOpen);
+    btnSave.addEventListener('click', doSave);
+    btnExport.addEventListener('click', doExport);
+    btnSaveFromPreview?.addEventListener('click', doSave);
+
+    btnRegrant.addEventListener('click', async () => {
+      const tr = TRACE('btnRegrant:click');
+      try { await updateWriteAccessBanner({ tryPrompt: true }); }
+      catch (e) { tr.error('regrant failed', e); permNote.style.display='block'; }
+      finally { tr.end(); }
+    });
+
+    window.addEventListener('beforeunload', async () => {
+      const tr = TRACE('beforeunload');
+      try {
+        if (!gDocId) { tr.end('no docId'); return; }
+        const vals = collectFormValues(gSchema);
+        await window.formSuitePersist.saveState(gDocId, { schema: gSchema, values: { ...(gValues||{}), ...vals } });
+        persistActiveMeta({ docId: gDocId, name: gFileName });
+      } catch (e) { tr.warn('beforeunload failed', e); }
+      finally { tr.end(); }
+    });
+
+    // =========================
+    // TRIPLE-CLICK FOCUS NAV
+    // =========================
+    (function() {
+      const logo = document.querySelector('header .logo');
+      const header = document.querySelector('header .row');
+      if (!logo || !header) return;
+
+      let clickCount = 0;
+      let clickTimer = null;
+      let focusMode = false;
+
+      logo.addEventListener('click', () => {
+        clickCount++;
+        clearTimeout(clickTimer);
+        clickTimer = setTimeout(() => { clickCount = 0; }, 600);
+
+        if (clickCount === 3) {
+          clickCount = 0;
+          focusMode = !focusMode;
+
+          if (focusMode) {
+            header.querySelectorAll('a, span.muted').forEach(el => {
+              if (!el.closest('.brand')) el.style.display = 'none';
+            });
+            if (!location.pathname.endsWith('index.html')) location.href = 'index.html';
+          } else {
+            header.querySelectorAll('a, span.muted').forEach(el => { el.style.display = ''; });
+          }
+        }
+      });
+    })();
+
+    // =========================
+    // HEADINGS (H1..H9) PARSING & TREE
+    // =========================
+    function levelFromStyleHint(str) {
+      if (!str) return 0;
+      const s = String(str).trim().toLowerCase();
+      const patterns = [
+        /heading\s*([1-9])/,
+        /überschrift\s*([1-9])/,
+        /titre\s*([1-9])/,
+        /t[ií]tulo\s*([1-9])/,
+        /encabezado\s*([1-9])/,
+        /rubrik\s*([1-9])/,
+        /zagolovok\s*([1-9])/,
+        /заголовок\s*([1-9])/,
+      ];
+      for (const re of patterns) {
+        const m = s.match(re);
+        if (m) return parseInt(m[1], 10);
+      }
+      const m2 = s.match(/^heading([1-9])$/i);
+      if (m2) return parseInt(m2[1], 10);
+      return 0;
+    }
+
+    async function buildStyleOutlineMap(arrayBuffer) {
+      const tr = TRACE('buildStyleOutlineMap');
+      try {
+        const zip = await JSZip.loadAsync(arrayBuffer);
+        const stylesFile = zip.file('word/styles.xml');
+        if (!stylesFile) { tr.end('no styles.xml'); return {}; }
+
+        const xmlTextContent = await stylesFile.async('string');
+        const parser = new DOMParser();
+        const xml = parser.parseFromString(xmlTextContent, "application/xml");
+
+        const byId = {};
+        const styles = xml.getElementsByTagNameNS(W_NS, 'style');
+        for (let i = 0; i < styles.length; i++) {
+          const st = styles[i];
+          if ((st.getAttributeNS(W_NS, 'type') || st.getAttribute('w:type')) !== 'paragraph') continue;
+
+          const id = st.getAttributeNS(W_NS, 'styleId') || st.getAttribute('w:styleId') || '';
+          if (!id) continue;
+
+          const nameEl = st.getElementsByTagNameNS(W_NS, 'name')[0];
+          const name = nameEl ? (nameEl.getAttributeNS(W_NS, 'val') || nameEl.getAttribute('w:val') || '') : '';
+
+          const basedEl = st.getElementsByTagNameNS(W_NS, 'basedOn')[0];
+          const basedOn = basedEl ? (basedEl.getAttributeNS(W_NS, 'val') || basedEl.getAttribute('w:val') || '') : '';
+
+          let rawLevel = 0;
+          const pPr = st.getElementsByTagNameNS(W_NS, 'pPr')[0];
+          if (pPr) {
+            const outline = pPr.getElementsByTagNameNS(W_NS, 'outlineLvl')[0];
+            if (outline) {
+              const v = outline.getAttributeNS(W_NS, 'val') || outline.getAttribute('w:val') || null;
+              if (v != null && v !== '') {
+                const n = parseInt(v, 10);
+                if (Number.isFinite(n)) rawLevel = Math.min(Math.max(n + 1, 1), 9);
+              }
+            }
+          }
+          if (!rawLevel) {
+            rawLevel = levelFromStyleHint(id) || levelFromStyleHint(name) || 0;
+          }
+          byId[id] = { id, name, basedOn, rawLevel };
+        }
+
+        const resolved = {};
+        const resolveLevel = (id, depth = 0) => {
+          if (!id || !byId[id] || depth > 12) return 0;
+          if (resolved[id] != null) return resolved[id];
+          const info = byId[id];
+          if (info.rawLevel) { resolved[id] = info.rawLevel; return info.rawLevel; }
+          const parent = info.basedOn;
+          const lvl = resolveLevel(parent, depth + 1);
+          resolved[id] = lvl || 0;
+          return resolved[id];
+        };
+        Object.keys(byId).forEach(id => resolveLevel(id));
+
+        tr.end({ styles: Object.keys(byId).length, mapped: Object.keys(resolved).length });
+        return resolved;
+      } catch (e) {
+        tr.error('buildStyleOutlineMap failed', e); tr.end();
+        return {};
+      }
+    }
+
+    function paraText(pEl) {
+      const ts = pEl.getElementsByTagNameNS(W_NS, 't');
+      let s = '';
+      for (let i = 0; i < ts.length; i++) s += ts[i].textContent;
+      return s.trim();
+    }
+
+    function detectHeadingLevel(pEl, styleMap) {
+      const pPr = pEl.getElementsByTagNameNS(W_NS, 'pPr')[0];
+      if (pPr) {
+        const outline = pPr.getElementsByTagNameNS(W_NS, 'outlineLvl')[0];
+        if (outline) {
+          const v = outline.getAttributeNS(W_NS, 'val') || outline.getAttribute('w:val') || null;
+          if (v != null && v !== '') {
+            const n = parseInt(v, 10);
+            if (Number.isFinite(n)) return Math.min(Math.max(n + 1, 1), 9);
+          }
+        }
+        const pStyle = pPr.getElementsByTagNameNS(W_NS, 'pStyle')[0];
+        if (pStyle) {
+          const styleId = pStyle.getAttributeNS(W_NS, 'val') || pStyle.getAttribute('w:val') || '';
+          const lvl = styleMap?.[styleId];
+          if (lvl && Number.isFinite(lvl)) return lvl;
+        }
+      }
+      return 0;
+    }
+
+    function numberHeadingsTree(tree) {
+      const walk = (nodes, prefix=[]) => {
+        for (let i = 0; i < nodes.length; i++) {
+          const n = nodes[i];
+          const current = [...prefix, i + 1];
+          n.num = current.join('.');
+          if (Array.isArray(n.children) && n.children.length) {
+            walk(n.children, current);
+          }
+        }
+      };
+      walk(tree, []);
+      return tree;
+    }
+
+    async function parseHeadings_JS(arrayBuffer) {
+      const tr = TRACE('parseHeadings_JS', { hasBuffer: !!arrayBuffer, len: arrayBuffer?.byteLength });
+      try {
+        if (!arrayBuffer) return { flat: [], tree: [], count: 0 };
+
+        const styleMap = await buildStyleOutlineMap(arrayBuffer);
+        tr.step('styleMap', { entries: Object.keys(styleMap || {}).length });
+
+        const zip = await JSZip.loadAsync(arrayBuffer);
+        const parts = zip.file(/^word\/(?!_rels\/|theme\/|fontTable\.xml|styles\.xml|numbering\.xml|settings\.xml|webSettings\.xml).*\.xml$/i) || [];
+        const parser = new DOMParser();
+        const out = [];
+        let idx = 0;
+
+        for (const f of parts) {
+          const pf = TRACE('parseHeadings_JS:file', f.name);
+          const xmlTextContent = await f.async('string');
+          try {
+            const xml = parser.parseFromString(xmlTextContent, "application/xml");
+            const paras = xml.getElementsByTagNameNS(W_NS, 'p');
+            for (let i = 0; i < paras.length; i++) {
+              const p = paras[i];
+              const lvl = detectHeadingLevel(p, styleMap);
+              if (!lvl) continue;
+              const text = paraText(p);
+              if (!text) continue;
+              out.push({
+                idx: ++idx,
+                level: lvl,
+                text,
+                part: f.name.split('/').pop().replace('.xml','')
+              });
+            }
+            pf.end({ added: idx });
+          } catch (e) {
+            pf.warn('xml parse error', e);
+            pf.end({ added: 0, error: String(e?.message || e) });
+          }
+        }
+
+        const tree = buildHeadingTree(out);
+        tr.end({ count: out.length, rootChildren: tree.length });
+        return { flat: out, tree, count: out.length };
+      } catch (e) {
+        tr.error('failed', e); tr.end();
+        return { flat: [], tree: [], count: 0 };
+      }
+    }
+
+    function buildHeadingTree(list) {
+      const root = [];
+      const stack = [];
+      for (const h of list) {
+        const node = { level: h.level, text: h.text, part: h.part, idx: h.idx, children: [] };
+        while (stack.length && stack[stack.length - 1].level >= node.level) stack.pop();
+        if (!stack.length) {
+          root.push(node);
+        } else {
+          stack[stack.length - 1].children.push(node);
+        }
+        stack.push(node);
+      }
+      return root;
+    }
+
+    function renderHeadingsTreeView(tree) {
+      const tr = TRACE('renderHeadingsTreeView', { nodes: tree?.length || 0 });
+      try {
+        if (!headersTreeEl) return;
+        headersTreeEl.innerHTML = '';
+        if (!tree || !tree.length) {
+          headersTreeEl.innerHTML = '<div class="empty">No headings found (no paragraphs styled as headings).</div>';
+          tr.end('empty'); return;
+        }
+
+        numberHeadingsTree(tree);
+
+        const mk = (nodes) => {
+          const ul = document.createElement('ul');
+          ul.style.margin = '0 0 0 1rem';
+          ul.style.padding = '0.1rem 0 0.1rem 0.6rem';
+          for (const n of nodes) {
+            const li = document.createElement('li');
+            li.style.listStyle = 'none';
+
+            const line = document.createElement('div');
+            line.style.display = 'flex';
+            line.style.gap = '6px';
+            line.style.alignItems = 'baseline';
+
+            const num = document.createElement('span');
+            num.textContent = n.num;
+            num.style.minWidth = '4ch';
+            num.style.textAlign = 'right';
+            num.style.fontVariantNumeric = 'tabular-nums';
+            num.style.opacity = '0.9';
+            num.style.fontWeight = n.level <= 2 ? '700' : '600';
+
+            const text = document.createElement('span');
+            text.textContent = n.text;
+            text.title = `${n.part} • H${n.level}`;
+            text.style.fontWeight = n.level <= 2 ? '600' : '400';
+
+            const part = document.createElement('span');
+            part.textContent = `· ${n.part}`;
+            part.className = 'muted';
+            part.style.fontSize = '0.75rem';
+
+            line.appendChild(num);
+            line.appendChild(text);
+            line.appendChild(part);
+            li.appendChild(line);
+
+            if (n.children?.length) li.appendChild(mk(n.children));
+            ul.appendChild(li);
+          }
+          return ul;
+        };
+
+        headersTreeEl.appendChild(mk(tree));
+        tr.end('rendered');
+      } catch (e) { tr.error('failed', e); tr.end(); }
+    }
+
+  </script>
+</body>
+</html>