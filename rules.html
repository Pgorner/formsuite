--- conflicted
+++ resolved
@@ -301,80 +301,6 @@
   async function persistRulesInternal(reasonOrOptions, maybeOptions){
     if (!gDocId) return;
 
-<<<<<<< HEAD
-    let reason = 'update';
-    let opts = {};
-    if (typeof reasonOrOptions === 'string') {
-      reason = reasonOrOptions || 'update';
-      opts = maybeOptions || {};
-    } else if (reasonOrOptions && typeof reasonOrOptions === 'object') {
-      opts = reasonOrOptions;
-      if (typeof reasonOrOptions.reason === 'string') reason = reasonOrOptions.reason;
-    }
-
-    const modeAtCall = opts.mode || gMode;
-    const sourceRules = Array.isArray(opts.rules) ? opts.rules : gRules;
-    const snapshot = cloneRules(sourceRules);
-
-    const tr = TRACE('persistRules', { docId: gDocId, mode: modeAtCall, count: snapshot.length, reason });
-    try {
-      const { rules: cleaned, status: sanitizeStatus, blocked } = sanitizeRules(snapshot, modeAtCall);
-      if (sanitizeStatus) setStatus(sanitizeStatus);
-      if (blocked) {
-        tr.step('sanitize deferred', { mode: modeAtCall, reason: sanitizeStatus });
-        if (modeAtCall === 'headings') {
-          gRulesHeadings = cloneRules(cleaned);
-          if (gMode === modeAtCall) gRules = gRulesHeadings;
-        } else {
-          gRulesFields = cloneRules(cleaned);
-          if (gMode === modeAtCall) gRules = gRulesFields;
-        }
-        tr.end('deferred');
-        return;
-      }
-
-      const finalRules = cloneRules(cleaned);
-      if (modeAtCall === 'headings') {
-        gRulesHeadings = finalRules;
-        if (gMode === modeAtCall) gRules = gRulesHeadings;
-      } else {
-        gRulesFields = finalRules;
-        if (gMode === modeAtCall) gRules = gRulesFields;
-      }
-      tr.step('normalized rules', { headings: gRulesHeadings.length, fields: gRulesFields.length, modeAtCall });
-
-      let payloadUpdate = null;
-      try {
-        const st = await window.formSuitePersist?.loadState?.(gDocId);
-        const existingPayload = (st?.payload?.CRONOS_PAYLOAD) || (st?.CRONOS_PAYLOAD) || {};
-        payloadUpdate = {
-          ...existingPayload,
-          rules: cloneRules(gRulesHeadings),
-          fieldRules: cloneRules(gRulesFields)
-        };
-        tr.step('payload prepared', { hasExisting: !!Object.keys(existingPayload||{}).length });
-      } catch (e) {
-        tr.warn('payload load failed', e);
-      }
-
-      const saveInput = {
-        // keep both arrays updated so Extractor/Index can merge
-        rules: cloneRules(gRulesHeadings),
-        fieldRules: cloneRules(gRulesFields)
-      };
-      if (payloadUpdate) {
-        saveInput.payload = { CRONOS_PAYLOAD: payloadUpdate };
-      } else {
-        saveInput.payload = { CRONOS_PAYLOAD: { rules: cloneRules(gRulesHeadings), fieldRules: cloneRules(gRulesFields) } };
-      }
-
-      await window.formSuitePersist?.saveState?.(gDocId, saveInput);
-
-      // Broadcast so other tabs refresh immediately
-      try { bcCanon?.postMessage({ type: 'active:updated', docId: gDocId, ts: Date.now() }); } catch {}
-      try { bcLegacy?.postMessage({ type: 'doc-updated',    docId: gDocId, ts: Date.now() }); } catch {}
-      if (!sanitizeStatus) setStatus(`Rules saved — ${finalRules.length}`);
-=======
     const tr = TRACE('persistRules', { docId: gDocId, mode: gMode, count: gRules.length });
     try {
       // Clean only when we have context
@@ -415,23 +341,11 @@
       try { bcLegacy?.postMessage({ type: 'doc-updated',    docId: gDocId, ts: Date.now() }); } catch {}
 
       setStatus(`Rules saved — ${gRules.length}`);
->>>>>>> 5c68cf1c
       tr.end('saved');
     } catch (e) {
       tr.error('persist failed', e);
       tr.end();
     }
-<<<<<<< HEAD
-  }
-  function persistRules(reasonOrOptions, maybeOptions){
-    gPersistTail = gPersistTail.then(()=>persistRulesInternal(reasonOrOptions, maybeOptions)).catch(e=>{
-      const tr = TRACE('persistRules:queueError');
-      tr.error('queue failed', e);
-      tr.end();
-    });
-    return gPersistTail;
-=======
->>>>>>> 5c68cf1c
   }
   // ===== editor (single) =====
   function currentEditorRule(){
