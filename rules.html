<!doctype html>
<html lang="en">
<head>
  <meta charset="utf-8" />
  <title>Form Suite — Rules</title>
  <link rel="icon" href="favicon.ico" type="image/gif" sizes="32x32">
  <link rel="shortcut icon" href="favicon.ico" type="image/gif">
  <meta name="viewport" content="width=device-width,initial-scale=1" />
  <link rel="stylesheet" href="style.css">
  <script src="persistence.js"></script>
</head>
<body class="rules">
<header>
  <div class="row">
    <span class="brand logo-md">
      <img src="logo.gif" alt="Form Suite logo" class="logo" />
      <strong>Form Suite</strong>
    </span>
    <span class="muted">·</span><a href="index.html">Form</a>
    <span class="muted">·</span><a href="builder.html">Form Builder</a>
    <span class="muted">·</span><a href="matcher.html">Tag Matcher</a>
    <span class="muted">·</span><span class="muted">Rules</span>
    <span class="muted">·</span><a href="extractor.html">Extractor</a>
  </div>
</header>

<main>
  <section class="panel">
    <div class="row" style="justify-content:space-between; align-items:center">
      <h2 style="margin:0">Rules</h2>
      <div id="rulesTabs" class="row" style="margin-left:8px; gap:6px;">
        <button id="tabHeadings" class="btn btn-ghost" aria-pressed="true">Headings</button>
        <button id="tabFields" class="btn btn-ghost" aria-pressed="false">Fields</button>
      </div>
      <div class="row">
        <span id="status" class="muted" style="margin-right:10px"></span>
        <button id="btnAddRule" class="btn btn-primary">Add rule</button>
      </div>
    </div>
    <div class="muted-note" style="margin-top:6px">
      SHOW or HIDE specific headings/subheaders based on a field’s selected value(s).
    </div>
  </section>

  <section class="panel" id="editorMount">
    <div class="empty">No rules yet — click “Add rule”.</div>
  </section>

  <section class="panel">
    <h3 style="margin-top:0">Existing rules</h3>
    <div id="rulesList" class="rules-list">
      <div class="empty">None.</div>
    </div>
  </section>
</main>

<script>
  // ===== debug =====
  const DEBUG = { seq:0 };
  const _t = () => new Date().toISOString().slice(11,23);
  const tag = name => "%c[Rules "+_t()+" #"+(++DEBUG.seq)+"] "+name;
  const tagStyle = "color:#6b7280;font-weight:600";
  function TRACE(name, details){
    const label = name+" :: "+_t()+" :: #"+(DEBUG.seq+1);
    console.groupCollapsed(tag(name), tagStyle, details || "");
    console.time(label);
    return {
      step:(m,d)=>console.log(tag("  -> "+m),tagStyle,d||""),
      warn:(m,d)=>console.warn(tag("  ! "+m),tagStyle,d||""),
      error:(m,e)=>console.error(tag("  x "+m),tagStyle,e),
      end:(x)=>{ if(x) console.log(tag("done"),tagStyle,x); console.timeEnd(label); console.groupEnd(); }
    };
  }

  // ===== constants & state =====
  const ACTIVE_LS_KEY= "FS_ACTIVE_DOC_META";
  const statusEl   = document.getElementById("status");
  const btnAddRule = document.getElementById("btnAddRule");
  const editorMount= document.getElementById("editorMount");
  const rulesList  = document.getElementById("rulesList");
  const tabHeadings= document.getElementById("tabHeadings");
  const tabFields  = document.getElementById("tabFields");
  const rulesHint  = (document.getElementById("rulesHint") || document.querySelector("section.panel .muted-note"));

  const bcLegacy = ("BroadcastChannel" in window) ? new BroadcastChannel("form-suite-doc") : null;
  const bcCanon  = ("BroadcastChannel" in window) ? new BroadcastChannel("fs-active-doc") : null;

  let gDocId   = null;
  let gSchema  = { title:"Form", fields:[] };
  let gHeadingsTree = [];
  let gMode    = 'headings'; // 'headings' | 'fields'
  let gRules   = []; // current view rules
  let gRulesHeadings = [];
  let gRulesFields   = [];
  let gEditingId = null; // editing existing rule id
  let gDraft   = null;   // unsaved draft rule
  let gPersistTail = Promise.resolve();

  function cloneRulesArray(rules){
    if (!Array.isArray(rules)) return [];
    if (typeof structuredClone === 'function'){
      try { return structuredClone(rules); }
      catch (_) { /* fall back */ }
    }
    return JSON.parse(JSON.stringify(rules));
  }

  const ACTIONS = new Set(["SHOW","HIDE"]);
  const CHOICE_TYPES = new Set(["select","multichoice","radio","dropdown","singlechoice","choice","single","options","combobox","list"]);

  function setStatus(t){ if (statusEl) statusEl.textContent = t; }

  // ===== ensure persistence (shim) =====
  (function ensurePersist(){
    if (window.formSuitePersist) return;
    let _meta=null, _state={};
    window.formSuitePersist = {
      getCurrentDocMeta(){ return _meta; },
      setCurrentDocFromBytes: async (_b,meta)=>{ _meta={docId:"inline-"+Date.now(), name:(meta&&meta.name)||"document"}; return _meta; },
      loadState: async (_)=>_state,
      saveState: async (_,obj)=>{ _state = Object.assign({}, _state, obj||{}); }
    };
  })();

  // ===== helpers =====
  function readActiveMeta(){
    try { const v = localStorage.getItem(ACTIVE_LS_KEY); return v ? JSON.parse(v) : null; }
    catch { return null; }
  }

  function getChoiceFields(schema){
    return (schema?.fields||[]).filter(f => CHOICE_TYPES.has(String(f.type||"").toLowerCase()));
  }

  function slugify(s){
    return String(s||"")
      .normalize('NFKD')
      .replace(/[\u0300-\u036f]/g, '')
      .replace(/[^a-zA-Z0-9]+/g, '_')
      .replace(/^_+|_+$/g, '')
      .toLowerCase();
  }

  // Build condition sources: includes normal fields and boolean pseudo-fields for each multichoice option
  // Returns items: { id, label, type, options? }
  function buildConditionSources(schema){
    const out = [];
    const seen = new Set();
    for (const f of (schema?.fields||[])){
      const t = String(f.type||'').toLowerCase();
      if (t === 'multichoice'){
        // add one boolean pseudo source per option
        const items = [];
        if (Array.isArray(f.options)) items.push(...f.options);
        if (f.mc && Array.isArray(f.mc.groups)){
          for (const g of f.mc.groups){ (g.items||[]).forEach(it => items.push(it)); }
        }
        items.forEach(it => {
          const rawVal = it && typeof it === 'object' ? (it.value ?? it.label ?? it.text ?? it.name ?? '') : it;
          const rawLbl = it && typeof it === 'object' ? (it.label ?? it.text ?? it.name ?? rawVal) : rawVal;
          const valStr = String(rawVal || '').trim();
          const lblStr = String(rawLbl || '').trim();
          const slug = slugify(valStr);
          if (!valStr || !slug) return; // skip empties
          const id = `${f.id}__opt__${slug}`;
          if (seen.has(id)) return; // dedupe
          seen.add(id);
          out.push({ id, label: `${f.label||f.id}: ${lblStr}`, type: 'boolean' });
        });
        // Also allow matching the whole multichoice as set via equals/notEquals with a value? We skip per request
      } else if (t === 'date') {
        const id = String(f.id);
        if (!seen.has(id)) { seen.add(id); out.push({ id, label: f.label||f.id, type: 'date' }); }
      } else if (t === 'select' || t === 'dropdown' || t === 'singlechoice' || t === 'choice' || t === 'single' || t === 'combobox' || t === 'list'){
        const id = String(f.id);
        if (!seen.has(id)) {
          seen.add(id);
          const options = (f.options||[]).map(o => (o && typeof o === 'object') ? String(o.value ?? o.label ?? o) : String(o));
          out.push({ id, label: f.label||f.id, type: 'select', options });
        }
      } else if (t === 'text') {
        const id = String(f.id);
        if (!seen.has(id)) { seen.add(id); out.push({ id, label: f.label||f.id, type: 'text' }); }
      } else if (t === 'number') {
        const id = String(f.id);
        if (!seen.has(id)) { seen.add(id); out.push({ id, label: f.label||f.id, type: 'number' }); }
      }
    }
    return out;
  }

  function normOptions(field){
    const raw = field && field.options || [];
    return raw.map(o => {
      if (o && typeof o === "object") {
        const value = (o.value ?? o.id ?? o.key ?? o.code ?? String(o));
        const label = (o.label ?? o.text ?? o.name ?? String(value));
        return { value:String(value), label:String(label) };
      }
      return { value:String(o), label:String(o) };
    });
  }

  function flattenWithNumbers(tree){
    const out=[], counters=[];
    function walk(nodes, depth){
      counters[depth]=0;
      for (const n of (nodes||[])){
        counters[depth]++;
        const number = counters.slice(0, depth+1).join(".");
        const label = (n.label?.trim?.() ? n.label : n.text) || "";
        out.push({ key:String(n.idx ?? (number+"|"+label)), label:number+" "+label, level:n.level || (depth+1) });
        if (n.children?.length) walk(n.children, depth+1);
      }
    }
    walk(tree||[],0);
    return out;
  }
  // ===== validation that tolerates missing context =====
  function isRuleValid(rule, schema = gSchema, headingsTree = gHeadingsTree, mode = gMode){
    if (!rule || !ACTIONS.has(rule.action)) return false;

    // If we have NO schema yet, accept the rule (defer strict checks).
    const haveSchema = Array.isArray(schema?.fields) && schema.fields.length > 0;
    const haveHeads  = Array.isArray(headingsTree) && headingsTree.length > 0;

    // When no schema yet → don't reject; only minimal shape check
    if (!haveSchema) {
      if (!rule.fieldId || !rule.op || !Array.isArray(rule.values)) return false;
      // Targets are optional until we know the tree
      return true;
    }

    // Normal validation when schema is present
    const sources = buildConditionSources(schema);
    const src = sources.find(s => String(s.id) === String(rule.fieldId));
    if (!src) return false;

    const allowedOps = (src.type==='boolean') ? ['equals']
                    : (src.type==='date')    ? ['before','after','equals']
                    : (src.type==='text')    ? ['equals','notEquals','contains']
                    : (src.type==='number')  ? ['equals','notEquals']
                    : (src.type==='select')  ? ['equals','notEquals']
                    : [];
    if (!allowedOps.includes(rule.op)) return false;

    if (!Array.isArray(rule.values)) return false;
    if (src.type==='boolean') {
      if (rule.values.length!==1) return false;
      const v = rule.values[0];
      if (!(v === true || v === false || v === 'true' || v === 'false')) return false;
    } else if (src.type==='date') {
      if (rule.values.length!==1 || !String(rule.values[0])) return false;
    } else if (src.type==='text') {
      if (rule.values.length!==1) return false;
    } else if (src.type==='number') {
      if (rule.values.length!==1 || isNaN(Number(rule.values[0]))) return false;
    } else if (src.type==='select') {
      if (rule.values.length!==1) return false;
      const opts = new Set((src.options||[]).map(String));
      if (!opts.has(String(rule.values[0]))) return false;
    }

    // Targets:
    if (mode === 'headings') {
      // If headings not loaded yet, accept (defer)
      if (!haveHeads) return true;
      const allowedHeads = new Set(flattenWithNumbers(headingsTree).map(h=>String(h.key)));
      if (!Array.isArray(rule.targets) || rule.targets.length===0) return false;
      if (!rule.targets.every(t => allowedHeads.has(String(t.key)))) return false;
    } else {
      const allowedTargetIds = new Set(buildConditionSources(schema).map(s=>String(s.id)));
      if (!Array.isArray(rule.targets) || rule.targets.length===0) return false;
      if (!rule.targets.every(t => allowedTargetIds.has(String(t.id)))) return false;
    }

    return true;
  }

  // Only drop rules when we truly have enough context to judge.
  // Otherwise keep them as drafts (never erase user input).
  function cloneRules(rules){
    const src = Array.isArray(rules) ? rules : [];
    if (typeof structuredClone === 'function') {
      try { return structuredClone(src); } catch {}
    }
    return JSON.parse(JSON.stringify(src));
  }

  function sanitizeRules(rules, mode){
    const working = cloneRules(rules);
    const haveSchema = Array.isArray(gSchema?.fields) && gSchema.fields.length > 0;
    const haveHeads  = (mode === 'fields') || (Array.isArray(gHeadingsTree) && gHeadingsTree.length > 0);

<<<<<<< HEAD
    if (!haveSchema) { setStatus('Saved (awaiting schema).'); return { blocked: true, removed: 0 }; }
    if (gMode==='headings' && !haveHeads) { setStatus('Saved (awaiting headings).'); return { blocked: true, removed: 0 }; }

    const before = gRules.length;
    gRules = gRules.filter(r => isRuleValid(r));
    const removed = before - gRules.length;
    if (removed>0) setStatus(`Removed ${removed} invalid rule${removed>1?'s':''}.`);
    return { blocked: false, removed };
=======
    if (!haveSchema) {
      return { rules: working, removed: 0, status: 'Saved (awaiting schema).', blocked: true };
    }
    if (mode==='headings' && !haveHeads) {
      return { rules: working, removed: 0, status: 'Saved (awaiting headings).', blocked: true };
    }

    const filtered = working.filter(r => isRuleValid(r, gSchema, gHeadingsTree, mode));
    const removed = working.length - filtered.length;
    const status = removed>0 ? `Removed ${removed} invalid rule${removed>1?'s':''}.` : null;
    return { rules: filtered, removed, status, blocked: false };
>>>>>>> b3f43895
  }

  // Never wipe arrays just because context isn’t loaded yet.
  // Persist both per-mode arrays; other tabs will normalize.
<<<<<<< HEAD
  async function persistRules(reason){
    if (!gDocId) return;

    const tr = TRACE("persistRules", { docId: gDocId, mode: gMode, reason: reason || "update", count: gRules.length });
    try {
      // Clean only when we have context
      const sanitizeResult = sanitizeRules();

      const activeClone = cloneRulesArray(gRules);
      if (gMode === 'headings') {
        gRulesHeadings = activeClone;
      } else {
        gRulesFields = activeClone;
      }
      gRules = (gMode === 'headings') ? gRulesHeadings : gRulesFields;

      let existingPayload = {};
      let existingPayloadWrapper = {};
      try {
        const st = await window.formSuitePersist?.loadState?.(gDocId);
        if (st?.payload && typeof st.payload === 'object') {
          existingPayloadWrapper = st.payload;
          if (st.payload.CRONOS_PAYLOAD && typeof st.payload.CRONOS_PAYLOAD === 'object') {
            existingPayload = st.payload.CRONOS_PAYLOAD;
          }
        } else if (st?.CRONOS_PAYLOAD && typeof st.CRONOS_PAYLOAD === 'object') {
          existingPayload = st.CRONOS_PAYLOAD;
        }
        tr.step("loaded state", { hasPayload: Object.keys(existingPayload).length > 0 });
      } catch (err) {
        tr.warn("loadState failed", err);
      }

      const headingsClone = cloneRulesArray(gRulesHeadings);
      const fieldsClone   = cloneRulesArray(gRulesFields);
      tr.step("normalized arrays", {
        blocked: !!sanitizeResult?.blocked,
        headings: headingsClone.length,
        fields: fieldsClone.length
      });
      const nextCronosPayload = {
        ...existingPayload,
        rules: headingsClone,
        fieldRules: fieldsClone
      };
      const payloadWrapper = {
        ...existingPayloadWrapper,
        CRONOS_PAYLOAD: nextCronosPayload
      };

      await window.formSuitePersist?.saveState?.(gDocId, {
        rules: headingsClone,
        fieldRules: fieldsClone,
        payload: payloadWrapper,
        CRONOS_PAYLOAD: nextCronosPayload
      });
=======
  async function persistRulesInternal(reasonOrOptions, maybeOptions){
    if (!gDocId) return;

    const tr = TRACE('persistRules', { docId: gDocId, mode: gMode, count: gRules.length });
    try {
      // Clean only when we have context
      sanitizeRules();

      if (gMode === 'headings') {
        gRulesHeadings = gRules.slice();
      } else {
        gRulesFields = gRules.slice();
      }
      tr.step('normalized rules', { headings: gRulesHeadings.length, fields: gRulesFields.length });

      let payloadUpdate = null;
      try {
        const st = await window.formSuitePersist?.loadState?.(gDocId);
        const existingPayload = (st?.payload?.CRONOS_PAYLOAD) || (st?.CRONOS_PAYLOAD) || {};
        payloadUpdate = { ...existingPayload, rules: gRulesHeadings, fieldRules: gRulesFields };
        tr.step('payload prepared', { hasExisting: !!Object.keys(existingPayload||{}).length });
      } catch (e) {
        tr.warn('payload load failed', e);
      }

      const saveInput = {
        // keep both arrays updated so Extractor/Index can merge
        rules: gRulesHeadings,
        fieldRules: gRulesFields
      };
      if (payloadUpdate) {
        saveInput.payload = { CRONOS_PAYLOAD: payloadUpdate };
      } else {
        saveInput.payload = { CRONOS_PAYLOAD: { rules: gRulesHeadings, fieldRules: gRulesFields } };
      }

      await window.formSuitePersist?.saveState?.(gDocId, saveInput);
>>>>>>> b3f43895

      // Broadcast so other tabs refresh immediately
      try { bcCanon?.postMessage({ type: 'active:updated', docId: gDocId, ts: Date.now() }); } catch {}
      try { bcLegacy?.postMessage({ type: 'doc-updated',    docId: gDocId, ts: Date.now() }); } catch {}

<<<<<<< HEAD
      if (!sanitizeResult?.blocked) {
        setStatus(`Rules saved — ${gRules.length}`);
      }
      tr.end("saved");
    } catch (err) {
      tr.error("persist failed", err);
=======
      setStatus(`Rules saved — ${gRules.length}`);
      tr.end('saved');
    } catch (e) {
      tr.error('persist failed', e);
>>>>>>> b3f43895
      tr.end();
    }
  }
  // ===== editor (single) =====
  function currentEditorRule(){
    if (gDraft) return gDraft;
    if (gEditingId) return gRules.find(r=>r.id===gEditingId) || null;
    return null;
  }

  function renderEditor(){
    const tr = TRACE("renderEditor", { draft: !!gDraft, editingId: gEditingId });
    try{
      editorMount.innerHTML = "";
      const rule = currentEditorRule();
      if (!rule){
        editorMount.innerHTML = '<div class="empty">No rules yet — click “Add rule”.</div>';
        return;
      }

      const fields = getChoiceFields(gSchema);
      const allHeadings = flattenWithNumbers(gHeadingsTree);
      const isDraft = !!gDraft;

      const card = document.createElement("div");
      card.className = "rule-card";
      card.dataset.id = rule.id || "draft";

      // Row 0: Save/Cancel (for draft)
      if (isDraft){
        const top = document.createElement("div"); top.className="row"; top.style.justifyContent="flex-end"; top.style.gap="8px";
        const btnCancel = document.createElement("button"); btnCancel.className="btn btn-ghost"; btnCancel.textContent="Cancel";
        btnCancel.addEventListener("click", ()=>{ gDraft=null; renderEditor(); });
        const btnSave = document.createElement("button"); btnSave.className="btn btn-primary"; btnSave.textContent="Save rule"; btnSave.disabled = !isRuleValid(rule, gSchema, gHeadingsTree, gMode);
        btnSave.addEventListener("click", ()=>{
          if (!isRuleValid(rule, gSchema, gHeadingsTree, gMode)){ alert("Please complete the rule."); return; }
          rule.id = "r_"+Math.random().toString(36).slice(2,8);
          gRules.push(rule);
          gDraft=null;
          persistRules('create'); renderEditor(); renderList();
        });
        const updateSaveState = ()=> { btnSave.disabled = !isRuleValid(currentEditorRule(), gSchema, gHeadingsTree, gMode); };
        card.dataset._updateSaveState = "1";
        card.appendChild(top);
        top.appendChild(btnCancel);
        top.appendChild(btnSave);
        card._updateSave = updateSaveState;
      }

      // Row 1: Action + Field
      const row1 = document.createElement("div"); row1.className="rule-row";

      // Action
      const pAction = document.createElement("div"); pAction.className="pair";
      const lblA = document.createElement("label"); lblA.textContent="Action";
      const selA = document.createElement("select");
      const defAct = document.createElement("option"); defAct.value=""; defAct.textContent="Select…";
      if (isDraft && !rule.action) selA.appendChild(defAct);
      ["SHOW","HIDE"].forEach(a => {
        const o=document.createElement("option"); o.value=a; o.textContent=a; if(rule.action===a) o.selected=true; selA.appendChild(o);
      });
      selA.addEventListener("change", () => {
        rule.action = selA.value || null;
        if (!isDraft){ persistRules(); renderList(); }
        card._updateSave?.();
      });
      pAction.appendChild(lblA); pAction.appendChild(selA);

      // Effect selector when HIDE on Fields tab
      const pEffect = document.createElement('div'); pEffect.className = 'pair';
      const lblE = document.createElement('label'); lblE.textContent = 'Effect';
      const selE = document.createElement('select');
      const addOpt = (v,t) => { const o=document.createElement('option'); o.value=v; o.textContent=t; if((rule.hideMode||'hide')===v) o.selected=true; selE.appendChild(o); };
      addOpt('hide','hide (remove)'); addOpt('disable','disable (greyed)');
      selE.addEventListener('change', ()=>{ rule.hideMode = selE.value || 'hide'; if(!isDraft){ persistRules(); renderList(); } });

      row1.appendChild(pAction);
      if (gMode==='fields') { pEffect.appendChild(lblE); pEffect.appendChild(selE); row1.appendChild(pEffect); }

      // When source
      const pField = document.createElement("div"); pField.className="pair";
      const lblF = document.createElement("label"); lblF.textContent="When";
      const selF = document.createElement("select");
      const defF = document.createElement("option"); defF.value=""; defF.textContent="Select source…";
      if (isDraft && !rule.fieldId) selF.appendChild(defF);
      const __sources = buildConditionSources(gSchema);
      if (!__sources.length){
        const o=document.createElement("option"); o.value=""; o.textContent="(no fields)"; selF.appendChild(o);
      } else {
        __sources.forEach(s=>{
          const o=document.createElement("option");
          o.value=s.id; o.textContent=s.label; if(String(rule.fieldId)===String(s.id)) o.selected=true; selF.appendChild(o);
        });
      }
      selF.addEventListener("change", () => {
        rule.fieldId = selF.value || "";
        if (!rule.fieldId){ rule.values=[]; rule.op=null; }
        else {
          const src = __sources.find(x=>String(x.id)===String(rule.fieldId));
          if (src){
            if (src.type==='boolean') { rule.op='equals'; rule.values=[true]; }
            else if (src.type==='date') { rule.op='equals'; rule.values=['']; }
            else if (src.type==='text') { rule.op='equals'; rule.values=['']; }
            else if (src.type==='number') { rule.op='equals'; rule.values=[0]; }
            else if (src.type==='select') { rule.op='equals'; rule.values=['']; }
          } else { rule.op=null; rule.values=[]; }
        }
        if (!isDraft){ persistRules(); renderEditor(); renderList(); }
        else { renderEditor(); }
      });
      pField.appendChild(lblF); pField.appendChild(selF);
      row1.appendChild(pField);

      card.appendChild(row1);

      // Row 2: Condition (only when a source is chosen)
      const chosenSource = buildConditionSources(gSchema).find(s=>String(s.id)===String(rule.fieldId));
      if (chosenSource){
        const row2 = document.createElement("div"); row2.className="rule-row";
        const pCond = document.createElement("div"); pCond.className="pair";
        const lblC = document.createElement("label"); lblC.textContent="Condition";
        pCond.appendChild(lblC);

        // New per-type operators using unified sources
        const src = chosenSource;
        if (!Array.isArray(rule.values)) rule.values = [];
        if (src?.type !== 'boolean'){
          const opSel = document.createElement('select');
          const ops = (src?.type==='date') ? [{v:'before',l:'before'},{v:'equals',l:'equals'},{v:'after',l:'after'}]
                    : (src?.type==='text') ? [{v:'equals',l:'equals'},{v:'notEquals',l:'not equals'},{v:'contains',l:'contains'}]
                    : /* number/select */ [{v:'equals',l:'equals'},{v:'notEquals',l:'not equals'}];
          ops.forEach(({v,l})=>{ const o=document.createElement('option'); o.value=v; o.textContent=l; if(rule.op===v) o.selected=true; opSel.appendChild(o); });
          opSel.addEventListener('change', ()=>{ rule.op = opSel.value; if(!isDraft){ persistRules(); renderList(); } card._updateSave?.(); });
          pCond.appendChild(opSel);
        } else {
          const spanIs = document.createElement('span'); spanIs.className='muted'; spanIs.textContent='is'; pCond.appendChild(spanIs);
          rule.op = 'equals';
        }

        if (src?.type==='boolean'){
          const sel = document.createElement('select');
          ;[{v:true,l:'true'},{v:false,l:'false'}].forEach(({v,l})=>{ const o=document.createElement('option'); o.value=String(v); o.textContent=l; if(String(rule.values?.[0])===String(v)) o.selected=true; sel.appendChild(o); });
          sel.addEventListener('change', ()=>{ rule.values=[sel.value==='true']; if(!isDraft){ persistRules(); renderList(); } card._updateSave?.(); });
          pCond.appendChild(sel);
        } else if (src?.type==='date'){
          const inp = document.createElement('input'); inp.type='text'; inp.placeholder='YYYY-MM-DD'; inp.style.minWidth='140px';
          inp.value = String(rule.values?.[0]||'');
          setTimeout(()=>{ try{ flatpickr(inp,{ allowInput:true, dateFormat:'Y-m-d', onChange:()=>{ rule.values=[inp.value]; if(!isDraft){ persistRules(); renderList(); } card._updateSave?.(); } }); }catch{} },0);
          inp.addEventListener('change', ()=>{ rule.values=[inp.value]; if(!isDraft){ persistRules(); renderList(); } card._updateSave?.(); });
          pCond.appendChild(inp);
        } else if (src?.type==='text'){
          const inp = document.createElement('input'); inp.type='text'; inp.value=String(rule.values?.[0]||'');
          inp.addEventListener('change', ()=>{ rule.values=[inp.value]; if(!isDraft){ persistRules(); renderList(); } card._updateSave?.(); });
          pCond.appendChild(inp);
        } else if (src?.type==='number'){
          const inp = document.createElement('input'); inp.type='number'; inp.value=String(rule.values?.[0]??'');
          inp.addEventListener('change', ()=>{ const v=inp.value; rule.values=[v===''? '': Number(v)]; if(!isDraft){ persistRules(); renderList(); } card._updateSave?.(); });
          pCond.appendChild(inp);
        } else if (src?.type==='select'){
          const sel = document.createElement('select');
          const def=document.createElement('option'); def.value=''; def.textContent='Select value…'; sel.appendChild(def);
          const base = (gSchema.fields||[]).find(ff => String(ff.id)===String(src.id));
          const opts = base ? normOptions(base) : (src.options||[]).map(x=>({value:String(x),label:String(x)}));
          opts.forEach(opt=>{ const o=document.createElement('option'); o.value=String(opt.value); o.textContent=String(opt.label); if(String(rule.values?.[0])===String(opt.value)) o.selected=true; sel.appendChild(o); });
          sel.addEventListener('change', ()=>{ rule.values = sel.value ? [sel.value] : ['']; if(!isDraft){ persistRules(); renderList(); } card._updateSave?.(); });
          pCond.appendChild(sel);
        }

        row2.appendChild(pCond);
        card.appendChild(row2);
      }

      // Row 3: Targets selector (Headings or Fields)
      if (gMode === 'headings') {
        if (flattenWithNumbers(gHeadingsTree).length){
          const row3 = document.createElement("div"); row3.className="rule-row";
          const pHead = document.createElement("div"); pHead.className="pair";
          const lblH = document.createElement("label"); lblH.textContent="Add heading";
          const chosenKeys = new Set((rule.targets||[]).map(t=>t.key));
          const remainingHeads = flattenWithNumbers(gHeadingsTree).filter(h => !chosenKeys.has(h.key));
          const selH = document.createElement("select");
          const defH = document.createElement("option"); defH.value=""; defH.textContent="Select…"; selH.appendChild(defH);
          remainingHeads.forEach(h=>{ const o=document.createElement("option"); o.value=h.key; o.textContent=h.label; selH.appendChild(o); });
          selH.addEventListener("change", ()=>{
            const key = selH.value; if (!key) return;
            const h = flattenWithNumbers(gHeadingsTree).find(x=>x.key===key);
            if (!h) return;
            rule.targets = rule.targets || [];
            rule.targets.push({ key:h.key, label:h.label });
            if (!isDraft){ persistRules(); renderEditor(); renderList(); }
            else { renderEditor(); }
          });
          pHead.appendChild(lblH); pHead.appendChild(selH);
          row3.appendChild(pHead);
          card.appendChild(row3);
        }
      } else {
        const sourcesT = buildConditionSources(gSchema);
        if (sourcesT.length){
          const row3 = document.createElement("div"); row3.className="rule-row";
          const pFld = document.createElement("div"); pFld.className="pair";
          const lblF = document.createElement("label"); lblF.textContent="Add field";
          const chosenIds = new Set((rule.targets||[]).map(t=>String(t.id)));
          const selF = document.createElement("select");
          const defF = document.createElement("option"); defF.value=""; defF.textContent="Select…"; selF.appendChild(defF);
          sourcesT.forEach(s=>{ if (!chosenIds.has(String(s.id))) { const o=document.createElement("option"); o.value=s.id; o.textContent=s.label; selF.appendChild(o); } });
          selF.addEventListener("change", ()=>{
            const id = selF.value; if (!id) return;
            const s = sourcesT.find(x=>String(x.id)===String(id));
            if (!s) return;
            rule.targets = rule.targets || [];
            rule.targets.push({ id:s.id, label:s.label });
            if (!isDraft){ persistRules(); renderEditor(); renderList(); }
            else { renderEditor(); }
          });
          pFld.appendChild(lblF); pFld.appendChild(selF);
          row3.appendChild(pFld);
          card.appendChild(row3);
        }
      }

      // Row 4: Selected target pills
      const row4 = document.createElement("div"); row4.className="rule-row";
      const lblSel = document.createElement("div"); lblSel.className="muted"; lblSel.textContent = (gMode==='headings' ? "Selected headings:" : "Selected fields:");
      const hpills = document.createElement("div"); hpills.className="pills";
      (rule.targets||[]).forEach(t=>{
        const pill = document.createElement("span"); pill.className="pill"; pill.title=(gMode==='headings' ? t.key : t.id);
        const txt = document.createElement("span"); txt.textContent=t.label;
        const x = document.createElement("button"); x.setAttribute("aria-label","Remove"); x.textContent="×";
        x.addEventListener("click", ()=>{
          if (gMode==='headings') rule.targets = (rule.targets||[]).filter(z=>z.key!==t.key);
          else rule.targets = (rule.targets||[]).filter(z=>String(z.id)!==String(t.id));
          if (!isDraft){ persistRules(); renderEditor(); renderList(); }
          else { renderEditor(); }
        });
        pill.appendChild(txt); pill.appendChild(x);
        hpills.appendChild(pill);
      });
      if (!hpills.children.length){
        const none=document.createElement("span"); none.className="empty"; none.textContent="(none)";
        hpills.appendChild(none);
      }
      row4.appendChild(lblSel); row4.appendChild(hpills);
      card.appendChild(row4);

      editorMount.appendChild(card);

      if (isDraft) card._updateSave?.();
    } finally { tr.end(); }
  }

  // ===== list =====
  function summarizeCondition(rule){
    const sources = buildConditionSources(gSchema);
    const src = sources.find(s=>String(s.id)===String(rule.fieldId));
    if (!src) return 'when (missing source)';
    const op = rule.op || 'equals';
    const v0 = Array.isArray(rule.values) ? rule.values[0] : rule.values;
    if (src.type === 'boolean') {
      return `when ${src.label} ${op} ${String(v0)}`;
    }
    if (src.type === 'date') {
      return `when ${src.label} ${op} ${String(v0||'')}`;
    }
    if (src.type === 'text' || src.type === 'number') {
      return `when ${src.label} ${op} "${String(v0||'')}"`;
    }
    if (src.type === 'select') {
      const base = (gSchema.fields||[]).find(ff => String(ff.id)===String(src.id));
      const options = base ? normOptions(base) : (src.options||[]).map(x=>({value:String(x),label:String(x)}));
      const label = options.find(o=>String(o.value)===String(v0))?.label ?? String(v0||'');
      return `when ${src.label} ${op} "${label}"`;
    }
    return `when ${src.label} ${op}`;
  }

  function renderList(){
    rulesList.innerHTML = "";
    if (!gRules.length){
      rulesList.innerHTML = '<div class="empty">None.</div>';
      return;
    }
    gRules.forEach(r=>{
      const div=document.createElement("div"); div.className="item";
      const left=document.createElement("div");
      const targets = (r.targets||[]).map(t=>t.label).join(", ") || (gMode==='headings' ? "(no headings selected)" : "(no fields selected)");
      left.innerHTML = `<strong>${r.action}</strong> — <em>${targets}</em> <span class="muted"> ${summarizeCondition(r)}</span>`;
      const right=document.createElement("div"); right.style.display='flex'; right.style.gap='8px';

      const edit=document.createElement("button"); edit.className="btn btn-ghost"; edit.textContent="Edit";
      edit.addEventListener("click", ()=>{
        gDraft = null;
        gEditingId = r.id;
        renderEditor();
        editorMount.scrollIntoView({behavior:"smooth", block:"start"});
      });

      const del=document.createElement("button"); del.className="btn btn-danger"; del.textContent="Delete";
      del.addEventListener("click", ()=>{
        if (!confirm("Delete this rule?")) return;
        const idx = gRules.findIndex(x=>x.id===r.id);
        if (idx >= 0) gRules.splice(idx,1);
        if (gEditingId === r.id) gEditingId = null;
        persistRules('delete'); renderEditor(); renderList();
      });

      right.appendChild(edit);
      right.appendChild(del);
      div.appendChild(left); div.appendChild(right);
      rulesList.appendChild(div);
    });
  }

  // ===== sync & state =====
  async function reloadState(reason){
    const tr = TRACE("reloadState",{reason, docId:gDocId});
    try {
      if (!gDocId) return;
      const st = await window.formSuitePersist?.loadState?.(gDocId);
      if (!st) return;

      if (st.schema) gSchema = st.schema;
      if (Array.isArray(st.headingsTree)) gHeadingsTree = st.headingsTree;

      // Prefer explicit arrays; otherwise fall back to payload (if present)
      const payloadRules   = Array.isArray(st?.payload?.CRONOS_PAYLOAD?.rules)      ? st.payload.CRONOS_PAYLOAD.rules : [];
      const payloadFieldR  = Array.isArray(st?.payload?.CRONOS_PAYLOAD?.fieldRules) ? st.payload.CRONOS_PAYLOAD.fieldRules : [];

      const nextHeadings = Array.isArray(st.rules)     && st.rules.length     ? st.rules     : payloadRules;
      const nextFields   = Array.isArray(st.fieldRules)&& st.fieldRules.length? st.fieldRules: payloadFieldR;

      gRulesHeadings = cloneRules(nextHeadings);
      gRulesFields   = cloneRules(nextFields);

      gRules = (gMode==='headings') ? gRulesHeadings.slice() : gRulesFields.slice();

      // Do NOT hard-sanitize here; we may not have schema/headings yet.
      if (!gRules.find(r=>r.id===gEditingId)) gEditingId = null;
      setStatus(`Loaded — fields: ${(gSchema.fields||[]).length}, headings: ${(gHeadingsTree||[]).length}, ${gMode==='headings'?'heading-rules':'field-rules'}: ${gRules.length}`);
      renderEditor(); renderList();
    } catch(e){ tr.error("failed", e); }
    finally{ tr.end(); }
  }
  function hookSync(){
    bcLegacy?.addEventListener("message",(ev)=>{
      const m = ev?.data || {};
      if (m.type==="schema-updated"   && m.docId===gDocId) reloadState("schema-updated");
      if (m.type==="headings-updated" && m.docId===gDocId) reloadState("headings-updated");
      if (m.type==="doc-updated"      && m.docId===gDocId) reloadState("doc-updated");
      if (m.type==="doc-switched"     && m.docId && m.docId!==gDocId){ gDocId=m.docId; reloadState("doc-switched"); }
      if (m.type==="doc-cleared"){ gDocId=null; setStatus("Cleared."); editorMount.innerHTML='<div class="empty">No rules yet — click “Add rule”.</div>'; rulesList.innerHTML='<div class="empty">None.</div>'; }
    });
    bcCanon?.addEventListener("message",(ev)=>{
      const m = ev?.data || {};
      if (m.type==="active:set"){ if (m.docId && m.docId!==gDocId){ gDocId=m.docId; reloadState("active:set"); } }
      if (m.type==="active:updated"){ if (m.docId===gDocId) reloadState("active:updated"); }
      if (m.type==="active:clear"){ gDocId=null; setStatus("Cleared."); }
    });
    window.addEventListener("storage",(e)=>{
      if (e.key===ACTIVE_LS_KEY && e.newValue){
        const meta = JSON.parse(e.newValue||"null");
        if (meta?.docId && meta.docId!==gDocId){ gDocId=meta.docId; reloadState("storage switch"); }
      }
    });
  }

  // ===== add rule (draft only; not persisted) =====
  btnAddRule.addEventListener("click", ()=>{
    gEditingId = null;
    gDraft = {
      id: null,
      action: null,
      fieldId: "",
      op: null,
      values: [],
      targets: []
    };
    renderEditor();
    editorMount.scrollIntoView({behavior:"smooth", block:"start"});
  });

  // ===== tabs =====
  function applyTabUI(){
    const isHead = gMode==='headings';
    if (tabHeadings) {
      tabHeadings.setAttribute('aria-pressed', String(isHead));
      tabHeadings.className = 'btn ' + (isHead ? 'btn-secondary' : 'btn-ghost');
    }
    if (tabFields) {
      tabFields.setAttribute('aria-pressed', String(!isHead));
      tabFields.className   = 'btn ' + (!isHead ? 'btn-secondary' : 'btn-ghost');
    }
    if (rulesHint) {
      rulesHint.textContent = isHead
        ? 'SHOW or HIDE specific headings/subheaders based on a field’s selected value(s).'
        : 'SHOW or HIDE specific form fields based on another field’s selected value(s).';
    }
  }
  tabHeadings?.addEventListener('click', async ()=>{
    if (gMode==='headings') return;
<<<<<<< HEAD
    await persistRules('tab-switch');
=======
    await persistRules('tab-switch', { mode: gMode, rules: gRules });
>>>>>>> b3f43895
    gMode='headings';
    gDraft = null; gEditingId = null;
    gRules = gRulesHeadings.slice();
    applyTabUI();
    await reloadState('tab:headings');
  });
  tabFields?.addEventListener('click', async ()=>{
    if (gMode==='fields') return;
<<<<<<< HEAD
    await persistRules('tab-switch');
=======
    await persistRules('tab-switch', { mode: gMode, rules: gRules });
>>>>>>> b3f43895
    gMode='fields';
    gDraft = null; gEditingId = null;
    gRules = gRulesFields.slice();
    applyTabUI();
    await reloadState('tab:fields');
  });

  // ===== boot =====
  (async function boot(){
    const tr = TRACE("boot");
    try{
      hookSync();
      let meta = window.formSuitePersist?.getCurrentDocMeta?.() || readActiveMeta();
      if (!meta?.docId){ setStatus("No active document. Open one first."); return; }
      gDocId = meta.docId;
      applyTabUI();
      await reloadState("boot");
    } catch(e){ tr.error("boot failed", e); setStatus("Failed to load state."); }
    finally{ tr.end(); }
  })();
</script>
</body>
</html><|MERGE_RESOLUTION|>--- conflicted
+++ resolved
@@ -292,16 +292,6 @@
     const haveSchema = Array.isArray(gSchema?.fields) && gSchema.fields.length > 0;
     const haveHeads  = (mode === 'fields') || (Array.isArray(gHeadingsTree) && gHeadingsTree.length > 0);
 
-<<<<<<< HEAD
-    if (!haveSchema) { setStatus('Saved (awaiting schema).'); return { blocked: true, removed: 0 }; }
-    if (gMode==='headings' && !haveHeads) { setStatus('Saved (awaiting headings).'); return { blocked: true, removed: 0 }; }
-
-    const before = gRules.length;
-    gRules = gRules.filter(r => isRuleValid(r));
-    const removed = before - gRules.length;
-    if (removed>0) setStatus(`Removed ${removed} invalid rule${removed>1?'s':''}.`);
-    return { blocked: false, removed };
-=======
     if (!haveSchema) {
       return { rules: working, removed: 0, status: 'Saved (awaiting schema).', blocked: true };
     }
@@ -313,69 +303,10 @@
     const removed = working.length - filtered.length;
     const status = removed>0 ? `Removed ${removed} invalid rule${removed>1?'s':''}.` : null;
     return { rules: filtered, removed, status, blocked: false };
->>>>>>> b3f43895
   }
 
   // Never wipe arrays just because context isn’t loaded yet.
   // Persist both per-mode arrays; other tabs will normalize.
-<<<<<<< HEAD
-  async function persistRules(reason){
-    if (!gDocId) return;
-
-    const tr = TRACE("persistRules", { docId: gDocId, mode: gMode, reason: reason || "update", count: gRules.length });
-    try {
-      // Clean only when we have context
-      const sanitizeResult = sanitizeRules();
-
-      const activeClone = cloneRulesArray(gRules);
-      if (gMode === 'headings') {
-        gRulesHeadings = activeClone;
-      } else {
-        gRulesFields = activeClone;
-      }
-      gRules = (gMode === 'headings') ? gRulesHeadings : gRulesFields;
-
-      let existingPayload = {};
-      let existingPayloadWrapper = {};
-      try {
-        const st = await window.formSuitePersist?.loadState?.(gDocId);
-        if (st?.payload && typeof st.payload === 'object') {
-          existingPayloadWrapper = st.payload;
-          if (st.payload.CRONOS_PAYLOAD && typeof st.payload.CRONOS_PAYLOAD === 'object') {
-            existingPayload = st.payload.CRONOS_PAYLOAD;
-          }
-        } else if (st?.CRONOS_PAYLOAD && typeof st.CRONOS_PAYLOAD === 'object') {
-          existingPayload = st.CRONOS_PAYLOAD;
-        }
-        tr.step("loaded state", { hasPayload: Object.keys(existingPayload).length > 0 });
-      } catch (err) {
-        tr.warn("loadState failed", err);
-      }
-
-      const headingsClone = cloneRulesArray(gRulesHeadings);
-      const fieldsClone   = cloneRulesArray(gRulesFields);
-      tr.step("normalized arrays", {
-        blocked: !!sanitizeResult?.blocked,
-        headings: headingsClone.length,
-        fields: fieldsClone.length
-      });
-      const nextCronosPayload = {
-        ...existingPayload,
-        rules: headingsClone,
-        fieldRules: fieldsClone
-      };
-      const payloadWrapper = {
-        ...existingPayloadWrapper,
-        CRONOS_PAYLOAD: nextCronosPayload
-      };
-
-      await window.formSuitePersist?.saveState?.(gDocId, {
-        rules: headingsClone,
-        fieldRules: fieldsClone,
-        payload: payloadWrapper,
-        CRONOS_PAYLOAD: nextCronosPayload
-      });
-=======
   async function persistRulesInternal(reasonOrOptions, maybeOptions){
     if (!gDocId) return;
 
@@ -413,25 +344,15 @@
       }
 
       await window.formSuitePersist?.saveState?.(gDocId, saveInput);
->>>>>>> b3f43895
 
       // Broadcast so other tabs refresh immediately
       try { bcCanon?.postMessage({ type: 'active:updated', docId: gDocId, ts: Date.now() }); } catch {}
       try { bcLegacy?.postMessage({ type: 'doc-updated',    docId: gDocId, ts: Date.now() }); } catch {}
 
-<<<<<<< HEAD
-      if (!sanitizeResult?.blocked) {
-        setStatus(`Rules saved — ${gRules.length}`);
-      }
-      tr.end("saved");
-    } catch (err) {
-      tr.error("persist failed", err);
-=======
       setStatus(`Rules saved — ${gRules.length}`);
       tr.end('saved');
     } catch (e) {
       tr.error('persist failed', e);
->>>>>>> b3f43895
       tr.end();
     }
   }
@@ -832,11 +753,7 @@
   }
   tabHeadings?.addEventListener('click', async ()=>{
     if (gMode==='headings') return;
-<<<<<<< HEAD
-    await persistRules('tab-switch');
-=======
     await persistRules('tab-switch', { mode: gMode, rules: gRules });
->>>>>>> b3f43895
     gMode='headings';
     gDraft = null; gEditingId = null;
     gRules = gRulesHeadings.slice();
@@ -845,11 +762,7 @@
   });
   tabFields?.addEventListener('click', async ()=>{
     if (gMode==='fields') return;
-<<<<<<< HEAD
-    await persistRules('tab-switch');
-=======
     await persistRules('tab-switch', { mode: gMode, rules: gRules });
->>>>>>> b3f43895
     gMode='fields';
     gDraft = null; gEditingId = null;
     gRules = gRulesFields.slice();
